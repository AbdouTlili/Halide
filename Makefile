--- conflicted
+++ resolved
@@ -720,11 +720,8 @@
   prefetch \
   profiler \
   profiler_inlined \
-<<<<<<< HEAD
   profiler_with_hardware_counters \
-=======
   pseudostack \
->>>>>>> c92f48d5
   qurt_allocator \
   qurt_hvx \
   qurt_init_fini \
