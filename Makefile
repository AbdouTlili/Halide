# 'make' builds libHalide.a, the internal test suite, and runs the internal test suite
# 'make run_tests' builds and runs all the end-to-end tests in the test subdirectory
# 'make {error,performance}_foo' builds and runs test/{...}/foo.cpp for any
#     cpp file in the corresponding subdirectoy of the test folder
# 'make test_foo' builds and runs test/correctness/foo.cpp for any
#     cpp file in the correctness/ subdirectoy of the test folder
# 'make test_apps' checks some of the apps build and run (but does not check their output)
# 'make time_compilation_tests' records the compile time for each test module into a csv file.
#     For correctness and performance tests this include halide build time and run time. For
#     the tests in test/generator/ this times only the halide build time.

ifeq ($(OS), Windows_NT)
    # assume we are building for the MinGW environment
    LIBDL =
    SHARED_EXT=dll
    FPIC=
else
    # let's assume "normal" UNIX such as linux
    LIBDL=-ldl
    SHARED_EXT=so
    FPIC=-fPIC
endif

SHELL = bash
CXX ?= g++
PREFIX ?= /usr/local
LLVM_CONFIG ?= llvm-config
LLVM_COMPONENTS= $(shell $(LLVM_CONFIG) --components)
LLVM_VERSION = $(shell $(LLVM_CONFIG) --version | cut -b 1-3)

LLVM_FULL_VERSION = $(shell $(LLVM_CONFIG) --version)
CLANG ?= clang
CLANG_VERSION = $(shell $(CLANG) --version)
LLVM_BINDIR = $(shell $(LLVM_CONFIG) --bindir | sed -e 's/\\/\//g' -e 's/\([a-zA-Z]\):/\/\1/g')
LLVM_LIBDIR = $(shell $(LLVM_CONFIG) --libdir | sed -e 's/\\/\//g' -e 's/\([a-zA-Z]\):/\/\1/g')
LLVM_AS = $(LLVM_BINDIR)/llvm-as
LLVM_NM = $(LLVM_BINDIR)/llvm-nm
LLVM_CXX_FLAGS = -std=c++11  $(filter-out -O% -g -fomit-frame-pointer -pedantic -W% -W, $(shell $(LLVM_CONFIG) --cxxflags | sed -e 's/\\/\//g' -e 's/\([a-zA-Z]\):/\/\1/g'))
OPTIMIZE ?= -O3
# This can be set to -m32 to get a 32-bit build of Halide on a 64-bit system.
# (Normally this can be done via pointing to a compiler that defaults to 32-bits,
#  but that is difficult in some testing situations because it requires having
#  such a compiler handy. One still needs to have 32-bit llvm libraries, etc.)
BUILD_BIT_SIZE ?=
TEST_CXX_FLAGS ?= -std=c++11 $(BUILD_BIT_SIZE) -g -fno-omit-frame-pointer -fno-rtti $(CXX_WARNING_FLAGS)
# The tutorials contain example code with warnings that we don't want to be flagged as errors.
TUTORIAL_CXX_FLAGS ?= -std=c++11 $(BUILD_BIT_SIZE) -g -fno-omit-frame-pointer -fno-rtti
GENGEN_DEPS ?= $(BIN_DIR)/libHalide.$(SHARED_EXT) $(INCLUDE_DIR)/Halide.h $(ROOT_DIR)/tools/GenGen.cpp

LLVM_VERSION_TIMES_10 = $(shell $(LLVM_CONFIG) --version | cut -b 1,3)

LLVM_CXX_FLAGS += -DLLVM_VERSION=$(LLVM_VERSION_TIMES_10)

# All WITH_* flags are either empty or not-empty. They do not behave
# like true/false values in most languages.  To turn one off, either
# edit this file, add "WITH_FOO=" (no assigned value) to the make
# line, or define an environment variable WITH_FOO that has an empty
# value.
WITH_NATIVE_CLIENT ?= $(findstring nacltransforms, $(LLVM_COMPONENTS))
WITH_X86 ?= $(findstring x86, $(LLVM_COMPONENTS))
WITH_ARM ?= $(findstring arm, $(LLVM_COMPONENTS))
WITH_HEXAGON ?= $(findstring hexagon, $(LLVM_COMPONENTS))
WITH_MIPS ?= $(findstring mips, $(LLVM_COMPONENTS))
WITH_AARCH64 ?= $(findstring aarch64, $(LLVM_COMPONENTS))
WITH_POWERPC ?= $(findstring powerpc, $(LLVM_COMPONENTS))
WITH_PTX ?= $(findstring nvptx, $(LLVM_COMPONENTS))
WITH_OPENCL ?= not-empty
WITH_METAL ?= not-empty
WITH_OPENGL ?= not-empty
WITH_RENDERSCRIPT ?= not-empty
ifeq ($(OS), Windows_NT)
    WITH_INTROSPECTION ?=
else
    WITH_INTROSPECTION ?= not-empty
endif
WITH_EXCEPTIONS ?=

# If HL_TARGET or HL_JIT_TARGET aren't set, use host
HL_TARGET ?= host
HL_JIT_TARGET ?= host

NATIVE_CLIENT_CXX_FLAGS = $(if $(WITH_NATIVE_CLIENT), -DWITH_NATIVE_CLIENT=1, )
NATIVE_CLIENT_LLVM_CONFIG_LIB = $(if $(WITH_NATIVE_CLIENT), nacltransforms, )

X86_CXX_FLAGS=$(if $(WITH_X86), -DWITH_X86=1, )
X86_LLVM_CONFIG_LIB=$(if $(WITH_X86), x86, )

ARM_CXX_FLAGS=$(if $(WITH_ARM), -DWITH_ARM=1, )
ARM_LLVM_CONFIG_LIB=$(if $(WITH_ARM), arm, )

MIPS_CXX_FLAGS=$(if $(WITH_MIPS), -DWITH_MIPS=1, )
MIPS_LLVM_CONFIG_LIB=$(if $(WITH_MIPS), mips, )

POWERPC_CXX_FLAGS=$(if $(WITH_POWERPC), -DWITH_POWERPC=1, )
POWERPC_LLVM_CONFIG_LIB=$(if $(WITH_POWERPC), powerpc, )

PTX_CXX_FLAGS=$(if $(WITH_PTX), -DWITH_PTX=1, )
PTX_LLVM_CONFIG_LIB=$(if $(WITH_PTX), nvptx, )
PTX_DEVICE_INITIAL_MODULES=$(if $(WITH_PTX), libdevice.compute_20.10.bc libdevice.compute_30.10.bc libdevice.compute_35.10.bc, )

OPENCL_CXX_FLAGS=$(if $(WITH_OPENCL), -DWITH_OPENCL=1, )
OPENCL_LLVM_CONFIG_LIB=$(if $(WITH_OPENCL), , )

METAL_CXX_FLAGS=$(if $(WITH_METAL), -DWITH_METAL=1, )
METAL_LLVM_CONFIG_LIB=$(if $(WITH_METAL), , )

OPENGL_CXX_FLAGS=$(if $(WITH_OPENGL), -DWITH_OPENGL=1, )

RENDERSCRIPT_CXX_FLAGS=$(if $(WITH_RENDERSCRIPT), -DWITH_RENDERSCRIPT=1, )

AARCH64_CXX_FLAGS=$(if $(WITH_AARCH64), -DWITH_AARCH64=1, )
AARCH64_LLVM_CONFIG_LIB=$(if $(WITH_AARCH64), aarch64, )

INTROSPECTION_CXX_FLAGS=$(if $(WITH_INTROSPECTION), -DWITH_INTROSPECTION, )
EXCEPTIONS_CXX_FLAGS=$(if $(WITH_EXCEPTIONS), -DWITH_EXCEPTIONS, )

HEXAGON_CXX_FLAGS=$(if $(WITH_HEXAGON), -DWITH_HEXAGON=1, )
HEXAGON_LLVM_CONFIG_LIB=$(if $(WITH_HEXAGON), hexagon, )

CXX_WARNING_FLAGS = -Wall -Wno-unused-function -Wcast-qual -Wignored-qualifiers -Wno-comment -Wsign-compare
CXX_FLAGS = $(CXX_WARNING_FLAGS) -fno-rtti -Woverloaded-virtual $(FPIC) $(OPTIMIZE) -g -fno-omit-frame-pointer -DCOMPILING_HALIDE $(BUILD_BIT_SIZE) -I ${SRC_DIR}/hvx_arch_dev -I${SRC_DIR}/hvx_arch_stubs

CXX_FLAGS += $(LLVM_CXX_FLAGS)
CXX_FLAGS += $(NATIVE_CLIENT_CXX_FLAGS)
CXX_FLAGS += $(PTX_CXX_FLAGS)
CXX_FLAGS += $(ARM_CXX_FLAGS)
CXX_FLAGS += $(HEXAGON_CXX_FLAGS)
CXX_FLAGS += $(AARCH64_CXX_FLAGS)
CXX_FLAGS += $(X86_CXX_FLAGS)
CXX_FLAGS += $(OPENCL_CXX_FLAGS)
CXX_FLAGS += $(METAL_CXX_FLAGS)
CXX_FLAGS += $(OPENGL_CXX_FLAGS)
CXX_FLAGS += $(RENDERSCRIPT_CXX_FLAGS)
CXX_FLAGS += $(MIPS_CXX_FLAGS)
CXX_FLAGS += $(POWERPC_CXX_FLAGS)
CXX_FLAGS += $(INTROSPECTION_CXX_FLAGS)
CXX_FLAGS += $(EXCEPTIONS_CXX_FLAGS)

# This is required on some hosts like powerpc64le-linux-gnu because we may build
# everything with -fno-exceptions.  Without -funwind-tables, libHalide.so fails
# to propagate exceptions and causes a test failure.
CXX_FLAGS += -funwind-tables

ifeq ($(LLVM_VERSION_TIMES_10), 35)
LLVM_OLD_JIT_COMPONENT = jit
endif

print-%:
	@echo '$*=$($*)'

ifeq ($(USE_LLVM_SHARED_LIB), )
LLVM_STATIC_LIBS = -L $(LLVM_LIBDIR) $(shell $(LLVM_CONFIG) --libs bitwriter bitreader linker ipo mcjit $(LLVM_OLD_JIT_COMPONENT) $(X86_LLVM_CONFIG_LIB) $(ARM_LLVM_CONFIG_LIB) $(OPENCL_LLVM_CONFIG_LIB) $(METAL_LLVM_CONFIG_LIB) $(NATIVE_CLIENT_LLVM_CONFIG_LIB) $(PTX_LLVM_CONFIG_LIB) $(AARCH64_LLVM_CONFIG_LIB) $(MIPS_LLVM_CONFIG_LIB) $(POWERPC_LLVM_CONFIG_LIB) $(HEXAGON_LLVM_CONFIG_LIB))
LLVM_SHARED_LIBS =
else
LLVM_STATIC_LIBS =
LLVM_SHARED_LIBS = -L $(LLVM_LIBDIR) -lLLVM-$(LLVM_FULL_VERSION)
endif

LLVM_LDFLAGS = $(shell $(LLVM_CONFIG) --ldflags --system-libs | sed -e 's/\\/\//g' -e 's/\([a-zA-Z]\):/\/\1/g')

UNAME = $(shell uname)

TEST_LDFLAGS=$(LLVM_LDFLAGS)

ifneq ($(WITH_PTX), )
ifneq (,$(findstring ptx,$(HL_TARGET)))
TEST_PTX = 1
endif
ifneq (,$(findstring cuda,$(HL_TARGET)))
TEST_PTX = 1
endif
endif

ifneq ($(WITH_OPENCL), )
ifneq (,$(findstring opencl,$(HL_TARGET)))
TEST_OPENCL = 1
endif
endif

ifneq ($(WITH_RENDERSCRIPT), )
ifneq (,$(findstring renderscript,$(HL_TARGET)))
TEST_RENDERSCRIPT = 1
endif
endif

ifneq ($(WITH_METAL), )
ifneq (,$(findstring metal,$(HL_TARGET)))
TEST_METAL = 1
endif
endif

ifeq ($(UNAME), Linux)
TEST_CXX_FLAGS += -rdynamic
ifneq ($(TEST_PTX), )
CUDA_LDFLAGS ?= -L/usr/lib/nvidia-current -lcuda
endif
ifneq ($(TEST_OPENCL), )
OPENCL_LDFLAGS ?= -lOpenCL
endif
HOST_OS=linux
endif

ifeq ($(UNAME), Darwin)
# Someone with an osx box with cuda installed please fix the line below
ifneq ($(TEST_PTX), )
CUDA_LDFLAGS ?= -L/usr/local/cuda/lib -lcuda
endif
ifneq ($(TEST_OPENCL), )
OPENCL_LDFLAGS ?= -framework OpenCL
endif
ifneq ($(TEST_METAL), )
STATIC_TEST_LIBS ?= -framework Metal
endif
HOST_OS=os_x
endif

ifneq ($(TEST_OPENCL), )
TEST_CXX_FLAGS += -DTEST_OPENCL
endif

ifneq ($(TEST_METAL), )
TEST_CXX_FLAGS += -DTEST_METAL
endif

ifneq ($(TEST_PTX), )
TEST_CXX_FLAGS += -DTEST_PTX
endif

# Compiling the tutorials requires libpng
LIBPNG_LIBS_DEFAULT = $(shell libpng-config --ldflags)
LIBPNG_CXX_FLAGS ?= $(shell libpng-config --cflags)
# Workaround for libpng-config pointing to 64-bit versions on linux even when we're building for 32-bit
ifneq (,$(findstring -m32,$(CXX)))
ifneq (,$(findstring x86_64,$(LIBPNG_LIBS_DEFAULT)))
LIBPNG_LIBS ?= -lpng
endif
endif
LIBPNG_LIBS ?= $(LIBPNG_LIBS_DEFAULT)

# We're building into the current directory $(CURDIR). Find the Halide
# repo root directory (the location of the makefile)
THIS_MAKEFILE = $(realpath $(filter %Makefile, $(MAKEFILE_LIST)))
ROOT_DIR = $(strip $(shell dirname $(THIS_MAKEFILE)))
SRC_DIR  = $(ROOT_DIR)/src

# The following directories are all relative to the output directory (i.e. $(CURDIR), not $(SRC_DIR))
LIB_DIR     = lib
BIN_DIR     = bin
DISTRIB_DIR = distrib
INCLUDE_DIR = include
DOC_DIR     = doc
BUILD_DIR   = $(BIN_DIR)/build
FILTERS_DIR = $(BUILD_DIR)/filters
RUNTIMES_DIR = $(BUILD_DIR)/runtimes
TMP_DIR     = $(BUILD_DIR)/tmp

SOURCE_FILES = \
  AddImageChecks.cpp \
  AddParameterChecks.cpp \
  AllocationBoundsInference.cpp \
  BoundaryConditions.cpp \
  Bounds.cpp \
  BoundsInference.cpp \
  Buffer.cpp \
  Closure.cpp \
  CodeGen_ARM.cpp \
  CodeGen_C.cpp \
  CodeGen_GPU_Dev.cpp \
  CodeGen_GPU_Host.cpp \
  CodeGen_Hexagon.cpp \
  CodeGen_Internal.cpp \
  CodeGen_LLVM.cpp \
  CodeGen_MIPS.cpp \
  CodeGen_OpenCL_Dev.cpp \
  CodeGen_Metal_Dev.cpp \
  CodeGen_OpenGL_Dev.cpp \
  CodeGen_OpenGLCompute_Dev.cpp \
  CodeGen_PNaCl.cpp \
  CodeGen_Posix.cpp \
  CodeGen_PowerPC.cpp \
  CodeGen_PTX_Dev.cpp \
  CodeGen_Renderscript_Dev.cpp \
  CodeGen_X86.cpp \
  CSE.cpp \
  Debug.cpp \
  DebugToFile.cpp \
  Deinterleave.cpp \
  Derivative.cpp \
  DeviceArgument.cpp \
  DeviceInterface.cpp \
  EarlyFree.cpp \
  EliminateBoolVectors.cpp \
  Error.cpp \
  FastIntegerDivide.cpp \
  FindCalls.cpp \
  Float16.cpp \
  Func.cpp \
  Function.cpp \
  FuseGPUThreadLoops.cpp \
  Generator.cpp \
<<<<<<< HEAD
  HexagonIRChecker.cpp \
  HexagonOffload.cpp \
=======
>>>>>>> 11d4b2bc
  Image.cpp \
  InjectHostDevBufferCopies.cpp \
  InjectImageIntrinsics.cpp \
  InjectOpenGLIntrinsics.cpp \
  Inline.cpp \
  InlineReductions.cpp \
  IntegerDivisionTable.cpp \
  Introspection.cpp \
  IR.cpp \
  IREquality.cpp \
  IRMatch.cpp \
  IRMutator.cpp \
  IROperator.cpp \
  IRPrinter.cpp \
  IRVisitor.cpp \
  JITModule.cpp \
  Lerp.cpp \
  LLVM_Output.cpp \
  LLVM_Runtime_Linker.cpp \
  Lower.cpp \
  MatlabWrapper.cpp \
  Memoization.cpp \
  Module.cpp \
  ModulusRemainder.cpp \
  ObjectInstanceRegistry.cpp \
  OneToOne.cpp \
  Output.cpp \
  ParallelRVar.cpp \
  Param.cpp \
  Parameter.cpp \
  PartitionLoops.cpp \
  Pipeline.cpp \
  PrintLoopNest.cpp \
  Profiling.cpp \
  Qualify.cpp \
  Random.cpp \
  RDom.cpp \
  RealizationOrder.cpp \
  Reduction.cpp \
  RemoveDeadAllocations.cpp \
  RemoveTrivialForLoops.cpp \
  RemoveUndef.cpp \
  Schedule.cpp \
  ScheduleFunctions.cpp \
  SelectGPUAPI.cpp \
  Simplify.cpp \
  SkipStages.cpp \
  SlidingWindow.cpp \
  Solve.cpp \
  StmtToHtml.cpp \
  StorageFlattening.cpp \
  StorageFolding.cpp \
  StoreForwarding.cpp \
  Substitute.cpp \
  Target.cpp \
  Tracing.cpp \
  Tuple.cpp \
  Type.cpp \
  UnifyDuplicateLets.cpp \
  UniquifyVariableNames.cpp \
  UnrollLoops.cpp \
  Util.cpp \
  Var.cpp \
  VaryingAttributes.cpp \
  VectorizeLoops.cpp

ifeq ($(LLVM_VERSION_TIMES_10),35)
BITWRITER_VERSION=.35
else
BITWRITER_VERSION = $(if $(WITH_NATIVE_CLIENT),.35,)
endif

BITWRITER_SOURCE_FILES = \
  BitWriter_3_2$(BITWRITER_VERSION)/BitcodeWriter.cpp \
  BitWriter_3_2$(BITWRITER_VERSION)/BitcodeWriterPass.cpp \
  BitWriter_3_2$(BITWRITER_VERSION)/ValueEnumerator.cpp

# The externally-visible header files that go into making Halide.h. Don't include anything here that includes llvm headers.
HEADER_FILES = \
  AddImageChecks.h \
  AddParameterChecks.h \
  AllocationBoundsInference.h \
  Argument.h \
  BoundaryConditions.h \
  Bounds.h \
  BoundsInference.h \
  Buffer.h \
  Closure.h \
  CodeGen_ARM.h \
  CodeGen_C.h \
  CodeGen_GPU_Dev.h \
  CodeGen_GPU_Host.h \
  CodeGen_LLVM.h \
  CodeGen_MIPS.h \
  CodeGen_OpenCL_Dev.h \
  CodeGen_Metal_Dev.h \
  CodeGen_OpenGL_Dev.h \
  CodeGen_OpenGLCompute_Dev.h \
  CodeGen_PNaCl.h \
  CodeGen_Posix.h \
  CodeGen_PowerPC.h \
  CodeGen_PTX_Dev.h \
  CodeGen_Renderscript_Dev.h \
  CodeGen_X86.h \
  CSE.h \
  Debug.h \
  DebugToFile.h \
  Deinterleave.h \
  Derivative.h \
  DeviceArgument.h \
  DeviceInterface.h \
  EarlyFree.h \
  EliminateBoolVectors.h \
  Error.h \
  Expr.h \
  ExprUsesVar.h \
  Extern.h \
  FastIntegerDivide.h \
  FindCalls.h \
  Float16.h \
  Func.h \
  Function.h \
  FuseGPUThreadLoops.h \
  Generator.h \
<<<<<<< HEAD
  HexagonIRChecker.h \
  HexagonOffload.h \
=======
>>>>>>> 11d4b2bc
  runtime/HalideRuntime.h \
  Image.h \
  InjectHostDevBufferCopies.h \
  InjectImageIntrinsics.h \
  InjectOpenGLIntrinsics.h \
  Inline.h \
  InlineReductions.h \
  IntegerDivisionTable.h \
  Introspection.h \
  IntrusivePtr.h \
  IREquality.h \
  IR.h \
  IRMatch.h \
  IRMutator.h \
  IROperator.h \
  IRPrinter.h \
  IRVisitor.h \
  JITModule.h \
  Lambda.h \
  Lerp.h \
  LLVM_Output.h \
  LLVM_Runtime_Linker.h \
  Lower.h \
  MainPage.h \
  MatlabWrapper.h \
  Memoization.h \
  Module.h \
  ModulusRemainder.h \
  ObjectInstanceRegistry.h \
  OneToOne.h \
  Output.h \
  ParallelRVar.h \
  Parameter.h \
  Param.h \
  PartitionLoops.h \
  Pipeline.h \
  Profiling.h \
  Qualify.h \
  Random.h \
  RealizationOrder.h \
  RDom.h \
  Reduction.h \
  RemoveDeadAllocations.h \
  RemoveTrivialForLoops.h \
  RemoveUndef.h \
  Schedule.h \
  ScheduleFunctions.h \
  Scope.h \
  SelectGPUAPI.h \
  Simplify.h \
  SkipStages.h \
  SlidingWindow.h \
  Solve.h \
  StmtToHtml.h \
  StorageFlattening.h \
  StorageFolding.h \
  Substitute.h \
  Target.h \
  Tracing.h \
  Tuple.h \
  Type.h \
  UnifyDuplicateLets.h \
  UniquifyVariableNames.h \
  UnrollLoops.h \
  Util.h \
  Var.h \
  VectorizeLoops.h

OBJECTS = $(SOURCE_FILES:%.cpp=$(BUILD_DIR)/%.o)
OBJECTS += $(BITWRITER_SOURCE_FILES:%.cpp=$(BUILD_DIR)/%.o)
HEADERS = $(HEADER_FILES:%.h=$(SRC_DIR)/%.h)

RUNTIME_CPP_COMPONENTS = \
  android_clock \
  android_host_cpu_count \
  android_io \
  android_ion \
  android_mman \
  android_opengl_context \
  cache \
  cuda \
  destructors \
  device_interface \
  errors \
  fake_thread_pool \
  float16_t \
  gcd_thread_pool \
  gpu_device_selection \
  hexagon_host \
  ios_io \
  linux_clock \
  linux_host_cpu_count \
  linux_opengl_context \
  matlab \
  metadata \
  metal \
  metal_objc_arm \
  metal_objc_x86 \
  mingw_math \
  module_aot_ref_count \
  module_jit_ref_count \
  noos \
  nacl_host_cpu_count \
  opencl \
  opengl \
  openglcompute \
  osx_clock \
  osx_get_symbol \
  osx_host_cpu_count \
  osx_opengl_context \
  posix_allocator \
  posix_clock \
  posix_error_handler \
  posix_get_symbol \
  posix_io \
  posix_print \
  posix_thread_pool \
  profiler \
  profiler_inlined \
  qurt_hvx \
  renderscript \
  runtime_api \
  ssp \
  to_string \
  tracing \
  windows_clock \
  windows_cuda \
  windows_get_symbol \
  windows_io \
  windows_opencl \
  windows_thread_pool \
  write_debug_image

RUNTIME_LL_COMPONENTS = \
  aarch64 \
  arm \
  arm_no_neon \
  hexagon \
  mips \
  pnacl_math \
  posix_math \
  powerpc \
  ptx_dev \
  renderscript_dev \
  win32_math \
  x86 \
  x86_avx \
  x86_sse41

RUNTIME_EXPORTED_INCLUDES = $(INCLUDE_DIR)/HalideRuntime.h $(INCLUDE_DIR)/HalideRuntimeCuda.h \
                            $(INCLUDE_DIR)/HalideRuntimeOpenCL.h \
                            $(INCLUDE_DIR)/HalideRuntimeOpenGL.h \
                            $(INCLUDE_DIR)/HalideRuntimeOpenGLCompute.h \
                            $(INCLUDE_DIR)/HalideRuntimeMetal.h	\
                            $(INCLUDE_DIR)/HalideRuntimeRenderscript.h

INITIAL_MODULES = $(RUNTIME_CPP_COMPONENTS:%=$(BUILD_DIR)/initmod.%_32.o) \
                  $(RUNTIME_CPP_COMPONENTS:%=$(BUILD_DIR)/initmod.%_64.o) \
                  $(RUNTIME_CPP_COMPONENTS:%=$(BUILD_DIR)/initmod.%_32_debug.o) \
                  $(RUNTIME_CPP_COMPONENTS:%=$(BUILD_DIR)/initmod.%_64_debug.o) \
                  $(RUNTIME_LL_COMPONENTS:%=$(BUILD_DIR)/initmod.%_ll.o) \
                  $(PTX_DEVICE_INITIAL_MODULES:libdevice.%.bc=$(BUILD_DIR)/initmod_ptx.%_ll.o)

.PHONY: all
all: $(LIB_DIR)/libHalide.a $(BIN_DIR)/libHalide.$(SHARED_EXT) $(INCLUDE_DIR)/Halide.h $(RUNTIME_EXPORTED_INCLUDES) test_internal

ifeq ($(USE_LLVM_SHARED_LIB), )
$(LIB_DIR)/libHalide.a: $(OBJECTS) $(INITIAL_MODULES)
	# Determine the relevant object files from llvm with a dummy
	# compilation. Passing -t to the linker gets it to list which
	# object files in which archives it uses to resolve
	# symbols. We only care about the libLLVM ones.
	@rm -rf $(BUILD_DIR)/llvm_objects
	@mkdir -p $(BUILD_DIR)/llvm_objects
	$(CXX) -o /dev/null -shared $(OBJECTS) $(INITIAL_MODULES) -Wl,-t $(LLVM_STATIC_LIBS) $(LLVM_LIBDIR)/*.a $(LIBDL) -lz -lpthread | grep libLLVM | sed "s/[()]/ /g" > $(BUILD_DIR)/llvm_objects/list
	# Extract the necessary object files from the llvm archives.
	cd $(BUILD_DIR)/llvm_objects; xargs -n2 ar x < list
	# Archive together all the halide and llvm object files
	@-mkdir -p $(LIB_DIR)
	@rm -f $(LIB_DIR)/libHalide.a
	# ar breaks on MinGW with all objects at the same time.
	echo $(OBJECTS) $(INITIAL_MODULES) $(BUILD_DIR)/llvm_objects/*.o* | xargs -n200 ar q $(LIB_DIR)/libHalide.a
	ranlib $(LIB_DIR)/libHalide.a
else
$(LIB_DIR)/libHalide.a: $(OBJECTS) $(INITIAL_MODULES)
	@-mkdir -p $(BIN_DIR)
	@rm -f $(LIB_DIR)/libHalide.a
	ar q $(LIB_DIR)/libHalide.a $(OBJECTS) $(INITIAL_MODULES)
	ranlib $(LIB_DIR)/libHalide.a
endif

$(BIN_DIR)/libHalide.$(SHARED_EXT): $(LIB_DIR)/libHalide.a
	@-mkdir -p $(BIN_DIR)
	$(CXX) $(BUILD_BIT_SIZE) -shared $(OBJECTS) $(INITIAL_MODULES) $(LLVM_STATIC_LIBS) $(LLVM_LDFLAGS) $(LLVM_SHARED_LIBS) $(LIBDL) -lz -lpthread -o $(BIN_DIR)/libHalide.$(SHARED_EXT)

$(INCLUDE_DIR)/Halide.h: $(HEADERS) $(SRC_DIR)/HalideFooter.h $(BIN_DIR)/build_halide_h
	mkdir -p $(INCLUDE_DIR)
	$(BIN_DIR)/build_halide_h $(HEADERS) $(SRC_DIR)/HalideFooter.h > $(INCLUDE_DIR)/Halide.h

$(INCLUDE_DIR)/HalideRuntime%: $(SRC_DIR)/runtime/HalideRuntime%
	echo Copying $<
	mkdir -p $(INCLUDE_DIR)
	cp $< $(INCLUDE_DIR)/

$(BIN_DIR)/build_halide_h: $(ROOT_DIR)/tools/build_halide_h.cpp
	$(CXX) $< -o $@

-include $(OBJECTS:.o=.d)
-include $(INITIAL_MODULES:.o=.d)

ifeq ($(LLVM_VERSION_TIMES_10),35)
RUNTIME_TRIPLE_32 = "i386-unknown-unknown-unknown"
RUNTIME_TRIPLE_64 = "x86_64-unknown-unknown-unknown"
else
# Compile generic 32- or 64-bit code
RUNTIME_TRIPLE_32 = "le32-unknown-nacl-unknown"
RUNTIME_TRIPLE_64 = "le64-unknown-unknown-unknown"
endif

# win32 is tied to x86 due to the use of the __stdcall calling convention
RUNTIME_TRIPLE_WIN_32 = "i386-unknown-unknown-unknown"

$(BUILD_DIR)/initmod.%_64.ll: $(SRC_DIR)/runtime/%.cpp $(BUILD_DIR)/clang_ok
	@-mkdir -p $(BUILD_DIR)
	$(CLANG) $(CXX_WARNING_FLAGS) -O3 -ffreestanding -fno-blocks -fno-exceptions -fno-unwind-tables -m64 -target $(RUNTIME_TRIPLE_64) -DCOMPILING_HALIDE_RUNTIME -DBITS_64 -emit-llvm -S $(SRC_DIR)/runtime/$*.cpp -o $@ -MMD -MP -MF $(BUILD_DIR)/initmod.$*_64.d

$(BUILD_DIR)/initmod.windows_%_32.ll: $(SRC_DIR)/runtime/windows_%.cpp $(BUILD_DIR)/clang_ok
	@-mkdir -p $(BUILD_DIR)
	$(CLANG) $(CXX_WARNING_FLAGS) -O3 -ffreestanding -fno-blocks -fno-exceptions -fno-unwind-tables -m32 -target $(RUNTIME_TRIPLE_WIN_32) -DCOMPILING_HALIDE_RUNTIME -DBITS_32 -emit-llvm -S $(SRC_DIR)/runtime/windows_$*.cpp -o $@ -MMD -MP -MF $(BUILD_DIR)/initmod.windows_$*_32.d

$(BUILD_DIR)/initmod.%_32.ll: $(SRC_DIR)/runtime/%.cpp $(BUILD_DIR)/clang_ok
	@-mkdir -p $(BUILD_DIR)
	$(CLANG) $(CXX_WARNING_FLAGS) -O3 -ffreestanding -fno-blocks -fno-exceptions -fno-unwind-tables -m32 -target $(RUNTIME_TRIPLE_32) -DCOMPILING_HALIDE_RUNTIME -DBITS_32 -emit-llvm -S $(SRC_DIR)/runtime/$*.cpp -o $@ -MMD -MP -MF $(BUILD_DIR)/initmod.$*_32.d

$(BUILD_DIR)/initmod.%_64_debug.ll: $(SRC_DIR)/runtime/%.cpp $(BUILD_DIR)/clang_ok
	@-mkdir -p $(BUILD_DIR)
	$(CLANG) $(CXX_WARNING_FLAGS) -g -DDEBUG_RUNTIME -O3 -ffreestanding -fno-blocks -fno-exceptions -m64 -target  $(RUNTIME_TRIPLE_64) -DCOMPILING_HALIDE_RUNTIME -DBITS_64 -emit-llvm -S $(SRC_DIR)/runtime/$*.cpp -o $@ -MMD -MP -MF $(BUILD_DIR)/initmod.$*_64_debug.d

$(BUILD_DIR)/initmod.windows_%_32_debug.ll: $(SRC_DIR)/runtime/windows_%.cpp $(BUILD_DIR)/clang_ok
	@-mkdir -p $(BUILD_DIR)
	$(CLANG) $(CXX_WARNING_FLAGS) -g -DDEBUG_RUNTIME -O3 -ffreestanding -fno-blocks -fno-exceptions -m32 -target $(RUNTIME_TRIPLE_WIN_32) -DCOMPILING_HALIDE_RUNTIME -DBITS_32 -emit-llvm -S $(SRC_DIR)/runtime/windows_$*.cpp -o $@ -MMD -MP -MF $(BUILD_DIR)/initmod.windows_$*_32_debug.d

$(BUILD_DIR)/initmod.%_32_debug.ll: $(SRC_DIR)/runtime/%.cpp $(BUILD_DIR)/clang_ok
	@-mkdir -p $(BUILD_DIR)
	$(CLANG) $(CXX_WARNING_FLAGS) -g -DDEBUG_RUNTIME -O3 -ffreestanding -fno-blocks -fno-exceptions -m32 -target $(RUNTIME_TRIPLE_32) -DCOMPILING_HALIDE_RUNTIME -DBITS_32 -emit-llvm -S $(SRC_DIR)/runtime/$*.cpp -o $@ -MMD -MP -MF $(BUILD_DIR)/initmod.$*_32_debug.d

$(BUILD_DIR)/initmod.%_ll.ll: $(SRC_DIR)/runtime/%.ll
	@-mkdir -p $(BUILD_DIR)
	cp $(SRC_DIR)/runtime/$*.ll $(BUILD_DIR)/initmod.$*_ll.ll

$(BUILD_DIR)/initmod.%.bc: $(BUILD_DIR)/initmod.%.ll $(BUILD_DIR)/llvm_ok
	$(LLVM_AS) $(BUILD_DIR)/initmod.$*.ll -o $(BUILD_DIR)/initmod.$*.bc

$(BUILD_DIR)/initmod.%.cpp: $(BIN_DIR)/bitcode2cpp $(BUILD_DIR)/initmod.%.bc
	./$(BIN_DIR)/bitcode2cpp $* < $(BUILD_DIR)/initmod.$*.bc > $@

$(BUILD_DIR)/initmod_ptx.%_ll.cpp: $(BIN_DIR)/bitcode2cpp $(SRC_DIR)/runtime/nvidia_libdevice_bitcode/libdevice.%.bc
	./$(BIN_DIR)/bitcode2cpp ptx_$(basename $*)_ll < $(SRC_DIR)/runtime/nvidia_libdevice_bitcode/libdevice.$*.bc > $@

$(BIN_DIR)/bitcode2cpp: $(ROOT_DIR)/tools/bitcode2cpp.cpp
	@-mkdir -p $(BIN_DIR)
	$(CXX) $< -o $@

$(BUILD_DIR)/initmod_ptx.%_ll.o: $(BUILD_DIR)/initmod_ptx.%_ll.cpp
	$(CXX) -c $< -o $@ -MMD -MP -MF $(BUILD_DIR)/$*.d -MT $(BUILD_DIR)/$*.o

$(BUILD_DIR)/initmod.%.o: $(BUILD_DIR)/initmod.%.cpp
	$(CXX) $(BUILD_BIT_SIZE) -c $< -o $@ -MMD -MP -MF $(BUILD_DIR)/$*.d -MT $(BUILD_DIR)/$*.o

$(BUILD_DIR)/BitWriter_3_2$(BITWRITER_VERSION)/%.o: $(SRC_DIR)/BitWriter_3_2$(BITWRITER_VERSION)/%.cpp $(BUILD_DIR)/llvm_ok
	@-mkdir -p $(BUILD_DIR)/BitWriter_3_2$(BITWRITER_VERSION)
	$(CXX) $(CXX_FLAGS) -c $< -o $@ -MMD -MP -MF $(BUILD_DIR)/BitWriter_3_2$(BITWRITER_VERSION)/$*.d -MT $(BUILD_DIR)/BitWriter_3_2$(BITWRITER_VERSION)/$*.o

$(BUILD_DIR)/%.o: $(SRC_DIR)/%.cpp $(SRC_DIR)/%.h $(BUILD_DIR)/llvm_ok
	@-mkdir -p $(BUILD_DIR)
	$(CXX) $(CXX_FLAGS) -c $< -o $@ -MMD -MP -MF $(BUILD_DIR)/$*.d -MT $(BUILD_DIR)/$*.o

.PHONY: clean
clean:
	rm -rf $(LIB_DIR)/*
	rm -rf $(BIN_DIR)/*
	rm -rf $(BUILD_DIR)/*
	rm -rf $(TMP_DIR)/*
	rm -rf $(FILTERS_DIR)/*
	rm -rf $(RUNTIMES_DIR)/*
	rm -rf $(INCLUDE_DIR)/*
	rm -rf $(DOC_DIR)/*

.SECONDARY:

CORRECTNESS_TESTS = $(shell ls $(ROOT_DIR)/test/correctness/*.cpp)
PERFORMANCE_TESTS = $(shell ls $(ROOT_DIR)/test/performance/*.cpp)
ERROR_TESTS = $(shell ls $(ROOT_DIR)/test/error/*.cpp)
WARNING_TESTS = $(shell ls $(ROOT_DIR)/test/warning/*.cpp)
OPENGL_TESTS := $(shell ls $(ROOT_DIR)/test/opengl/*.cpp)
RENDERSCRIPT_TESTS := $(shell ls $(ROOT_DIR)/test/renderscript/*.cpp)
GENERATOR_EXTERNAL_TESTS := $(shell ls $(ROOT_DIR)/test/generator/*test.cpp)
TUTORIALS = $(filter-out %_generate.cpp, $(shell ls $(ROOT_DIR)/tutorial/*.cpp))

ifeq ($(UNAME), Darwin)
LD_PATH_SETUP = DYLD_LIBRARY_PATH=${DYLD_LIBRARY_PATH}:$(CURDIR)/$(BIN_DIR)
else
ifneq (,$(findstring MINGW,$(UNAME)))
LD_PATH_SETUP = PATH="${PATH}:$(CURDIR)/$(BIN_DIR)"
else
LD_PATH_SETUP = LD_LIBRARY_PATH=${LD_LIBRARY_PATH}:$(CURDIR)/$(BIN_DIR)
endif
endif

test_correctness: $(CORRECTNESS_TESTS:$(ROOT_DIR)/test/correctness/%.cpp=correctness_%)
test_performance: $(PERFORMANCE_TESTS:$(ROOT_DIR)/test/performance/%.cpp=performance_%)
test_errors: $(ERROR_TESTS:$(ROOT_DIR)/test/error/%.cpp=error_%)
test_warnings: $(WARNING_TESTS:$(ROOT_DIR)/test/warning/%.cpp=warning_%)
test_tutorials: $(TUTORIALS:$(ROOT_DIR)/tutorial/%.cpp=tutorial_%)
test_valgrind: $(CORRECTNESS_TESTS:$(ROOT_DIR)/test/correctness/%.cpp=valgrind_%)
test_opengl: $(OPENGL_TESTS:$(ROOT_DIR)/test/opengl/%.cpp=opengl_%)
test_renderscript: $(RENDERSCRIPT_TESTS:$(ROOT_DIR)/test/renderscript/%.cpp=renderscript_%)

# There are two types of tests for generators:
# 1) Externally-written aot-based tests
# 2) Externally-written JIT-based tests
test_generators:  \
  $(GENERATOR_EXTERNAL_TESTS:$(ROOT_DIR)/test/generator/%_aottest.cpp=generator_aot_%)  \
  $(GENERATOR_EXTERNAL_TESTS:$(ROOT_DIR)/test/generator/%_jittest.cpp=generator_jit_%)

ALL_TESTS = test_internal test_correctness test_errors test_tutorials test_warnings test_generators test_renderscript

# These targets perform timings of each test. For most tests this includes Halide JIT compile times, and run times.
# For static and generator tests they time the compile time only. The times are recorded in CSV files.
time_compilation_correctness: init_time_compilation_correctness $(CORRECTNESS_TESTS:$(ROOT_DIR)/test/correctness/%.cpp=time_compilation_test_%)
time_compilation_performance: init_time_compilation_performance $(PERFORMANCE_TESTS:$(ROOT_DIR)/test/performance/%.cpp=time_compilation_performance_%)
time_compilation_opengl: init_time_compilation_opengl $(OPENGL_TESTS:$(ROOT_DIR)/test/opengl/%.cpp=time_compilation_opengl_%)
time_compilation_renderscript: init_time_compilation_renderscript $(RENDERSCRIPT_TESTS:$(ROOT_DIR)/test/renderscript/%.cpp=time_compilation_renderscript_%)
time_compilation_generators: init_time_compilation_generator $(GENERATOR_TESTS:$(ROOT_DIR)/test/generator/%_aottest.cpp=time_compilation_generator_%)

init_time_compilation_%:
	echo "TEST,User (s),System (s),Real" > $(@:init_time_compilation_%=compile_times_%.csv)

TIME_COMPILATION ?= /usr/bin/time -a -f "$@,%U,%S,%E" -o

run_tests: $(ALL_TESTS)
	make -f $(THIS_MAKEFILE) test_performance

build_tests: $(CORRECTNESS_TESTS:$(ROOT_DIR)/test/correctness/%.cpp=$(BIN_DIR)/correctness_%) \
	$(PERFORMANCE_TESTS:$(ROOT_DIR)/test/performance/%.cpp=$(BIN_DIR)/performance_%) \
	$(ERROR_TESTS:$(ROOT_DIR)/test/error/%.cpp=$(BIN_DIR)/error_%) \
	$(WARNING_TESTS:$(ROOT_DIR)/test/warning/%.cpp=$(BIN_DIR)/warning_%) \
	$(OPENGL_TESTS:$(ROOT_DIR)/test/opengl/%.cpp=$(BIN_DIR)/opengl_%) \
	$(GENERATOR_EXTERNAL_TESTS:$(ROOT_DIR)/test/generator/%_aottest.cpp=$(BIN_DIR)/generator_aot_%) \
	$(GENERATOR_EXTERNAL_TESTS:$(ROOT_DIR)/test/generator/%_jittest.cpp=$(BIN_DIR)/generator_jit_%) \
	$(RENDERSCRIPT_TESTS:$(ROOT_DIR)/test/renderscript/%.cpp=$(BIN_DIR)/renderscript_%)

time_compilation_tests: time_compilation_correctness time_compilation_performance time_compilation_static time_compilation_generators

# Make an empty generator for generating runtimes.
$(BIN_DIR)/runtime.generator: $(ROOT_DIR)/tools/GenGen.cpp $(BIN_DIR)/libHalide.$(SHARED_EXT)
	$(CXX) $(CXX_FLAGS) $< -I$(INCLUDE_DIR) -L$(BIN_DIR) -lHalide -lpthread $(LIBDL) -lz -o $@

# Generate a standalone runtime for a given target string
$(RUNTIMES_DIR)/runtime_%.o: $(BIN_DIR)/runtime.generator
	@mkdir -p $(RUNTIMES_DIR)
	$(LD_PATH_SETUP) $(CURDIR)/$< -r $(notdir $@) -o $(CURDIR)/$(RUNTIMES_DIR) target=$*

$(BIN_DIR)/test_internal: $(ROOT_DIR)/test/internal.cpp $(BIN_DIR)/libHalide.$(SHARED_EXT)
	$(CXX) $(CXX_FLAGS)  $< -I$(SRC_DIR) -L$(BIN_DIR) -lHalide $(TEST_LDFLAGS) -lpthread $(LIBDL) -lz -o $@

# Correctness test that link against libHalide
$(BIN_DIR)/correctness_%: $(ROOT_DIR)/test/correctness/%.cpp $(BIN_DIR)/libHalide.$(SHARED_EXT) $(INCLUDE_DIR)/Halide.h $(INCLUDE_DIR)/HalideRuntime.h
	$(CXX) $(TEST_CXX_FLAGS) $(OPTIMIZE) $< -I$(INCLUDE_DIR) -L$(BIN_DIR) -lHalide $(TEST_LDFLAGS) -lpthread $(LIBDL) -lz -o $@

$(BIN_DIR)/performance_%: $(ROOT_DIR)/test/performance/%.cpp $(BIN_DIR)/libHalide.$(SHARED_EXT) $(INCLUDE_DIR)/Halide.h $(ROOT_DIR)/apps/support/benchmark.h
	$(CXX) $(TEST_CXX_FLAGS) $(OPTIMIZE) $< -I$(INCLUDE_DIR) -L$(BIN_DIR) -lHalide $(TEST_LDFLAGS) -lpthread $(LIBDL) -lz -o $@

# Error tests that link against libHalide
$(BIN_DIR)/error_%: $(ROOT_DIR)/test/error/%.cpp $(BIN_DIR)/libHalide.$(SHARED_EXT) $(INCLUDE_DIR)/Halide.h
	$(CXX) $(TEST_CXX_FLAGS) $(OPTIMIZE) $< -I$(INCLUDE_DIR) -L$(BIN_DIR) -lHalide $(TEST_LDFLAGS) -lpthread $(LIBDL) -lz -o $@

$(BIN_DIR)/warning_%: $(ROOT_DIR)/test/warning/%.cpp $(BIN_DIR)/libHalide.$(SHARED_EXT) $(INCLUDE_DIR)/Halide.h
	$(CXX) $(TEST_CXX_FLAGS) $(OPTIMIZE) $< -I$(INCLUDE_DIR) -L$(BIN_DIR) -lHalide $(TEST_LDFLAGS) -lpthread $(LIBDL) -lz -o $@

$(BIN_DIR)/opengl_%: $(ROOT_DIR)/test/opengl/%.cpp $(BIN_DIR)/libHalide.$(SHARED_EXT) $(INCLUDE_DIR)/Halide.h
	$(CXX) $(TEST_CXX_FLAGS) $(OPTIMIZE) $< -I$(INCLUDE_DIR) -I$(SRC_DIR) -L$(BIN_DIR) -lHalide $(TEST_LDFLAGS) -lpthread $(LIBDL) -lz -o $@

$(BIN_DIR)/renderscript_%: $(ROOT_DIR)/test/renderscript/%.cpp $(BIN_DIR)/libHalide.$(SHARED_EXT) $(INCLUDE_DIR)/Halide.h
	$(CXX) $(TEST_CXX_FLAGS) $(OPTIMIZE) $< -I$(INCLUDE_DIR) -I$(SRC_DIR) -L$(BIN_DIR) -lHalide $(TEST_LDFLAGS) -lpthread $(LIBDL) -lz -o $@

$(TMP_DIR)/static/%/%.o: $(BIN_DIR)/static_%_generate
	@-mkdir -p $(TMP_DIR)/static/$*
	cd $(TMP_DIR)/static/$*; $(LD_PATH_SETUP) $(CURDIR)/$<
	@-echo

# TODO(srj): this doesn't auto-delete, why not?
.INTERMEDIATE: $(FILTERS_DIR)/%.generator

# By default, %.generator is produced by building %_generator.cpp
# Note that the rule includes all _generator.cpp files, so that generators with define_extern
# usage can just add deps later.
$(FILTERS_DIR)/%.generator: $(ROOT_DIR)/test/generator/%_generator.cpp $(GENGEN_DEPS)
	@mkdir -p $(FILTERS_DIR)
	$(CXX) -std=c++11 -g $(CXX_WARNING_FLAGS) -fno-rtti -I$(INCLUDE_DIR) $(filter %_generator.cpp,$^) $(ROOT_DIR)/tools/GenGen.cpp -L$(BIN_DIR) -lHalide -lz -lpthread $(LIBDL) -o $@

# By default, %.o/.h are produced by executing %.generator. Runtimes are not included in these.
$(FILTERS_DIR)/%.o $(FILTERS_DIR)/%.h: $(FILTERS_DIR)/%.generator
	@mkdir -p $(FILTERS_DIR)
	@-mkdir -p $(TMP_DIR)
	cd $(TMP_DIR); $(LD_PATH_SETUP) $(CURDIR)/$< -g $(notdir $*) -o $(CURDIR)/$(FILTERS_DIR) target=$(HL_TARGET)-no_runtime

# If we want to use a Generator with custom GeneratorParams, we need to write
# custom rules: to pass the GeneratorParams, and to give a unique function and file name.
$(FILTERS_DIR)/tiled_blur_interleaved.o $(FILTERS_DIR)/tiled_blur_interleaved.h: $(FILTERS_DIR)/tiled_blur.generator
	@-mkdir -p $(TMP_DIR)
	cd $(TMP_DIR); $(LD_PATH_SETUP) $(CURDIR)/$< -g tiled_blur -f tiled_blur_interleaved -o $(CURDIR)/$(FILTERS_DIR) target=$(HL_TARGET)-no_runtime is_interleaved=true

$(FILTERS_DIR)/tiled_blur_blur_interleaved.o $(FILTERS_DIR)/tiled_blur_blur_interleaved.h: $(FILTERS_DIR)/tiled_blur_blur.generator
	@-mkdir -p $(TMP_DIR)
	cd $(TMP_DIR); $(LD_PATH_SETUP) $(CURDIR)/$< -g tiled_blur_blur -f tiled_blur_blur_interleaved -o $(CURDIR)/$(FILTERS_DIR) target=$(HL_TARGET)-no_runtime is_interleaved=true

# metadata_tester is built with and without user-context
$(FILTERS_DIR)/metadata_tester.o $(FILTERS_DIR)/metadata_tester.h: $(FILTERS_DIR)/metadata_tester.generator
	@-mkdir -p $(TMP_DIR)
	cd $(TMP_DIR); $(LD_PATH_SETUP) $(CURDIR)/$< -f metadata_tester -o $(CURDIR)/$(FILTERS_DIR) target=$(HL_TARGET)-register_metadata-no_runtime

$(FILTERS_DIR)/metadata_tester_ucon.o $(FILTERS_DIR)/metadata_tester_ucon.h: $(FILTERS_DIR)/metadata_tester.generator
	@-mkdir -p $(TMP_DIR)
	cd $(TMP_DIR); $(LD_PATH_SETUP) $(CURDIR)/$< -f metadata_tester_ucon -o $(CURDIR)/$(FILTERS_DIR) target=$(HL_TARGET)-user_context-register_metadata-no_runtime

$(BIN_DIR)/generator_aot_metadata_tester: $(FILTERS_DIR)/metadata_tester_ucon.o

# user_context needs to be generated with user_context as the first argument to its calls
$(FILTERS_DIR)/user_context.o $(FILTERS_DIR)/user_context.h: $(FILTERS_DIR)/user_context.generator
	@-mkdir -p $(TMP_DIR)
	cd $(TMP_DIR); $(LD_PATH_SETUP) $(CURDIR)/$< -o $(CURDIR)/$(FILTERS_DIR) target=$(HL_TARGET)-no_runtime-user_context

# ditto for user_context_insanity
$(FILTERS_DIR)/user_context_insanity.o $(FILTERS_DIR)/user_context_insanity.h: $(FILTERS_DIR)/user_context_insanity.generator
	@-mkdir -p $(TMP_DIR)
	cd $(TMP_DIR); $(LD_PATH_SETUP) $(CURDIR)/$< -o $(CURDIR)/$(FILTERS_DIR) target=$(HL_TARGET)-no_runtime-user_context

# Some .generators have additional dependencies (usually due to define_extern usage).
# These typically require two extra dependencies:
# (1) Ensuring the extra _generator.cpp is built into the .generator.
# (2) Ensuring the extra .o is linked into the final output.

# tiled_blur also needs tiled_blur_blur, due to an extern_generator dependency.
$(FILTERS_DIR)/tiled_blur.generator: $(ROOT_DIR)/test/generator/tiled_blur_blur_generator.cpp
# TODO(srj): we really want to say "anything that depends on tiled_blur.o also depends on tiled_blur_blur.o";
# is there a way to specify that in Make?
$(BIN_DIR)/generator_aot_tiled_blur: $(FILTERS_DIR)/tiled_blur_blur.o
$(BIN_DIR)/generator_aot_tiled_blur_interleaved: $(FILTERS_DIR)/tiled_blur_blur_interleaved.o

# Usually, it's considered best practice to have one Generator per
# .cpp file, with the generator-name and filename matching;
# nested_externs_generators.cpp is a counterexample, and thus requires
# some special casing to get right.  First, make a special rule to
# build each of the Generators in nested_externs_generator.cpp (which
# all have the form nested_externs_*).
$(FILTERS_DIR)/nested_externs_%.o $(FILTERS_DIR)/nested_externs_%.h: $(FILTERS_DIR)/nested_externs.generator
	@-mkdir -p $(TMP_DIR)
	cd $(TMP_DIR); $(LD_PATH_SETUP) $(CURDIR)/$< -g nested_externs_$* -o $(CURDIR)/$(FILTERS_DIR) target=$(HL_TARGET)-no_runtime

# Synthesize 'nested_externs.o' based on the four generator products we need:
$(FILTERS_DIR)/nested_externs.o: $(FILTERS_DIR)/nested_externs_leaf.o $(FILTERS_DIR)/nested_externs_inner.o $(FILTERS_DIR)/nested_externs_combine.o $(FILTERS_DIR)/nested_externs_root.o
	$(LD) -r $(FILTERS_DIR)/nested_externs_*.o -o $(FILTERS_DIR)/nested_externs.o

# Synthesize 'nested_externs.h' based on the four generator products we need:
$(FILTERS_DIR)/nested_externs.h: $(FILTERS_DIR)/nested_externs.o
	cat $(FILTERS_DIR)/nested_externs_*.h > $(FILTERS_DIR)/nested_externs.h

# By default, %_aottest.cpp depends on $(FILTERS_DIR)/%.o/.h (but not libHalide).
$(BIN_DIR)/generator_aot_%: $(ROOT_DIR)/test/generator/%_aottest.cpp $(FILTERS_DIR)/%.o $(FILTERS_DIR)/%.h $(INCLUDE_DIR)/HalideRuntime.h $(RUNTIMES_DIR)/runtime_$(HL_TARGET).o
	$(CXX) $(TEST_CXX_FLAGS) $(filter-out %.h,$^) -I$(INCLUDE_DIR) -I$(FILTERS_DIR) -I $(ROOT_DIR)/apps/support -I $(SRC_DIR)/runtime -I$(ROOT_DIR)/tools -lpthread $(LIBDL) -o $@

# The matlab tests needs "-matlab" in the runtime
$(BIN_DIR)/generator_aot_matlab: $(ROOT_DIR)/test/generator/matlab_aottest.cpp $(FILTERS_DIR)/matlab.o $(FILTERS_DIR)/matlab.h $(INCLUDE_DIR)/HalideRuntime.h $(RUNTIMES_DIR)/runtime_$(HL_TARGET)-matlab.o
	$(CXX) $(TEST_CXX_FLAGS) $(filter-out %.h,$^) -I$(INCLUDE_DIR) -I$(FILTERS_DIR) -I $(ROOT_DIR)/apps/support -I $(SRC_DIR)/runtime -I$(ROOT_DIR)/tools -lpthread $(LIBDL) -o $@

# acquire_release is the only test that explicitly uses CUDA/OpenCL APIs, so link only those here.
$(BIN_DIR)/generator_aot_acquire_release: $(ROOT_DIR)/test/generator/acquire_release_aottest.cpp $(FILTERS_DIR)/acquire_release.o $(FILTERS_DIR)/acquire_release.h $(INCLUDE_DIR)/HalideRuntime.h $(RUNTIMES_DIR)/runtime_$(HL_TARGET).o
	$(CXX) $(TEST_CXX_FLAGS) $(filter-out %.h,$^) -I$(INCLUDE_DIR) -I$(FILTERS_DIR) -I $(ROOT_DIR)/apps/support -I $(SRC_DIR)/runtime -I$(ROOT_DIR)/tools -lpthread $(LIBDL) $(OPENCL_LDFLAGS) $(CUDA_LDFLAGS) -o $@

# By default, %_jittest.cpp depends on libHalide. These are external tests that use the JIT.
$(BIN_DIR)/generator_jit_%: $(ROOT_DIR)/test/generator/%_jittest.cpp $(BIN_DIR)/libHalide.$(SHARED_EXT) $(INCLUDE_DIR)/Halide.h
	$(CXX) $(TEST_CXX_FLAGS) $(filter-out %.h %.$(SHARED_EXT),$^) -I$(INCLUDE_DIR) -I$(FILTERS_DIR) -I $(ROOT_DIR)/apps/support -I $(SRC_DIR)/runtime -L$(BIN_DIR) -lHalide $(LLVM_LDFLAGS) -lpthread $(LIBDL) -lz -o $@

# nested externs doesn't actually contain a generator named
# "nested_externs", and has no internal tests in any case.
test_generator_nested_externs:
	@echo "Skipping"

$(BIN_DIR)/tutorial_%: $(ROOT_DIR)/tutorial/%.cpp $(BIN_DIR)/libHalide.$(SHARED_EXT) $(INCLUDE_DIR)/Halide.h
	@ if [[ $@ == *_run ]]; then \
		export TUTORIAL=$* ;\
		export LESSON=`echo $${TUTORIAL} | cut -b1-9`; \
		make -f $(THIS_MAKEFILE) tutorial_$${TUTORIAL/run/generate}; \
		$(CXX) $(TUTORIAL_CXX_FLAGS) $(LIBPNG_CXX_FLAGS) $(OPTIMIZE) $< \
		-I$(TMP_DIR) $(TMP_DIR)/$${LESSON}_*.o -lpthread $(LIBDL) $(LIBPNG_LIBS) -lz -o $@; \
	else \
		$(CXX) $(TUTORIAL_CXX_FLAGS) $(LIBPNG_CXX_FLAGS) $(OPTIMIZE) $< \
		-I$(INCLUDE_DIR) -I$(ROOT_DIR)/tools -L$(BIN_DIR) -lHalide $(TEST_LDFLAGS) -lpthread $(LIBDL) $(LIBPNG_LIBS) -lz -o $@;\
	fi

$(BIN_DIR)/tutorial_lesson_15_generators: $(ROOT_DIR)/tutorial/lesson_15_generators.cpp $(BIN_DIR)/libHalide.$(SHARED_EXT) $(INCLUDE_DIR)/Halide.h
	$(CXX) $(TUTORIAL_CXX_FLAGS) $(LIBPNG_CXX_FLAGS) $(OPTIMIZE) $< $(ROOT_DIR)/tools/GenGen.cpp \
	-I$(INCLUDE_DIR) -L$(BIN_DIR) -lHalide $(TEST_LDFLAGS) -lpthread $(LIBDL) $(LIBPNG_LIBS) -lz -o $@

tutorial_lesson_15_generators: $(ROOT_DIR)/tutorial/lesson_15_generators_usage.sh $(BIN_DIR)/tutorial_lesson_15_generators
	@-mkdir -p $(TMP_DIR)
	cp $(BIN_DIR)/tutorial_lesson_15_generators $(TMP_DIR)/lesson_15_generate; \
	cd $(TMP_DIR); \
	$(LD_PATH_SETUP) source $(ROOT_DIR)/tutorial/lesson_15_generators_usage.sh
	@-echo

$(BIN_DIR)/tutorial_lesson_16_rgb_generate: $(ROOT_DIR)/tutorial/lesson_16_rgb_generate.cpp $(BIN_DIR)/libHalide.$(SHARED_EXT) $(INCLUDE_DIR)/Halide.h
	$(CXX) $(TUTORIAL_CXX_FLAGS) $(LIBPNG_CXX_FLAGS) $(OPTIMIZE) $< $(ROOT_DIR)/tools/GenGen.cpp \
	-I$(INCLUDE_DIR) -L$(BIN_DIR) -lHalide $(TEST_LDFLAGS) -lpthread $(LIBDL) $(LIBPNG_LIBS) -lz -o $@

$(BIN_DIR)/tutorial_lesson_16_rgb_run: $(ROOT_DIR)/tutorial/lesson_16_rgb_run.cpp $(BIN_DIR)/tutorial_lesson_16_rgb_generate
	@-mkdir -p $(TMP_DIR)
	# Run the generator
	$(LD_PATH_SETUP) $(BIN_DIR)/tutorial_lesson_16_rgb_generate -o $(TMP_DIR) -f brighten_planar      target=host layout=planar
	$(LD_PATH_SETUP) $(BIN_DIR)/tutorial_lesson_16_rgb_generate -o $(TMP_DIR) -f brighten_interleaved target=host-no_runtime layout=interleaved
	$(LD_PATH_SETUP) $(BIN_DIR)/tutorial_lesson_16_rgb_generate -o $(TMP_DIR) -f brighten_either      target=host-no_runtime layout=either
	$(LD_PATH_SETUP) $(BIN_DIR)/tutorial_lesson_16_rgb_generate -o $(TMP_DIR) -f brighten_specialized target=host-no_runtime layout=specialized
	# Compile the runner
	$(CXX) $(TUTORIAL_CXX_FLAGS) $(LIBPNG_CXX_FLAGS) $(OPTIMIZE) $< \
	-I$(INCLUDE_DIR) -L$(BIN_DIR) -I $(TMP_DIR) $(TMP_DIR)/brighten_*.o \
        -lHalide $(TEST_LDFLAGS) -lpthread $(LIBDL) $(LIBPNG_LIBS) -lz -o $@
	@-echo

test_internal: $(BIN_DIR)/test_internal
	@-mkdir -p $(TMP_DIR)
	cd $(TMP_DIR) ; $(LD_PATH_SETUP) $(CURDIR)/$<
	@-echo

correctness_%: $(BIN_DIR)/correctness_%
	@-mkdir -p $(TMP_DIR)
	cd $(TMP_DIR) ; $(LD_PATH_SETUP) $(CURDIR)/$<
	@-echo

valgrind_%: $(BIN_DIR)/correctness_%
	@-mkdir -p $(TMP_DIR)
	cd $(TMP_DIR) ; $(LD_PATH_SETUP) valgrind --error-exitcode=-1 $(CURDIR)/$<
	@-echo

# This test is *supposed* to do an out-of-bounds read, so skip it when testing under valgrind
valgrind_tracing_stack: $(BIN_DIR)/correctness_tracing_stack
	@-mkdir -p $(TMP_DIR)
	cd $(TMP_DIR) ; $(LD_PATH_SETUP) $(CURDIR)/$(BIN_DIR)/correctness_tracing_stack
	@-echo

performance_%: $(BIN_DIR)/performance_%
	@-mkdir -p $(TMP_DIR)
	cd $(TMP_DIR) ; $(LD_PATH_SETUP) $(CURDIR)/$<
	@-echo

error_%: $(BIN_DIR)/error_%
	@-mkdir -p $(TMP_DIR)
	cd $(TMP_DIR) ; $(LD_PATH_SETUP) $(CURDIR)/$< 2>&1 | egrep --q "terminating with uncaught exception|^terminate called|^Error"
	@-echo

warning_%: $(BIN_DIR)/warning_%
	@-mkdir -p $(TMP_DIR)
	cd $(TMP_DIR) ; $(LD_PATH_SETUP) $(CURDIR)/$< 2>&1 | egrep --q "^Warning"
	@-echo

opengl_%: HL_JIT_TARGET ?= host-opengl
opengl_%: $(BIN_DIR)/opengl_%
	@-mkdir -p $(TMP_DIR)
	cd $(TMP_DIR) ; HL_JIT_TARGET=$(HL_JIT_TARGET) $(LD_PATH_SETUP) $(CURDIR)/$< 2>&1
	@-echo

renderscript_jit_%: HL_JIT_TARGET = host-renderscript
renderscript_jit_%: HL_TARGET =
renderscript_aot_%: HL_TARGET = arm-32-android-armv7s-renderscript
renderscript_aot_%: HL_JIT_TARGET =
renderscript_%_error: $(BIN_DIR)/renderscript_%_error
	@-mkdir -p $(TMP_DIR)
	cd $(TMP_DIR) ; HL_JIT_TARGET=$(HL_JIT_TARGET) HL_TARGET=$(HL_TARGET) $(LD_PATH_SETUP) $(CURDIR)/$< 2>&1 | egrep --q "terminating with uncaught exception|^terminate called|^Error"
	@-echo
renderscript_%: $(BIN_DIR)/renderscript_%
	@-mkdir -p $(TMP_DIR)
	cd $(TMP_DIR) ; HL_JIT_TARGET=$(HL_JIT_TARGET) HL_TARGET=$(HL_TARGET) $(LD_PATH_SETUP) $(CURDIR)/$<
	@-echo

generator_%: $(BIN_DIR)/generator_%
	@-mkdir -p $(TMP_DIR)
	cd $(TMP_DIR) ; $(LD_PATH_SETUP) $(CURDIR)/$<
	@-echo

$(TMP_DIR)/images/%.png: $(ROOT_DIR)/tutorial/images/%.png
	@-mkdir -p $(TMP_DIR)/images
	cp $< $(TMP_DIR)/images/

tutorial_%: $(BIN_DIR)/tutorial_% $(TMP_DIR)/images/rgb.png $(TMP_DIR)/images/gray.png
	@-mkdir -p $(TMP_DIR)
	cd $(TMP_DIR) ; $(LD_PATH_SETUP) $(CURDIR)/$<
	@-echo

time_compilation_test_%: $(BIN_DIR)/test_%
	$(TIME_COMPILATION) compile_times_correctness.csv make -f $(THIS_MAKEFILE) $(@:time_compilation_test_%=test_%)

time_compilation_performance_%: $(BIN_DIR)/performance_%
	$(TIME_COMPILATION) compile_times_performance.csv make -f $(THIS_MAKEFILE) $(@:time_compilation_performance_%=performance_%)

time_compilation_opengl_%: $(BIN_DIR)/opengl_%
	$(TIME_COMPILATION) compile_times_opengl.csv make -f $(THIS_MAKEFILE) $(@:time_compilation_opengl_%=opengl_%)

time_compilation_renderscript_%: $(BIN_DIR)/renderscript_%
	$(TIME_COMPILATION) compile_times_renderscript.csv make -f $(THIS_MAKEFILE) $(@:time_compilation_renderscript_%=renderscript_%)

time_compilation_static_%: $(BIN_DIR)/static_%_generate
	$(TIME_COMPILATION) compile_times_static.csv make -f $(THIS_MAKEFILE) $(@:time_compilation_static_%=$(TMP_DIR)/static/%/%.o)

time_compilation_generator_%: $(FILTERS_DIR)/%.generator
	$(TIME_COMPILATION) compile_times_generator.csv make -f $(THIS_MAKEFILE) $(@:time_compilation_generator_%=$(FILTERS_DIR)/%.o)

time_compilation_generator_tiled_blur_interleaved: $(FILTERS_DIR)/tiled_blur.generator
	$(TIME_COMPILATION) compile_times_generator.csv make -f $(THIS_MAKEFILE) $(FILTERS_DIR)/tiled_blur_interleaved.o

.PHONY: test_apps
test_apps: $(LIB_DIR)/libHalide.a $(BIN_DIR)/libHalide.$(SHARED_EXT) $(INCLUDE_DIR)/Halide.h $(INCLUDE_DIR)/HalideRuntime.h
	mkdir -p apps
	# Make a local copy of the apps if we're building out-of-tree,
	# because the app Makefiles are written to build in-tree
	if [ "$(ROOT_DIR)" != "$(CURDIR)" ]; then \
	  echo "Building out-of-tree, so making local copy of apps"; \
	  cp -r $(ROOT_DIR)/apps/bilateral_grid \
	        $(ROOT_DIR)/apps/local_laplacian \
	        $(ROOT_DIR)/apps/interpolate \
	        $(ROOT_DIR)/apps/blur \
	        $(ROOT_DIR)/apps/wavelet \
	        $(ROOT_DIR)/apps/c_backend \
	        $(ROOT_DIR)/apps/modules \
	        $(ROOT_DIR)/apps/HelloMatlab \
	        $(ROOT_DIR)/apps/fft \
	        $(ROOT_DIR)/apps/images \
	        $(ROOT_DIR)/apps/support \
                apps; \
	  mkdir -p tools; \
	  cp $(ROOT_DIR)/tools/* tools/; \
        fi
	make -C apps/bilateral_grid clean  HALIDE_BIN_PATH=$(CURDIR) HALIDE_SRC_PATH=$(ROOT_DIR)
	make -C apps/bilateral_grid out.png  HALIDE_BIN_PATH=$(CURDIR) HALIDE_SRC_PATH=$(ROOT_DIR)
	make -C apps/local_laplacian clean  HALIDE_BIN_PATH=$(CURDIR) HALIDE_SRC_PATH=$(ROOT_DIR)
	make -C apps/local_laplacian out.png  HALIDE_BIN_PATH=$(CURDIR) HALIDE_SRC_PATH=$(ROOT_DIR)
	make -C apps/interpolate clean  HALIDE_BIN_PATH=$(CURDIR) HALIDE_SRC_PATH=$(ROOT_DIR)
	make -C apps/interpolate out.png  HALIDE_BIN_PATH=$(CURDIR) HALIDE_SRC_PATH=$(ROOT_DIR)
	make -C apps/blur clean  HALIDE_BIN_PATH=$(CURDIR) HALIDE_SRC_PATH=$(ROOT_DIR)
	make -C apps/blur test  HALIDE_BIN_PATH=$(CURDIR) HALIDE_SRC_PATH=$(ROOT_DIR)
	apps/blur/test
	make -C apps/wavelet clean  HALIDE_BIN_PATH=$(CURDIR) HALIDE_SRC_PATH=$(ROOT_DIR)
	make -C apps/wavelet test  HALIDE_BIN_PATH=$(CURDIR) HALIDE_SRC_PATH=$(ROOT_DIR)
	make -C apps/c_backend clean  HALIDE_BIN_PATH=$(CURDIR) HALIDE_SRC_PATH=$(ROOT_DIR)
	make -C apps/c_backend test  HALIDE_BIN_PATH=$(CURDIR) HALIDE_SRC_PATH=$(ROOT_DIR)
	make -C apps/modules clean  HALIDE_BIN_PATH=$(CURDIR) HALIDE_SRC_PATH=$(ROOT_DIR)
	make -C apps/modules out.png  HALIDE_BIN_PATH=$(CURDIR) HALIDE_SRC_PATH=$(ROOT_DIR)
	make -C apps/fft bench_16x16  HALIDE_BIN_PATH=$(CURDIR) HALIDE_SRC_PATH=$(ROOT_DIR)
	make -C apps/fft bench_32x32  HALIDE_BIN_PATH=$(CURDIR) HALIDE_SRC_PATH=$(ROOT_DIR)
	make -C apps/fft bench_48x48  HALIDE_BIN_PATH=$(CURDIR) HALIDE_SRC_PATH=$(ROOT_DIR)
	cd apps/HelloMatlab; HALIDE_PATH=$(CURDIR) HALIDE_CXX=$(CXX) ./run_blur.sh

.PHONY: test_python
test_python: $(LIB_DIR)/libHalide.a
	mkdir -p python_bindings
	make -C python_bindings -f $(ROOT_DIR)/python_bindings/Makefile test

# It's just for compiling the runtime, so Clang <3.5 *might* work,
# but best to peg it to the minimum llvm version.
ifneq (,$(findstring clang version 3.5,$(CLANG_VERSION)))
CLANG_OK=yes
endif

ifneq (,$(findstring clang version 3.6,$(CLANG_VERSION)))
CLANG_OK=yes
endif

ifneq (,$(findstring clang version 3.7,$(CLANG_VERSION)))
CLANG_OK=yes
endif

ifneq (,$(findstring clang version 3.8,$(CLANG_VERSION)))
CLANG_OK=yes
endif

ifneq (,$(findstring clang version 3.9,$(CLANG_VERSION)))
CLANG_OK=yes
endif

ifneq (,$(findstring Apple clang version 4.0,$(CLANG_VERSION)))
CLANG_OK=yes
endif

ifneq (,$(findstring Apple LLVM version 5.0,$(CLANG_VERSION)))
CLANG_OK=yes
endif

ifneq ($(CLANG_OK), )
$(BUILD_DIR)/clang_ok:
	@echo "Found a new enough version of clang"
	mkdir -p $(BUILD_DIR)
	touch $(BUILD_DIR)/clang_ok
else
$(BUILD_DIR)/clang_ok:
	@echo "Can't find clang or version of clang too old (we need 3.5 or greater):"
	@echo "You can override this check by setting CLANG_OK=y"
	echo '$(CLANG_VERSION)'
	echo $(findstring version 3,$(CLANG_VERSION))
	echo $(findstring version 3.0,$(CLANG_VERSION))
	$(CLANG) --version
	@exit 1
endif

ifneq (,$(findstring $(LLVM_VERSION_TIMES_10), 35 36 37 38 39))
LLVM_OK=yes
endif

ifneq ($(LLVM_OK), )
$(BUILD_DIR)/llvm_ok:
	@echo "Found a new enough version of llvm"
	mkdir -p $(BUILD_DIR)
	touch $(BUILD_DIR)/llvm_ok
else
$(BUILD_DIR)/llvm_ok:
	@echo "Can't find llvm or version of llvm too old (we need 3.5 or greater):"
	@echo "You can override this check by setting LLVM_OK=y"
	$(LLVM_CONFIG) --version
	@exit 1
endif

.PHONY: doc
$(DOC_DIR): doc
doc: $(SRC_DIR) Doxyfile
	doxygen

Doxyfile: Doxyfile.in
	@echo "Generating $@"
	@sed -e "s#@CMAKE_BINARY_DIR@#$(shell pwd)#g" \
	     -e "s#@CMAKE_SOURCE_DIR@#$(shell pwd)#g" \
	    $< > $@

install: $(LIB_DIR)/libHalide.a $(BIN_DIR)/libHalide.$(SHARED_EXT) $(INCLUDE_DIR)/Halide.h $(RUNTIME_EXPORTED_INCLUDES)
	mkdir -p $(PREFIX)/include $(PREFIX)/bin $(PREFIX)/lib $(PREFIX)/share/halide/tutorial/images $(PREFIX)/share/halide/tools $(PREFIX)/share/halide/tutorial/figures
	cp $(LIB_DIR)/libHalide.a $(BIN_DIR)/libHalide.$(SHARED_EXT) $(PREFIX)/lib
	cp $(INCLUDE_DIR)/Halide.h $(PREFIX)/include
	cp $(INCLUDE_DIR)/HalideRuntim*.h $(PREFIX)/include
	cp $(ROOT_DIR)/tutorial/images/*.png $(PREFIX)/share/halide/tutorial/images
	cp $(ROOT_DIR)/tutorial/figures/*.gif $(PREFIX)/share/halide/tutorial/figures
	cp $(ROOT_DIR)/tutorial/figures/*.jpg $(PREFIX)/share/halide/tutorial/figures
	cp $(ROOT_DIR)/tutorial/figures/*.mp4 $(PREFIX)/share/halide/tutorial/figures
	cp $(ROOT_DIR)/tutorial/*.cpp $(PREFIX)/share/halide/tutorial
	cp $(ROOT_DIR)/tutorial/*.h $(PREFIX)/share/halide/tutorial
	cp $(ROOT_DIR)/tutorial/*.sh $(PREFIX)/share/halide/tutorial
	cp $(ROOT_DIR)/tools/mex_halide.m $(PREFIX)/share/halide/tools
	cp $(ROOT_DIR)/tools/GenGen.cpp $(PREFIX)/share/halide/tools
	cp $(ROOT_DIR)/tools/halide_image.h $(PREFIX)/share/halide/tools
	cp $(ROOT_DIR)/tools/halide_image_io.h $(PREFIX)/share/halide/tools

$(DISTRIB_DIR)/halide.tgz: $(LIB_DIR)/libHalide.a $(BIN_DIR)/libHalide.$(SHARED_EXT) $(INCLUDE_DIR)/Halide.h $(RUNTIME_EXPORTED_INCLUDES)
	mkdir -p $(DISTRIB_DIR)/include $(DISTRIB_DIR)/bin $(DISTRIB_DIR)/lib $(DISTRIB_DIR)/tutorial $(DISTRIB_DIR)/tutorial/images $(DISTRIB_DIR)/tools $(DISTRIB_DIR)/tutorial/figures
	cp $(BIN_DIR)/libHalide.$(SHARED_EXT) $(DISTRIB_DIR)/bin
	cp $(LIB_DIR)/libHalide.a $(DISTRIB_DIR)/lib
	cp $(INCLUDE_DIR)/Halide.h $(DISTRIB_DIR)/include
	cp $(INCLUDE_DIR)/HalideRuntim*.h $(DISTRIB_DIR)/include
	cp $(ROOT_DIR)/tutorial/images/*.png $(DISTRIB_DIR)/tutorial/images
	cp $(ROOT_DIR)/tutorial/figures/*.gif $(DISTRIB_DIR)/tutorial/figures
	cp $(ROOT_DIR)/tutorial/figures/*.jpg $(DISTRIB_DIR)/tutorial/figures
	cp $(ROOT_DIR)/tutorial/figures/*.mp4 $(DISTRIB_DIR)/tutorial/figures
	cp $(ROOT_DIR)/tutorial/*.cpp $(DISTRIB_DIR)/tutorial
	cp $(ROOT_DIR)/tutorial/*.h $(DISTRIB_DIR)/tutorial
	cp $(ROOT_DIR)/tutorial/*.sh $(DISTRIB_DIR)/tutorial
	cp $(ROOT_DIR)/tools/mex_halide.m $(DISTRIB_DIR)/tools
	cp $(ROOT_DIR)/tools/GenGen.cpp $(DISTRIB_DIR)/tools
	cp $(ROOT_DIR)/tools/halide_image.h $(DISTRIB_DIR)/tools
	cp $(ROOT_DIR)/tools/halide_image_io.h $(DISTRIB_DIR)/tools
	cp $(ROOT_DIR)/README.md $(DISTRIB_DIR)
	ln -sf $(DISTRIB_DIR) halide
	tar -czf $(DISTRIB_DIR)/halide.tgz halide/bin halide/lib halide/include halide/tutorial halide/README.md halide/tools/mex_halide.m halide/tools/GenGen.cpp halide/tools/halide_image.h halide/tools/halide_image_io.h
	rm -rf halide

.PHONY: distrib
distrib: $(DISTRIB_DIR)/halide.tgz

$(BIN_DIR)/HalideTraceViz: $(ROOT_DIR)/util/HalideTraceViz.cpp
	$(CXX) $(OPTIMIZE) -std=c++11 $< -I$(INCLUDE_DIR) -L$(BIN_DIR) -o $@<|MERGE_RESOLUTION|>--- conflicted
+++ resolved
@@ -298,11 +298,7 @@
   Function.cpp \
   FuseGPUThreadLoops.cpp \
   Generator.cpp \
-<<<<<<< HEAD
-  HexagonIRChecker.cpp \
   HexagonOffload.cpp \
-=======
->>>>>>> 11d4b2bc
   Image.cpp \
   InjectHostDevBufferCopies.cpp \
   InjectImageIntrinsics.cpp \
@@ -427,11 +423,7 @@
   Function.h \
   FuseGPUThreadLoops.h \
   Generator.h \
-<<<<<<< HEAD
-  HexagonIRChecker.h \
   HexagonOffload.h \
-=======
->>>>>>> 11d4b2bc
   runtime/HalideRuntime.h \
   Image.h \
   InjectHostDevBufferCopies.h \
