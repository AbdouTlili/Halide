import os.path

<<<<<<< HEAD
import halide

def main():
    x = halide.Var("x")

    f = halide.Func("f")
=======
import halide as hl

def main():
    x = hl.Var("x")

    f = hl.Func("f")
>>>>>>> dac950a6

    f[x] = 100 * x

    args = []

    f.compile_to_bitcode("f.bc", args, "f")
    assert os.path.isfile("f.bc")

    f.compile_to_c("f.cpp", args, "f")
    assert os.path.isfile("f.cpp")

    f.compile_to_object("f.o", args, "f")
    assert os.path.isfile("f.o")

    f.compile_to_header("f.h", args, "f")
    assert os.path.isfile("f.h")

    f.compile_to_assembly("f.s", args, "f")
    assert os.path.isfile("f.s")

    f.compile_to_lowered_stmt("f.txt", args)
    assert os.path.isfile("f.txt")

    f.compile_to_file("f_all", args)
    assert os.path.isfile("f_all.h")
    assert os.path.isfile("f_all.o")

    print("Success!")

    return 0

if __name__ == "__main__":
    main()<|MERGE_RESOLUTION|>--- conflicted
+++ resolved
@@ -1,20 +1,11 @@
 import os.path
 
-<<<<<<< HEAD
-import halide
-
-def main():
-    x = halide.Var("x")
-
-    f = halide.Func("f")
-=======
 import halide as hl
 
 def main():
     x = hl.Var("x")
 
     f = hl.Func("f")
->>>>>>> dac950a6
 
     f[x] = 100 * x
 
