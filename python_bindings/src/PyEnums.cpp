#include "PyEnums.h"

namespace Halide {
namespace PythonBindings {

void define_enums(py::module &m) {
    py::enum_<Argument::Kind>(m, "ArgumentKind")
        .value("InputScalar", Argument::Kind::InputScalar)
        .value("InputBuffer", Argument::Kind::InputBuffer)
        .value("OutputBuffer", Argument::Kind::OutputBuffer);

    py::enum_<DeviceAPI>(m, "DeviceAPI")
        .value("None", DeviceAPI::None)
        .value("Host", DeviceAPI::Host)
        .value("Default_GPU", DeviceAPI::Default_GPU)
        .value("CUDA", DeviceAPI::CUDA)
        .value("OpenCL", DeviceAPI::OpenCL)
        .value("GLSL", DeviceAPI::GLSL)
        .value("OpenGLCompute", DeviceAPI::OpenGLCompute)
        .value("Metal", DeviceAPI::Metal)
        .value("Hexagon", DeviceAPI::Hexagon);

    py::enum_<LinkageType>(m, "LinkageType")
        .value("External", LinkageType::External)
        .value("ExternalPlusMetadata", LinkageType::ExternalPlusMetadata)
        .value("Internal", LinkageType::Internal);

    py::enum_<LoopAlignStrategy>(m, "LoopAlignStrategy")
        .value("AlignStart", LoopAlignStrategy::AlignStart)
        .value("AlignEnd", LoopAlignStrategy::AlignEnd)
        .value("NoAlign", LoopAlignStrategy::NoAlign)
        .value("Auto", LoopAlignStrategy::Auto);

    py::enum_<MemoryType>(m, "MemoryType")
        .value("Auto", MemoryType::Auto)
        .value("Heap", MemoryType::Heap)
        .value("Stack", MemoryType::Stack)
        .value("Register", MemoryType::Register)
        .value("GPUShared", MemoryType::GPUShared)
        .value("GPUTexture", MemoryType::GPUTexture)
        .value("LockedCache", MemoryType::LockedCache)
        .value("VTCM", MemoryType::VTCM);

    py::enum_<NameMangling>(m, "NameMangling")
        .value("Default", NameMangling::Default)
        .value("C", NameMangling::C)
        .value("CPlusPlus", NameMangling::CPlusPlus);

    py::enum_<PrefetchBoundStrategy>(m, "PrefetchBoundStrategy")
        .value("Clamp", PrefetchBoundStrategy::Clamp)
        .value("GuardWithIf", PrefetchBoundStrategy::GuardWithIf)
        .value("NonFaulting", PrefetchBoundStrategy::NonFaulting);

    py::enum_<StmtOutputFormat>(m, "StmtOutputFormat")
        .value("Text", StmtOutputFormat::Text)
        .value("HTML", StmtOutputFormat::HTML);

    py::enum_<TailStrategy>(m, "TailStrategy")
        .value("RoundUp", TailStrategy::RoundUp)
        .value("GuardWithIf", TailStrategy::GuardWithIf)
        .value("ShiftInwards", TailStrategy::ShiftInwards)
        .value("Auto", TailStrategy::Auto);

    py::enum_<Target::OS>(m, "TargetOS")
        .value("OSUnknown", Target::OS::OSUnknown)
        .value("Linux", Target::OS::Linux)
        .value("Windows", Target::OS::Windows)
        .value("OSX", Target::OS::OSX)
        .value("Android", Target::OS::Android)
        .value("IOS", Target::OS::IOS)
        .value("QuRT", Target::OS::QuRT)
        .value("NoOS", Target::OS::NoOS)
        .value("wasmrt", Target::OS::WebAssemblyRuntime);

    py::enum_<Target::Arch>(m, "TargetArch")
        .value("ArchUnknown", Target::Arch::ArchUnknown)
        .value("X86", Target::Arch::X86)
        .value("ARM", Target::Arch::ARM)
        .value("MIPS", Target::Arch::MIPS)
        .value("Hexagon", Target::Arch::Hexagon)
        .value("POWERPC", Target::Arch::POWERPC)
        .value("WebAssembly", Target::Arch::WebAssembly);

    py::enum_<Target::Feature>(m, "TargetFeature")
        .value("JIT", Target::Feature::JIT)
        .value("Debug", Target::Feature::Debug)
        .value("NoAsserts", Target::Feature::NoAsserts)
        .value("NoBoundsQuery", Target::Feature::NoBoundsQuery)
        .value("SSE41", Target::Feature::SSE41)
        .value("AVX", Target::Feature::AVX)
        .value("AVX2", Target::Feature::AVX2)
        .value("FMA", Target::Feature::FMA)
        .value("FMA4", Target::Feature::FMA4)
        .value("F16C", Target::Feature::F16C)
        .value("ARMv7s", Target::Feature::ARMv7s)
        .value("NoNEON", Target::Feature::NoNEON)
        .value("VSX", Target::Feature::VSX)
        .value("POWER_ARCH_2_07", Target::Feature::POWER_ARCH_2_07)
        .value("CUDA", Target::Feature::CUDA)
        .value("CUDACapability30", Target::Feature::CUDACapability30)
        .value("CUDACapability32", Target::Feature::CUDACapability32)
        .value("CUDACapability35", Target::Feature::CUDACapability35)
        .value("CUDACapability50", Target::Feature::CUDACapability50)
        .value("CUDACapability61", Target::Feature::CUDACapability61)
        .value("OpenCL", Target::Feature::OpenCL)
        .value("CLDoubles", Target::Feature::CLDoubles)
        .value("CLHalf", Target::Feature::CLHalf)
        .value("CLAtomics64", Target::Feature::CLAtomics64)
        .value("OpenGL", Target::Feature::OpenGL)
        .value("OpenGLCompute", Target::Feature::OpenGLCompute)
        .value("EGL", Target::Feature::EGL)
        .value("UserContext", Target::Feature::UserContext)
        .value("Matlab", Target::Feature::Matlab)
        .value("Profile", Target::Feature::Profile)
        .value("NoRuntime", Target::Feature::NoRuntime)
        .value("Metal", Target::Feature::Metal)
        .value("CPlusPlusMangling", Target::Feature::CPlusPlusMangling)
        .value("LargeBuffers", Target::Feature::LargeBuffers)
        .value("HVX", Target::Feature::HVX)
        .value("HVX_128", Target::Feature::HVX_128)
        .value("HVX_v62", Target::Feature::HVX_v62)
        .value("HVX_v65", Target::Feature::HVX_v65)
        .value("HVX_v66", Target::Feature::HVX_v66)
        .value("HVX_shared_object", Target::Feature::HVX_shared_object)
        .value("FuzzFloatStores", Target::Feature::FuzzFloatStores)
        .value("SoftFloatABI", Target::Feature::SoftFloatABI)
        .value("MSAN", Target::Feature::MSAN)
        .value("AVX512", Target::Feature::AVX512)
        .value("AVX512_KNL", Target::Feature::AVX512_KNL)
        .value("AVX512_Skylake", Target::Feature::AVX512_Skylake)
        .value("AVX512_Cannonlake", Target::Feature::AVX512_Cannonlake)
        .value("TraceLoads", Target::Feature::TraceLoads)
        .value("TraceStores", Target::Feature::TraceStores)
        .value("TraceRealizations", Target::Feature::TraceRealizations)
        .value("D3D12Compute", Target::Feature::D3D12Compute)
        .value("StrictFloat", Target::Feature::StrictFloat)
        .value("TSAN", Target::Feature::TSAN)
        .value("ASAN", Target::Feature::ASAN)
        .value("CheckUnsafePromises", Target::Feature::CheckUnsafePromises)
        .value("HexagonDma", Target::Feature::HexagonDma)
        .value("EmbedBitcode", Target::Feature::EmbedBitcode)
        .value("EnableLLVMLoopOpt", Target::Feature::EnableLLVMLoopOpt)
        .value("DisableLLVMLoopOpt", Target::Feature::DisableLLVMLoopOpt)
        .value("WasmSimd128", Target::Feature::WasmSimd128)
        .value("WasmSignExt", Target::Feature::WasmSignExt)
<<<<<<< HEAD
        .value("Vulkan", Target::Feature::Vulkan)
=======
        .value("WasmSatFloatToInt", Target::Feature::WasmSatFloatToInt)
        .value("WasmThreads", Target::Feature::WasmThreads)
        .value("WasmBulkMemory", Target::Feature::WasmBulkMemory)
        .value("SVE", Target::Feature::SVE)
        .value("SVE2", Target::Feature::SVE2)
        .value("ARMDotProd", Target::Feature::ARMDotProd)
        .value("LLVMLargeCodeModel", Target::Feature::LLVMLargeCodeModel)
>>>>>>> 8383cc99
        .value("FeatureEnd", Target::Feature::FeatureEnd);

    py::enum_<halide_type_code_t>(m, "TypeCode")
        .value("Int", Type::Int)
        .value("UInt", Type::UInt)
        .value("Float", Type::Float)
        .value("Handle", Type::Handle);

    py::enum_<Output>(m, "Output")
        .value("assembly", Output::assembly)
        .value("bitcode", Output::bitcode)
        .value("c_header", Output::c_header)
        .value("c_source", Output::c_source)
        .value("cpp_stub", Output::cpp_stub)
        .value("featurization", Output::featurization)
        .value("llvm_assembly", Output::llvm_assembly)
        .value("object", Output::object)
        .value("python_extension", Output::python_extension)
        .value("pytorch_wrapper", Output::pytorch_wrapper)
        .value("registration", Output::registration)
        .value("schedule", Output::schedule)
        .value("static_library", Output::static_library)
        .value("stmt", Output::stmt)
        .value("stmt_html", Output::stmt_html)
        .value("compiler_log", Output::compiler_log);
}

}  // namespace PythonBindings
}  // namespace Halide<|MERGE_RESOLUTION|>--- conflicted
+++ resolved
@@ -143,9 +143,6 @@
         .value("DisableLLVMLoopOpt", Target::Feature::DisableLLVMLoopOpt)
         .value("WasmSimd128", Target::Feature::WasmSimd128)
         .value("WasmSignExt", Target::Feature::WasmSignExt)
-<<<<<<< HEAD
-        .value("Vulkan", Target::Feature::Vulkan)
-=======
         .value("WasmSatFloatToInt", Target::Feature::WasmSatFloatToInt)
         .value("WasmThreads", Target::Feature::WasmThreads)
         .value("WasmBulkMemory", Target::Feature::WasmBulkMemory)
@@ -153,7 +150,7 @@
         .value("SVE2", Target::Feature::SVE2)
         .value("ARMDotProd", Target::Feature::ARMDotProd)
         .value("LLVMLargeCodeModel", Target::Feature::LLVMLargeCodeModel)
->>>>>>> 8383cc99
+        .value("Vulkan", Target::Feature::Vulkan)
         .value("FeatureEnd", Target::Feature::FeatureEnd);
 
     py::enum_<halide_type_code_t>(m, "TypeCode")
