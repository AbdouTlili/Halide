#include <cstdio>
#include <chrono>

#include "lens_blur.h"
#include "lens_blur_classic_auto_schedule.h"
#include "lens_blur_auto_schedule.h"
#include "bilateral_grid_simple_auto_schedule.h"

#include "benchmark_util.h"
#include "HalideBuffer.h"
#include "halide_image_io.h"

using namespace Halide::Runtime;
using namespace Halide::Tools;

int main(int argc, char **argv) {
    if (argc < 7) {
        printf("Usage: ./process input.png slices focus_depth blur_radius_scale aperture_samples timing_iterations output.png\n"
               "e.g.: ./process input.png 32 13 0.5 32 3 output.png\n");
        return 0;
    }

    // Let the Halide runtime hold onto GPU allocations for
    // intermediates and reuse them instead of eagerly freeing
    // them. cuMemAlloc/cuMemFree is slower than the algorithm!
    halide_reuse_device_allocations(nullptr, true);

    Buffer<uint8_t> left_im = load_image(argv[1]);
    Buffer<uint8_t> right_im = load_image(argv[1]);
    uint32_t slices = atoi(argv[2]);
    uint32_t focus_depth = atoi(argv[3]);
    float blur_radius_scale = atof(argv[4]);
    uint32_t aperture_samples = atoi(argv[5]);
    Buffer<float> output(left_im.width(), left_im.height(), 3);

    // Timing code
<<<<<<< HEAD
    multi_way_bench({
        {"Manual", [&]() { lens_blur(left_im, right_im, slices, focus_depth, blur_radius_scale, aperture_samples, output); output.device_sync(); }},
        {"Classic auto-scheduled", [&]() { lens_blur_classic_auto_schedule(left_im, right_im, slices, focus_depth, blur_radius_scale, aperture_samples, output); output.device_sync(); }},
        {"Auto-scheduled", [&]() { lens_blur_auto_schedule(left_im, right_im, slices, focus_depth, blur_radius_scale, aperture_samples, output); output.device_sync(); }},
        {"Simple auto-scheduled", [&]() { lens_blur_simple_auto_schedule(left_im, right_im, slices, focus_depth, blur_radius_scale, aperture_samples, output); output.device_sync(); }}
        }
    );
=======

    // Manually-tuned version
    double min_t_manual = benchmark(timing_iterations, 10, [&]() {
        lens_blur(left_im, right_im, slices, focus_depth, blur_radius_scale,
                  aperture_samples, output);
        output.device_sync();
        });
    printf("Manually-tuned time: %gms\n", min_t_manual * 1e3);

    // Auto-scheduled version
    double min_t_auto = benchmark(timing_iterations, 10, [&]() {
        lens_blur_auto_schedule(left_im, right_im, slices, focus_depth,
                                blur_radius_scale, aperture_samples, output);
        output.device_sync();
    });
    printf("Auto-scheduled time: %gms\n", min_t_auto * 1e3);
>>>>>>> d4aace9f

    convert_and_save_image(output, argv[7]);

    return 0;
}<|MERGE_RESOLUTION|>--- conflicted
+++ resolved
@@ -34,7 +34,6 @@
     Buffer<float> output(left_im.width(), left_im.height(), 3);
 
     // Timing code
-<<<<<<< HEAD
     multi_way_bench({
         {"Manual", [&]() { lens_blur(left_im, right_im, slices, focus_depth, blur_radius_scale, aperture_samples, output); output.device_sync(); }},
         {"Classic auto-scheduled", [&]() { lens_blur_classic_auto_schedule(left_im, right_im, slices, focus_depth, blur_radius_scale, aperture_samples, output); output.device_sync(); }},
@@ -42,24 +41,6 @@
         {"Simple auto-scheduled", [&]() { lens_blur_simple_auto_schedule(left_im, right_im, slices, focus_depth, blur_radius_scale, aperture_samples, output); output.device_sync(); }}
         }
     );
-=======
-
-    // Manually-tuned version
-    double min_t_manual = benchmark(timing_iterations, 10, [&]() {
-        lens_blur(left_im, right_im, slices, focus_depth, blur_radius_scale,
-                  aperture_samples, output);
-        output.device_sync();
-        });
-    printf("Manually-tuned time: %gms\n", min_t_manual * 1e3);
-
-    // Auto-scheduled version
-    double min_t_auto = benchmark(timing_iterations, 10, [&]() {
-        lens_blur_auto_schedule(left_im, right_im, slices, focus_depth,
-                                blur_radius_scale, aperture_samples, output);
-        output.device_sync();
-    });
-    printf("Auto-scheduled time: %gms\n", min_t_auto * 1e3);
->>>>>>> d4aace9f
 
     convert_and_save_image(output, argv[7]);
 
