#include <cmath>
#include <iostream>
#include <algorithm>
#include <map>
#include <vector>
#include <string.h>
// #ifdef FCAM_ARCH_ARM
// #include "Demosaic_ARM.h"
// #endif

#include "Demosaic.h"
// #include <FCam/Sensor.h>
// #include <FCam/Time.h>

<<<<<<< HEAD
// If not using Halide output
// static unsigned char o[3*1024*2*1024*3];

#define MAXRAW  1023

=======
>>>>>>> 442567f8
namespace FCam {

// Make a linear luminance -> pixel value lookup table
void makeLUT(float contrast, int blackLevel, int whiteLevel, float gamma, unsigned char *lut) {
    unsigned short minRaw = 0 + blackLevel; //f.platform().minRawValue()+blackLevel;
<<<<<<< HEAD
    unsigned short maxRaw = MAXRAW; //f.platform().maxRawValue();
=======
    unsigned short maxRaw = whiteLevel; //f.platform().maxRawValue();
>>>>>>> 442567f8

    for (int i = 0; i <= whiteLevel; i++) {
        lut[i] = 0;
    }

    float invRange = 1.0f/(maxRaw - minRaw);
    float b = 2 - powf(2.0f, contrast/100.0f);
    float a = 2 - 2*b;
    for (int i = minRaw+1; i <= maxRaw; i++) {
        // Get a linear luminance in the range 0-1
        float y = (i-minRaw)*invRange;
        // Gamma correct it
        y = powf(y, 1.0f/gamma);
        // Apply a piecewise quadratic contrast curve
        if (y > 0.5) {
            y = 1-y;
            y = a*y*y + b*y;
            y = 1-y;
        } else {
            y = a*y*y + b*y;
        }
        // Convert to 8 bit and save
        y = std::floor(y * 255 + 0.5f);
        if (y < 0) { y = 0; }
        if (y > 255) { y = 255; }
        lut[i] = (unsigned char)y;
    }
}

// From the Halide camera_pipe's color_correct
void makeColorMatrix(float colorMatrix[], float colorTemp) {
    float alpha = (1.0 / colorTemp - 1.0/3200) / (1.0/7000 - 1.0/3200);

    colorMatrix[0] = alpha*1.6697f     + (1-alpha)*2.2997f;
    colorMatrix[1] = alpha*-0.2693f    + (1-alpha)*-0.4478f;
    colorMatrix[2] = alpha*-0.4004f    + (1-alpha)*0.1706f;
    colorMatrix[3] = alpha*-42.4346f   + (1-alpha)*-39.0923f;

    colorMatrix[4] = alpha*-0.3576f    + (1-alpha)*-0.3826f;
    colorMatrix[5] = alpha*1.0615f     + (1-alpha)*1.5906f;
    colorMatrix[6] = alpha*1.5949f     + (1-alpha)*-0.2080f;
    colorMatrix[7] = alpha*-37.1158f   + (1-alpha)*-25.4311f;

    colorMatrix[8] = alpha*-0.2175f    + (1-alpha)*-0.0888f;
    colorMatrix[9] = alpha*-1.8751f    + (1-alpha)*-0.7344f;
    colorMatrix[10]= alpha*6.9640f     + (1-alpha)*2.2832f;
    colorMatrix[11]= alpha*-26.6970f   + (1-alpha)*-20.0826f;
}

// Some functions used by demosaic
inline short max(short a, short b) {return a>b ? a : b;}
inline short max(short a, short b, short c, short d) {return max(max(a, b), max(c, d));}
inline short min(short a, short b) {return a<b ? a : b;}

void demosaic(Halide::Tools::Image<uint16_t> input, Halide::Tools::Image<uint8_t> out, float colorTemp, float contrast, bool denoise, int blackLevel, int whiteLevel, float gamma) {
    const int BLOCK_WIDTH = 40;
    const int BLOCK_HEIGHT = 24;
    const int G = 0, GR = 0, R = 1, B = 2, GB = 3;

    int rawWidth = input.width();
    int rawHeight = input.height();
    int outWidth = rawWidth-32;
    int outHeight = rawHeight-48;
    outWidth = min(outWidth, out.width());
    outHeight = min(outHeight, out.height());
    outWidth /= BLOCK_WIDTH;
    outWidth *= BLOCK_WIDTH;
    outHeight /= BLOCK_HEIGHT;
    outHeight *= BLOCK_HEIGHT;

<<<<<<< HEAD
    // int WIDTH = outWidth, HEIGHT = outHeight;
    // fprintf(stderr, "FCam outWidth=%d, outHeight=%d\n", outWidth, outHeight);

#if 0
    Image out(outWidth, outHeight, RGB24);

    // Check we're the right size, if not, crop center
    if (((input.width() - 8) != (unsigned)outWidth) ||
        ((input.height() - 8) != (unsigned)outHeight)) {
        int offX = (input.width() - 8 - outWidth)/2;
        int offY = (input.height() - 8 - outHeight)/2;
        offX -= offX&1;
        offY -= offY&1;

        if (offX || offY) {
            input = input.subImage(offX, offY, Size(outWidth+8, outHeight+8));
        }
    }
#endif

=======
>>>>>>> 442567f8
    // Prepare the lookup table
    unsigned char lut[whiteLevel+1];
    makeLUT(contrast, blackLevel, whiteLevel, gamma, lut);

    // Grab the color matrix
    float colorMatrix[12];
    makeColorMatrix(colorMatrix, colorTemp);

    //#pragma omp parallel for
    for (int by = 0; by < outHeight; by += BLOCK_HEIGHT) {
        for (int bx = 0; bx < outWidth; bx += BLOCK_WIDTH) {
            /*
              Stage 1: Load a block of input, treat it as 4-channel gr, r, b, gb
            */
            short inBlock[4][BLOCK_HEIGHT/2+4][BLOCK_WIDTH/2+4];

            for (int y = 0; y < BLOCK_HEIGHT/2+4; y++) {
                for (int x = 0; x < BLOCK_WIDTH/2+4; x++) {
                    inBlock[GR][y][x] = input(bx + 2*x,   by + 2*y);
                    inBlock[R][y][x] =  input(bx + 2*x+1, by + 2*y);
                    inBlock[B][y][x] =  input(bx + 2*x,   by + 2*y+1);
                    inBlock[GB][y][x] = input(bx + 2*x+1, by + 2*y+1);
                }
            }

            // linear luminance outputs
            short linear[3][4][BLOCK_HEIGHT/2+4][BLOCK_WIDTH/2+4];

            /*

            Stage 1.5: Suppress hot pixels

            gr[HERE] = min(gr[HERE], max(gr[UP], gr[LEFT], gr[RIGHT], gr[DOWN]));
            r[HERE]  = min(r[HERE], max(r[UP], r[LEFT], r[RIGHT], r[DOWN]));
            b[HERE]  = min(b[HERE], max(b[UP], b[LEFT], b[RIGHT], b[DOWN]));
            gb[HERE] = min(gb[HERE], max(gb[UP], gb[LEFT], gb[RIGHT], gb[DOWN]));

            */

            if (denoise) {
                for (int y = 1; y < BLOCK_HEIGHT/2+3; y++) {
                    for (int x = 1; x < BLOCK_WIDTH/2+3; x++) {
                        linear[G][GR][y][x] = min(inBlock[GR][y][x],
                                                  max(inBlock[GR][y-1][x],
                                                      inBlock[GR][y+1][x],
                                                      inBlock[GR][y][x+1],
                                                      inBlock[GR][y][x-1]));
                        linear[R][R][y][x] = min(inBlock[R][y][x],
                                                 max(inBlock[R][y-1][x],
                                                     inBlock[R][y+1][x],
                                                     inBlock[R][y][x+1],
                                                     inBlock[R][y][x-1]));
                        linear[B][B][y][x] = min(inBlock[B][y][x],
                                                 max(inBlock[B][y-1][x],
                                                     inBlock[B][y+1][x],
                                                     inBlock[B][y][x+1],
                                                     inBlock[B][y][x-1]));
                        linear[G][GB][y][x] = min(inBlock[GB][y][x],
                                                  max(inBlock[GB][y-1][x],
                                                      inBlock[GB][y+1][x],
                                                      inBlock[GB][y][x+1],
                                                      inBlock[GB][y][x-1]));
                    }
                }
            } else {
                for (int y = 1; y < BLOCK_HEIGHT/2+3; y++) {
                    for (int x = 1; x < BLOCK_WIDTH/2+3; x++) {
                        linear[G][GR][y][x] = inBlock[GR][y][x];
                        linear[R][R][y][x] = inBlock[R][y][x];
                        linear[B][B][y][x] = inBlock[B][y][x];
                        linear[G][GB][y][x] = inBlock[GB][y][x];
                    }
                }
            }


            /*
              2: Interpolate g at r

              gv_r = (gb[UP] + gb[HERE])/2;
              gvd_r = |gb[UP] - gb[HERE]|;

              gh_r = (gr[HERE] + gr[RIGHT])/2;
              ghd_r = |gr[HERE] - gr[RIGHT]|;

              g_r = ghd_r < gvd_r ? gh_r : gv_r;

              3: Interpolate g at b

              gv_b = (gr[DOWN] + gr[HERE])/2;
              gvd_b = |gr[DOWN] - gr[HERE]|;

              gh_b = (gb[LEFT] + gb[HERE])/2;
              ghd_b = |gb[LEFT] - gb[HERE]|;

              g_b = ghd_b < gvd_b ? gh_b : gv_b;

            */

            for (int y = 1; y < BLOCK_HEIGHT/2+3; y++) {
                for (int x = 1; x < BLOCK_WIDTH/2+3; x++) {
                    short gv_r = (linear[G][GB][y-1][x] + linear[G][GB][y][x])/2;
                    short gvd_r = abs(linear[G][GB][y-1][x] - linear[G][GB][y][x]);
                    short gh_r = (linear[G][GR][y][x] + linear[G][GR][y][x+1])/2;
                    short ghd_r = abs(linear[G][GR][y][x] - linear[G][GR][y][x+1]);
                    linear[G][R][y][x] = ghd_r < gvd_r ? gh_r : gv_r;

                    short gv_b = (linear[G][GR][y+1][x] + linear[G][GR][y][x])/2;
                    short gvd_b = abs(linear[G][GR][y+1][x] - linear[G][GR][y][x]);
                    short gh_b = (linear[G][GB][y][x] + linear[G][GB][y][x-1])/2;
                    short ghd_b = abs(linear[G][GB][y][x] - linear[G][GB][y][x-1]);
                    linear[G][B][y][x] = ghd_b < gvd_b ? gh_b : gv_b;
                }
            }

            /*
              4: Interpolate r at gr

              r_gr = (r[LEFT] + r[HERE])/2 + gr[HERE] - (g_r[LEFT] + g_r[HERE])/2;

              5: Interpolate b at gr

              b_gr = (b[UP] + b[HERE])/2 + gr[HERE] - (g_b[UP] + g_b[HERE])/2;

              6: Interpolate r at gb

              r_gb = (r[HERE] + r[DOWN])/2 + gb[HERE] - (g_r[HERE] + g_r[DOWN])/2;

              7: Interpolate b at gb

              b_gb = (b[HERE] + b[RIGHT])/2 + gb[HERE] - (g_b[HERE] + g_b[RIGHT])/2;
            */
            for (int y = 1; y < BLOCK_HEIGHT/2+3; y++) {
                for (int x = 1; x < BLOCK_WIDTH/2+3; x++) {
                    linear[R][GR][y][x] = ((linear[R][R][y][x-1] + linear[R][R][y][x])/2 +
                                           linear[G][GR][y][x] -
                                           (linear[G][R][y][x-1] + linear[G][R][y][x])/2);

                    linear[B][GR][y][x] = ((linear[B][B][y-1][x] + linear[B][B][y][x])/2 +
                                           linear[G][GR][y][x] -
                                           (linear[G][B][y-1][x] + linear[G][B][y][x])/2);

                    linear[R][GB][y][x] = ((linear[R][R][y][x] + linear[R][R][y+1][x])/2 +
                                           linear[G][GB][y][x] -
                                           (linear[G][R][y][x] + linear[G][R][y+1][x])/2);

                    linear[B][GB][y][x] = ((linear[B][B][y][x] + linear[B][B][y][x+1])/2 +
                                           linear[G][GB][y][x] -
                                           (linear[G][B][y][x] + linear[G][B][y][x+1])/2);

                }
            }


            /*

            8: Interpolate r at b

            rp_b = (r[DOWNLEFT] + r[HERE])/2 + g_b[HERE] - (g_r[DOWNLEFT] + g_r[HERE])/2;
            rn_b = (r[LEFT] + r[DOWN])/2 + g_b[HERE] - (g_r[LEFT] + g_r[DOWN])/2;
            rpd_b = (r[DOWNLEFT] - r[HERE]);
            rnd_b = (r[LEFT] - r[DOWN]);

            r_b = rpd_b < rnd_b ? rp_b : rn_b;

            9: Interpolate b at r

            bp_r = (b[UPRIGHT] + b[HERE])/2 + g_r[HERE] - (g_b[UPRIGHT] + g_b[HERE])/2;
            bn_r = (b[RIGHT] + b[UP])/2 + g_r[HERE] - (g_b[RIGHT] + g_b[UP])/2;
            bpd_r = |b[UPRIGHT] - b[HERE]|;
            bnd_r = |b[RIGHT] - b[UP]|;

            b_r = bpd_r < bnd_r ? bp_r : bn_r;

            */
            for (int y = 1; y < BLOCK_HEIGHT/2+3; y++) {
                for (int x = 1; x < BLOCK_WIDTH/2+3; x++) {
                    short rp_b = ((linear[R][R][y+1][x-1] + linear[R][R][y][x])/2 +
                                  linear[G][B][y][x] -
                                  (linear[G][R][y+1][x-1] + linear[G][R][y][x])/2);
                    short rpd_b = abs(linear[R][R][y+1][x-1] - linear[R][R][y][x]);

                    short rn_b = ((linear[R][R][y][x-1] + linear[R][R][y+1][x])/2 +
                                  linear[G][B][y][x] -
                                  (linear[G][R][y][x-1] + linear[G][R][y+1][x])/2);
                    short rnd_b = abs(linear[R][R][y][x-1] - linear[R][R][y+1][x]);

                    linear[R][B][y][x] = rpd_b < rnd_b ? rp_b : rn_b;

                    short bp_r = ((linear[B][B][y-1][x+1] + linear[B][B][y][x])/2 +
                                  linear[G][R][y][x] -
                                  (linear[G][B][y-1][x+1] + linear[G][B][y][x])/2);
                    short bpd_r = abs(linear[B][B][y-1][x+1] - linear[B][B][y][x]);

                    short bn_r = ((linear[B][B][y][x+1] + linear[B][B][y-1][x])/2 +
                                  linear[G][R][y][x] -
                                  (linear[G][B][y][x+1] + linear[G][B][y-1][x])/2);
                    short bnd_r = abs(linear[B][B][y][x+1] - linear[B][B][y-1][x]);

                    linear[B][R][y][x] = bpd_r < bnd_r ? bp_r : bn_r;
                }
            }

            /*
              10: Color matrix

              11: Gamma correct

            */

            float r, g, b;
            unsigned short ri, gi, bi;
            for (int y = 2; y < BLOCK_HEIGHT/2+2; y++) {
                for (int x = 2; x < BLOCK_WIDTH/2+2; x++) {

                    // Convert from sensor rgb to srgb
                    r = colorMatrix[0]*linear[R][GR][y][x] +
                        colorMatrix[1]*linear[G][GR][y][x] +
                        colorMatrix[2]*linear[B][GR][y][x] +
                        colorMatrix[3];

                    g = colorMatrix[4]*linear[R][GR][y][x] +
                        colorMatrix[5]*linear[G][GR][y][x] +
                        colorMatrix[6]*linear[B][GR][y][x] +
                        colorMatrix[7];

                    b = colorMatrix[8]*linear[R][GR][y][x] +
                        colorMatrix[9]*linear[G][GR][y][x] +
                        colorMatrix[10]*linear[B][GR][y][x] +
                        colorMatrix[11];

                    // Clamp
<<<<<<< HEAD
                    ri = r < 0 ? 0 : (r > MAXRAW ? MAXRAW : (unsigned short)(r+0.5f));
                    gi = g < 0 ? 0 : (g > MAXRAW ? MAXRAW : (unsigned short)(g+0.5f));
                    bi = b < 0 ? 0 : (b > MAXRAW ? MAXRAW : (unsigned short)(b+0.5f));

                    // Gamma correct and store
#if 0
                    out(bx+(x-2)*2, by+(y-2)*2)[0] = lut[ri];
                    out(bx+(x-2)*2, by+(y-2)*2)[1] = lut[gi];
                    out(bx+(x-2)*2, by+(y-2)*2)[2] = lut[bi];
#else
#if 1 // halide image
=======
                    ri = r < 0 ? 0 : (r > whiteLevel ? whiteLevel : (unsigned short)(r+0.5f));
                    gi = g < 0 ? 0 : (g > whiteLevel ? whiteLevel : (unsigned short)(g+0.5f));
                    bi = b < 0 ? 0 : (b > whiteLevel ? whiteLevel : (unsigned short)(b+0.5f));

                    // Gamma correct and store
>>>>>>> 442567f8
                    out(bx+(x-2)*2, by+(y-2)*2, 0) = lut[ri];
                    out(bx+(x-2)*2, by+(y-2)*2, 1) = lut[gi];
                    out(bx+(x-2)*2, by+(y-2)*2, 2) = lut[bi];

                    // Convert from sensor rgb to srgb
                    r = colorMatrix[0]*linear[R][R][y][x] +
                        colorMatrix[1]*linear[G][R][y][x] +
                        colorMatrix[2]*linear[B][R][y][x] +
                        colorMatrix[3];

                    g = colorMatrix[4]*linear[R][R][y][x] +
                        colorMatrix[5]*linear[G][R][y][x] +
                        colorMatrix[6]*linear[B][R][y][x] +
                        colorMatrix[7];

                    b = colorMatrix[8]*linear[R][R][y][x] +
                        colorMatrix[9]*linear[G][R][y][x] +
                        colorMatrix[10]*linear[B][R][y][x] +
                        colorMatrix[11];

                    // Clamp
<<<<<<< HEAD
                    ri = r < 0 ? 0 : (r > MAXRAW ? MAXRAW : (unsigned short)(r+0.5f));
                    gi = g < 0 ? 0 : (g > MAXRAW ? MAXRAW : (unsigned short)(g+0.5f));
                    bi = b < 0 ? 0 : (b > MAXRAW ? MAXRAW : (unsigned short)(b+0.5f));

                    // Gamma correct and store
#if 0
                    out(bx+(x-2)*2+1, by+(y-2)*2)[0] = lut[ri];
                    out(bx+(x-2)*2+1, by+(y-2)*2)[1] = lut[gi];
                    out(bx+(x-2)*2+1, by+(y-2)*2)[2] = lut[bi];
#else
#if 1 // halide image
=======
                    ri = r < 0 ? 0 : (r > whiteLevel ? whiteLevel : (unsigned short)(r+0.5f));
                    gi = g < 0 ? 0 : (g > whiteLevel ? whiteLevel : (unsigned short)(g+0.5f));
                    bi = b < 0 ? 0 : (b > whiteLevel ? whiteLevel : (unsigned short)(b+0.5f));

                    // Gamma correct and store
>>>>>>> 442567f8
                    out(bx+(x-2)*2+1, by+(y-2)*2, 0) = lut[ri];
                    out(bx+(x-2)*2+1, by+(y-2)*2, 1) = lut[gi];
                    out(bx+(x-2)*2+1, by+(y-2)*2, 2) = lut[bi];

                    // Convert from sensor rgb to srgb
                    r = colorMatrix[0]*linear[R][B][y][x] +
                        colorMatrix[1]*linear[G][B][y][x] +
                        colorMatrix[2]*linear[B][B][y][x] +
                        colorMatrix[3];

                    g = colorMatrix[4]*linear[R][B][y][x] +
                        colorMatrix[5]*linear[G][B][y][x] +
                        colorMatrix[6]*linear[B][B][y][x] +
                        colorMatrix[7];

                    b = colorMatrix[8]*linear[R][B][y][x] +
                        colorMatrix[9]*linear[G][B][y][x] +
                        colorMatrix[10]*linear[B][B][y][x] +
                        colorMatrix[11];

                    // Clamp
<<<<<<< HEAD
                    ri = r < 0 ? 0 : (r > MAXRAW ? MAXRAW : (unsigned short)(r+0.5f));
                    gi = g < 0 ? 0 : (g > MAXRAW ? MAXRAW : (unsigned short)(g+0.5f));
                    bi = b < 0 ? 0 : (b > MAXRAW ? MAXRAW : (unsigned short)(b+0.5f));

                    // Gamma correct and store
#if 0
                    out(bx+(x-2)*2, by+(y-2)*2+1)[0] = lut[ri];
                    out(bx+(x-2)*2, by+(y-2)*2+1)[1] = lut[gi];
                    out(bx+(x-2)*2, by+(y-2)*2+1)[2] = lut[bi];
#else
#if 1 // halide image
                    out(bx+(x-2)*2, by+(y-2)*2+1, 0) = lut[ri];
                    out(bx+(x-2)*2, by+(y-2)*2+1, 1) = lut[gi];
                    out(bx+(x-2)*2, by+(y-2)*2+1, 2) = lut[bi];
#else // static out
                    o[bx+(x-2)*2 + WIDTH*(by+(y-2)*2+1) +WIDTH*HEIGHT*0] = lut[ri];
                    o[bx+(x-2)*2 + WIDTH*(by+(y-2)*2+1) +WIDTH*HEIGHT*1] = lut[gi];
                    o[bx+(x-2)*2 + WIDTH*(by+(y-2)*2+1) +WIDTH*HEIGHT*2] = lut[bi];
#endif
#endif
=======
                    ri = r < 0 ? 0 : (r > whiteLevel ? whiteLevel : (unsigned short)(r+0.5f));
                    gi = g < 0 ? 0 : (g > whiteLevel ? whiteLevel : (unsigned short)(g+0.5f));
                    bi = b < 0 ? 0 : (b > whiteLevel ? whiteLevel : (unsigned short)(b+0.5f));

                    // Gamma correct and store
                    out(bx+(x-2)*2, by+(y-2)*2+1, 0) = lut[ri];
                    out(bx+(x-2)*2, by+(y-2)*2+1, 1) = lut[gi];
                    out(bx+(x-2)*2, by+(y-2)*2+1, 2) = lut[bi];
>>>>>>> 442567f8

                    // Convert from sensor rgb to srgb
                    r = colorMatrix[0]*linear[R][GB][y][x] +
                        colorMatrix[1]*linear[G][GB][y][x] +
                        colorMatrix[2]*linear[B][GB][y][x] +
                        colorMatrix[3];

                    g = colorMatrix[4]*linear[R][GB][y][x] +
                        colorMatrix[5]*linear[G][GB][y][x] +
                        colorMatrix[6]*linear[B][GB][y][x] +
                        colorMatrix[7];

                    b = colorMatrix[8]*linear[R][GB][y][x] +
                        colorMatrix[9]*linear[G][GB][y][x] +
                        colorMatrix[10]*linear[B][GB][y][x] +
                        colorMatrix[11];

                    // Clamp
<<<<<<< HEAD
                    ri = r < 0 ? 0 : (r > MAXRAW ? MAXRAW : (unsigned short)(r+0.5f));
                    gi = g < 0 ? 0 : (g > MAXRAW ? MAXRAW : (unsigned short)(g+0.5f));
                    bi = b < 0 ? 0 : (b > MAXRAW ? MAXRAW : (unsigned short)(b+0.5f));

                    // Gamma correct and store
#if 0
                    out(bx+(x-2)*2+1, by+(y-2)*2+1)[0] = lut[ri];
                    out(bx+(x-2)*2+1, by+(y-2)*2+1)[1] = lut[gi];
                    out(bx+(x-2)*2+1, by+(y-2)*2+1)[2] = lut[bi];
#else
#if 1 // halide image
=======
                    ri = r < 0 ? 0 : (r > whiteLevel ? whiteLevel : (unsigned short)(r+0.5f));
                    gi = g < 0 ? 0 : (g > whiteLevel ? whiteLevel : (unsigned short)(g+0.5f));
                    bi = b < 0 ? 0 : (b > whiteLevel ? whiteLevel : (unsigned short)(b+0.5f));

                    // Gamma correct and store
>>>>>>> 442567f8
                    out(bx+(x-2)*2+1, by+(y-2)*2+1, 0) = lut[ri];
                    out(bx+(x-2)*2+1, by+(y-2)*2+1, 1) = lut[gi];
                    out(bx+(x-2)*2+1, by+(y-2)*2+1, 2) = lut[bi];
                }
            }
        }
    }
}

}<|MERGE_RESOLUTION|>--- conflicted
+++ resolved
@@ -12,24 +12,12 @@
 // #include <FCam/Sensor.h>
 // #include <FCam/Time.h>
 
-<<<<<<< HEAD
-// If not using Halide output
-// static unsigned char o[3*1024*2*1024*3];
-
-#define MAXRAW  1023
-
-=======
->>>>>>> 442567f8
 namespace FCam {
 
 // Make a linear luminance -> pixel value lookup table
 void makeLUT(float contrast, int blackLevel, int whiteLevel, float gamma, unsigned char *lut) {
     unsigned short minRaw = 0 + blackLevel; //f.platform().minRawValue()+blackLevel;
-<<<<<<< HEAD
-    unsigned short maxRaw = MAXRAW; //f.platform().maxRawValue();
-=======
     unsigned short maxRaw = whiteLevel; //f.platform().maxRawValue();
->>>>>>> 442567f8
 
     for (int i = 0; i <= whiteLevel; i++) {
         lut[i] = 0;
@@ -100,29 +88,6 @@
     outHeight /= BLOCK_HEIGHT;
     outHeight *= BLOCK_HEIGHT;
 
-<<<<<<< HEAD
-    // int WIDTH = outWidth, HEIGHT = outHeight;
-    // fprintf(stderr, "FCam outWidth=%d, outHeight=%d\n", outWidth, outHeight);
-
-#if 0
-    Image out(outWidth, outHeight, RGB24);
-
-    // Check we're the right size, if not, crop center
-    if (((input.width() - 8) != (unsigned)outWidth) ||
-        ((input.height() - 8) != (unsigned)outHeight)) {
-        int offX = (input.width() - 8 - outWidth)/2;
-        int offY = (input.height() - 8 - outHeight)/2;
-        offX -= offX&1;
-        offY -= offY&1;
-
-        if (offX || offY) {
-            input = input.subImage(offX, offY, Size(outWidth+8, outHeight+8));
-        }
-    }
-#endif
-
-=======
->>>>>>> 442567f8
     // Prepare the lookup table
     unsigned char lut[whiteLevel+1];
     makeLUT(contrast, blackLevel, whiteLevel, gamma, lut);
@@ -355,25 +320,11 @@
                         colorMatrix[11];
 
                     // Clamp
-<<<<<<< HEAD
-                    ri = r < 0 ? 0 : (r > MAXRAW ? MAXRAW : (unsigned short)(r+0.5f));
-                    gi = g < 0 ? 0 : (g > MAXRAW ? MAXRAW : (unsigned short)(g+0.5f));
-                    bi = b < 0 ? 0 : (b > MAXRAW ? MAXRAW : (unsigned short)(b+0.5f));
-
-                    // Gamma correct and store
-#if 0
-                    out(bx+(x-2)*2, by+(y-2)*2)[0] = lut[ri];
-                    out(bx+(x-2)*2, by+(y-2)*2)[1] = lut[gi];
-                    out(bx+(x-2)*2, by+(y-2)*2)[2] = lut[bi];
-#else
-#if 1 // halide image
-=======
                     ri = r < 0 ? 0 : (r > whiteLevel ? whiteLevel : (unsigned short)(r+0.5f));
                     gi = g < 0 ? 0 : (g > whiteLevel ? whiteLevel : (unsigned short)(g+0.5f));
                     bi = b < 0 ? 0 : (b > whiteLevel ? whiteLevel : (unsigned short)(b+0.5f));
 
                     // Gamma correct and store
->>>>>>> 442567f8
                     out(bx+(x-2)*2, by+(y-2)*2, 0) = lut[ri];
                     out(bx+(x-2)*2, by+(y-2)*2, 1) = lut[gi];
                     out(bx+(x-2)*2, by+(y-2)*2, 2) = lut[bi];
@@ -395,25 +346,11 @@
                         colorMatrix[11];
 
                     // Clamp
-<<<<<<< HEAD
-                    ri = r < 0 ? 0 : (r > MAXRAW ? MAXRAW : (unsigned short)(r+0.5f));
-                    gi = g < 0 ? 0 : (g > MAXRAW ? MAXRAW : (unsigned short)(g+0.5f));
-                    bi = b < 0 ? 0 : (b > MAXRAW ? MAXRAW : (unsigned short)(b+0.5f));
-
-                    // Gamma correct and store
-#if 0
-                    out(bx+(x-2)*2+1, by+(y-2)*2)[0] = lut[ri];
-                    out(bx+(x-2)*2+1, by+(y-2)*2)[1] = lut[gi];
-                    out(bx+(x-2)*2+1, by+(y-2)*2)[2] = lut[bi];
-#else
-#if 1 // halide image
-=======
                     ri = r < 0 ? 0 : (r > whiteLevel ? whiteLevel : (unsigned short)(r+0.5f));
                     gi = g < 0 ? 0 : (g > whiteLevel ? whiteLevel : (unsigned short)(g+0.5f));
                     bi = b < 0 ? 0 : (b > whiteLevel ? whiteLevel : (unsigned short)(b+0.5f));
 
                     // Gamma correct and store
->>>>>>> 442567f8
                     out(bx+(x-2)*2+1, by+(y-2)*2, 0) = lut[ri];
                     out(bx+(x-2)*2+1, by+(y-2)*2, 1) = lut[gi];
                     out(bx+(x-2)*2+1, by+(y-2)*2, 2) = lut[bi];
@@ -435,28 +372,6 @@
                         colorMatrix[11];
 
                     // Clamp
-<<<<<<< HEAD
-                    ri = r < 0 ? 0 : (r > MAXRAW ? MAXRAW : (unsigned short)(r+0.5f));
-                    gi = g < 0 ? 0 : (g > MAXRAW ? MAXRAW : (unsigned short)(g+0.5f));
-                    bi = b < 0 ? 0 : (b > MAXRAW ? MAXRAW : (unsigned short)(b+0.5f));
-
-                    // Gamma correct and store
-#if 0
-                    out(bx+(x-2)*2, by+(y-2)*2+1)[0] = lut[ri];
-                    out(bx+(x-2)*2, by+(y-2)*2+1)[1] = lut[gi];
-                    out(bx+(x-2)*2, by+(y-2)*2+1)[2] = lut[bi];
-#else
-#if 1 // halide image
-                    out(bx+(x-2)*2, by+(y-2)*2+1, 0) = lut[ri];
-                    out(bx+(x-2)*2, by+(y-2)*2+1, 1) = lut[gi];
-                    out(bx+(x-2)*2, by+(y-2)*2+1, 2) = lut[bi];
-#else // static out
-                    o[bx+(x-2)*2 + WIDTH*(by+(y-2)*2+1) +WIDTH*HEIGHT*0] = lut[ri];
-                    o[bx+(x-2)*2 + WIDTH*(by+(y-2)*2+1) +WIDTH*HEIGHT*1] = lut[gi];
-                    o[bx+(x-2)*2 + WIDTH*(by+(y-2)*2+1) +WIDTH*HEIGHT*2] = lut[bi];
-#endif
-#endif
-=======
                     ri = r < 0 ? 0 : (r > whiteLevel ? whiteLevel : (unsigned short)(r+0.5f));
                     gi = g < 0 ? 0 : (g > whiteLevel ? whiteLevel : (unsigned short)(g+0.5f));
                     bi = b < 0 ? 0 : (b > whiteLevel ? whiteLevel : (unsigned short)(b+0.5f));
@@ -465,7 +380,6 @@
                     out(bx+(x-2)*2, by+(y-2)*2+1, 0) = lut[ri];
                     out(bx+(x-2)*2, by+(y-2)*2+1, 1) = lut[gi];
                     out(bx+(x-2)*2, by+(y-2)*2+1, 2) = lut[bi];
->>>>>>> 442567f8
 
                     // Convert from sensor rgb to srgb
                     r = colorMatrix[0]*linear[R][GB][y][x] +
@@ -484,25 +398,11 @@
                         colorMatrix[11];
 
                     // Clamp
-<<<<<<< HEAD
-                    ri = r < 0 ? 0 : (r > MAXRAW ? MAXRAW : (unsigned short)(r+0.5f));
-                    gi = g < 0 ? 0 : (g > MAXRAW ? MAXRAW : (unsigned short)(g+0.5f));
-                    bi = b < 0 ? 0 : (b > MAXRAW ? MAXRAW : (unsigned short)(b+0.5f));
-
-                    // Gamma correct and store
-#if 0
-                    out(bx+(x-2)*2+1, by+(y-2)*2+1)[0] = lut[ri];
-                    out(bx+(x-2)*2+1, by+(y-2)*2+1)[1] = lut[gi];
-                    out(bx+(x-2)*2+1, by+(y-2)*2+1)[2] = lut[bi];
-#else
-#if 1 // halide image
-=======
                     ri = r < 0 ? 0 : (r > whiteLevel ? whiteLevel : (unsigned short)(r+0.5f));
                     gi = g < 0 ? 0 : (g > whiteLevel ? whiteLevel : (unsigned short)(g+0.5f));
                     bi = b < 0 ? 0 : (b > whiteLevel ? whiteLevel : (unsigned short)(b+0.5f));
 
                     // Gamma correct and store
->>>>>>> 442567f8
                     out(bx+(x-2)*2+1, by+(y-2)*2+1, 0) = lut[ri];
                     out(bx+(x-2)*2+1, by+(y-2)*2+1, 1) = lut[gi];
                     out(bx+(x-2)*2+1, by+(y-2)*2+1, 2) = lut[bi];
