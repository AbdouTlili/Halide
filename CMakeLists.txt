<<<<<<< HEAD
cmake_minimum_required(VERSION 3.14)
project(Halide)

set(CPACK_PACKAGE_VENDOR "Halide")
set(CPACK_RESOURCE_FILE_LICENSE "${Halide_SOURCE_DIR}/LICENSE.txt")
set(CPACK_MONOLITHIC_INSTALL OFF)
if (WIN32)
  set(CPACK_GENERATOR "ZIP")
else()
  set(CPACK_GENERATOR "TGZ")
endif()
# Remove this to get package names that are formatted as
# ${CPACK_PACKAGE_NAME}-${CPACK_PACKAGE_VERSION}-${CPACK_SYSTEM_NAME}.
set(CPACK_PACKAGE_FILE_NAME "Halide" CACHE STRING "Name of package created by distrib target")
include(CPack)

# This only affects OSX system, and changes how find_xxx() commands work; the default
# is to find frameworks before standard libraries or headers, but this can be a problem
# on systems that have Mono installed, as it has a framework with the libjpeg and libpng
# headers present -- so CMake finds the headers from Mono but the libraries from Homebrew,
# and hilarity ensues. Setting this to "last" means we always try the standard libraries
# before the frameworks.
set(CMAKE_FIND_FRAMEWORK LAST)

find_package(Threads QUIET)

if("${HALIDE_REQUIRE_LLVM_VERSION}" STREQUAL "")
  # Find any version present.
  find_package(LLVM REQUIRED CONFIG)
else()
  # Find a specific version.
  string(REGEX REPLACE
    "^([0-9]+)([0-9])$"
    "\\1"
    MAJOR
    "${HALIDE_REQUIRE_LLVM_VERSION}")
  string(REGEX REPLACE
    "^([0-9]+)([0-9])$"
    "\\2"
    MINOR
    "${HALIDE_REQUIRE_LLVM_VERSION}")
  message("HALIDE_REQUIRE_LLVM_VERSION ${HALIDE_REQUIRE_LLVM_VERSION}")
  message("Looking for LLVM version ${MAJOR}.${MINOR}")
  find_package(LLVM "${MAJOR}.${MINOR}" REQUIRED CONFIG)
  if(NOT "${LLVM_VERSION_MAJOR}${LLVM_VERSION_MINOR}" STREQUAL "${MAJOR}${MINOR}")
    message(FATAL_ERROR "LLVM version error: required ${MAJOR}${MINOR} but found ${LLVM_VERSION_MAJOR}${LLVM_VERSION_MINOR}")
  endif()
endif()

# Notify the user what paths and LLVM version we are using
message(STATUS "Found LLVM ${LLVM_PACKAGE_VERSION}")
message(STATUS "Using LLVMConfig.cmake in: ${LLVM_DIR}")

if (MSVC AND NOT CMAKE_CONFIGURATION_TYPES)
  # LLVM5.x on Windows can include "$(Configuration)" in the path;
  # fix this so we can use the paths right away.
  string(REPLACE "$(Configuration)" "${CMAKE_BUILD_TYPE}" LLVM_TOOLS_BINARY_DIR "${LLVM_TOOLS_BINARY_DIR}")
endif()

set_property(GLOBAL PROPERTY USE_FOLDERS ON)

if(${CMAKE_SYSTEM_NAME} MATCHES "Windows")
  set(CMAKE_OBJECT_PATH_MAX 260)
  message("Windows: setting CMAKE_OBJECT_PATH_MAX to ${CMAKE_OBJECT_PATH_MAX}")
endif()

set(CMAKE_MACOSX_RPATH ON)

# Export all symbols
SET(CMAKE_WINDOWS_EXPORT_ALL_SYMBOLS ON)

set(CMAKE_ARCHIVE_OUTPUT_DIRECTORY "${CMAKE_BINARY_DIR}/lib")
set(CMAKE_LIBRARY_OUTPUT_DIRECTORY "${CMAKE_BINARY_DIR}/lib")
set(CMAKE_RUNTIME_OUTPUT_DIRECTORY "${CMAKE_BINARY_DIR}/bin")

set(LLVM_VERSION "${LLVM_VERSION_MAJOR}${LLVM_VERSION_MINOR}")

file(TO_NATIVE_PATH "${LLVM_TOOLS_BINARY_DIR}/llvm-as${CMAKE_EXECUTABLE_SUFFIX}" LLVM_AS)
file(TO_NATIVE_PATH "${LLVM_TOOLS_BINARY_DIR}/llvm-nm${CMAKE_EXECUTABLE_SUFFIX}" LLVM_NM)
file(TO_NATIVE_PATH "${LLVM_TOOLS_BINARY_DIR}/clang${CMAKE_EXECUTABLE_SUFFIX}" CLANG)
file(TO_NATIVE_PATH "${LLVM_TOOLS_BINARY_DIR}/llvm-config${CMAKE_EXECUTABLE_SUFFIX}" LLVM_CONFIG)

if(LLVM_USE_SHARED_LLVM_LIBRARY)
  # Since we will be linking to the shared LLVM library,
  # we will get all the transitive dependencies for free automagically.
  set(HALIDE_SYSTEM_LIBS)
else()
  # LLVM doesn't appear to expose --system-libs via its CMake interface,
  # so we must shell out to llvm-config to find this info
  execute_process(COMMAND ${LLVM_CONFIG} --system-libs --link-static OUTPUT_VARIABLE HALIDE_SYSTEM_LIBS_RAW)
  string(STRIP "${HALIDE_SYSTEM_LIBS_RAW}" HALIDE_SYSTEM_LIBS_RAW)  # strip whitespace from start & end
  string(REPLACE " " ";" HALIDE_SYSTEM_LIBS "${HALIDE_SYSTEM_LIBS_RAW}")  # convert into a list
  if("${HALIDE_SYSTEM_LIBS}" STREQUAL "")
    # It's theoretically possible that this could be legitimately empty,
    # but in practice that doesn't really happen, so we'll assume it means we
    # aren't configured correctly.
    message(WARNING "'llvm-config --system-libs --link-static' is empty; this is possibly wrong.")
  endif()
endif()

execute_process(COMMAND ${LLVM_CONFIG} --cxxflags OUTPUT_VARIABLE LLVM_CONFIG_CXXFLAGS)
string(FIND "${LLVM_CONFIG_CXXFLAGS}" "-std=c++2a" LLVM_CPP2a)
string(FIND "${LLVM_CONFIG_CXXFLAGS}" "-std=c++20" LLVM_CPP20)
string(FIND "${LLVM_CONFIG_CXXFLAGS}" "-std=c++17" LLVM_CPP17)
string(FIND "${LLVM_CONFIG_CXXFLAGS}" "-std=c++14" LLVM_CPP14)
if (LLVM_CPP2a GREATER -1 OR LLVM_CPP20 GREATER -1)
  set(CMAKE_CXX_STANDARD 20)
elseif (LLVM_CPP17 GREATER -1)
  set(CMAKE_CXX_STANDARD 17)
elseif (LLVM_CPP14 GREATER -1)
  set(CMAKE_CXX_STANDARD 14)
else()
  # Require (at least) C++11 for everything.
  set(CMAKE_CXX_STANDARD 11)
endif()

string(FIND "${LLVM_CONFIG_CXXFLAGS}" "-stdlib=libc++" LLVM_LIBCXX)
if (LLVM_LIBCXX GREATER -1)
  # Plain C tests must not try to link libc++ with the "clang" driver...
  add_compile_options($<$<STREQUAL:$<TARGET_PROPERTY:LINKER_LANGUAGE>,CXX>:-stdlib=libc++>)
  # ...only using the linker command.
  if(COMMAND add_link_options)
    add_link_options(-stdlib=libc++)
  else()
    set(CMAKE_SHARED_LINKER_FLAGS "${CMAKE_SHARED_LINKER_FLAGS} -stdlib=libc++")
    set(CMAKE_MODULE_LINKER_FLAGS "${CMAKE_MODULE_LINKER_FLAGS} -stdlib=libc++")
    set(CMAKE_EXE_LINKER_FLAGS "${CMAKE_EXE_LINKER_FLAGS} -stdlib=libc++")
  endif()
endif()

=======
cmake_minimum_required(VERSION 3.16)
project(Halide VERSION 1.0.0)

enable_testing()

##
# Top level configuration
##

if (NOT "$ENV{HL_TARGET}" STREQUAL "")
    set(HL_TARGET "$ENV{HL_TARGET}" CACHE STRING "The target to use when compiling AOT tests")
else ()
    set(HL_TARGET "host" CACHE STRING "The target to use when compiling AOT tests")
endif ()

##
# Set up project-wide properties
##

# Make our custom helpers available throughout the project via include().
list(APPEND CMAKE_MODULE_PATH ${CMAKE_CURRENT_LIST_DIR}/cmake)

# Build Halide as a shared lib by default, but still honor command-line settings.
if (NOT DEFINED BUILD_SHARED_LIBS)
    set(BUILD_SHARED_LIBS YES)
endif ()

# Warn if the user did not set a build type and is using a single-configuration generator.
get_property(IS_MULTI_CONFIG GLOBAL PROPERTY GENERATOR_IS_MULTI_CONFIG)
if (NOT IS_MULTI_CONFIG AND NOT CMAKE_BUILD_TYPE)
    message(WARNING "Single-configuration generators require CMAKE_BUILD_TYPE to be set.")
endif ()

# Windows has file name length restrictions and lacks an RPATH mechanism.
# We work around this by setting a path max and putting all exes / dlls in
# the same output directory.
if (${CMAKE_SYSTEM_NAME} MATCHES "Windows")
    set(CMAKE_OBJECT_PATH_MAX 260)
    set(CMAKE_RUNTIME_OUTPUT_DIRECTORY "${CMAKE_CURRENT_BINARY_DIR}/bin")

    message("Windows: setting CMAKE_OBJECT_PATH_MAX to ${CMAKE_OBJECT_PATH_MAX}")
endif ()

# Export all symbols on Windows to match GCC/Clang behavior on Linux / macOS
set(CMAKE_WINDOWS_EXPORT_ALL_SYMBOLS ON)

# Require standard C++14
set(CMAKE_CXX_STANDARD 14)
>>>>>>> 00b12f7a
set(CMAKE_CXX_STANDARD_REQUIRED ON)
set(CMAKE_CXX_EXTENSIONS OFF)

##
# Import dependencies
##

add_subdirectory(dependencies)

##
# Add source directories
##

add_subdirectory(src)
add_subdirectory(tools)

##
# Add helper functions to the build
##

include(HalideGeneratorHelpers)
include(MakeShellPath)

##
# Add tests, apps, tutorials, etc. if we're not being imported into another CMake project.
##

if (CMAKE_SOURCE_DIR STREQUAL CMAKE_CURRENT_SOURCE_DIR)
    option(WITH_TESTS "Build tests" ON)
    if (WITH_TESTS)
        message(STATUS "Building tests enabled")
        add_subdirectory(test)
    else ()
        message(STATUS "Building tests disabled")
    endif ()

    option(WITH_PYTHON_BINDINGS "Build Python bindings" ON)
    if (WITH_PYTHON_BINDINGS)
        if (HALIDE_ENABLE_RTTI AND HALIDE_ENABLE_EXCEPTIONS)
            message(STATUS "Building Python bindings enabled")
            add_subdirectory(python_bindings)
        else ()
            if (NOT HALIDE_ENABLE_RTTI)
                message(WARNING "Building Python bindings disabled: must compile with RTTI")
            endif ()
            if (NOT HALIDE_ENABLE_EXCEPTIONS)
                message(WARNING "Building Python bindings disabled: must compile with exceptions")
            endif ()
            set(WITH_PYTHON_BINDINGS OFF CACHE BOOL "Build Python bindings" FORCE)
        endif ()
    else ()
        message(STATUS "Building Python bindings disabled")
    endif ()

    option(WITH_APPS "Build apps" ON)
    if (WITH_APPS)
        message(STATUS "Building apps enabled")
        add_subdirectory(apps)
    else ()
        message(STATUS "Building apps disabled")
    endif ()

    option(WITH_TUTORIALS "Build tutorials" ON)
    if (WITH_TUTORIALS)
        message(STATUS "Building tutorials enabled")
        add_subdirectory(tutorial)
    else ()
        message(STATUS "Building tutorials disabled")
    endif ()

    option(WITH_DOCS "Build documentation" OFF)
    if (WITH_DOCS)
        message(STATUS "Building docs enabled")
        add_subdirectory(doc)
    else ()
        message(STATUS "Building docs disabled")
    endif ()

    option(WITH_UTILS "Build utils" ON)
    if (WITH_UTILS)
        message(STATUS "Building utils enabled")
        add_subdirectory(util)
    else ()
        message(STATUS "Building utils disabled")
    endif ()

    add_subdirectory(packaging)

    add_custom_target(distrib
                      COMMAND ${CMAKE_COMMAND} -E echo "\\'distrib\\' is not available under CMake. Use \\'package\\' instead.")

    if (TARGET clang-format AND NOT WIN32)
        add_custom_target(format COMMAND
                          find
                          "${Halide_SOURCE_DIR}/apps"
                          "${Halide_SOURCE_DIR}/src"
                          "${Halide_SOURCE_DIR}/tools"
                          "${Halide_SOURCE_DIR}/test"
                          "${Halide_SOURCE_DIR}/util"
                          "${Halide_SOURCE_DIR}/python_bindings"
                          -name *.cpp -o -name *.h -o -name *.c |
                          xargs $<TARGET_FILE:clang-format> -i -style=file)
    endif ()
endif ()<|MERGE_RESOLUTION|>--- conflicted
+++ resolved
@@ -1,135 +1,3 @@
-<<<<<<< HEAD
-cmake_minimum_required(VERSION 3.14)
-project(Halide)
-
-set(CPACK_PACKAGE_VENDOR "Halide")
-set(CPACK_RESOURCE_FILE_LICENSE "${Halide_SOURCE_DIR}/LICENSE.txt")
-set(CPACK_MONOLITHIC_INSTALL OFF)
-if (WIN32)
-  set(CPACK_GENERATOR "ZIP")
-else()
-  set(CPACK_GENERATOR "TGZ")
-endif()
-# Remove this to get package names that are formatted as
-# ${CPACK_PACKAGE_NAME}-${CPACK_PACKAGE_VERSION}-${CPACK_SYSTEM_NAME}.
-set(CPACK_PACKAGE_FILE_NAME "Halide" CACHE STRING "Name of package created by distrib target")
-include(CPack)
-
-# This only affects OSX system, and changes how find_xxx() commands work; the default
-# is to find frameworks before standard libraries or headers, but this can be a problem
-# on systems that have Mono installed, as it has a framework with the libjpeg and libpng
-# headers present -- so CMake finds the headers from Mono but the libraries from Homebrew,
-# and hilarity ensues. Setting this to "last" means we always try the standard libraries
-# before the frameworks.
-set(CMAKE_FIND_FRAMEWORK LAST)
-
-find_package(Threads QUIET)
-
-if("${HALIDE_REQUIRE_LLVM_VERSION}" STREQUAL "")
-  # Find any version present.
-  find_package(LLVM REQUIRED CONFIG)
-else()
-  # Find a specific version.
-  string(REGEX REPLACE
-    "^([0-9]+)([0-9])$"
-    "\\1"
-    MAJOR
-    "${HALIDE_REQUIRE_LLVM_VERSION}")
-  string(REGEX REPLACE
-    "^([0-9]+)([0-9])$"
-    "\\2"
-    MINOR
-    "${HALIDE_REQUIRE_LLVM_VERSION}")
-  message("HALIDE_REQUIRE_LLVM_VERSION ${HALIDE_REQUIRE_LLVM_VERSION}")
-  message("Looking for LLVM version ${MAJOR}.${MINOR}")
-  find_package(LLVM "${MAJOR}.${MINOR}" REQUIRED CONFIG)
-  if(NOT "${LLVM_VERSION_MAJOR}${LLVM_VERSION_MINOR}" STREQUAL "${MAJOR}${MINOR}")
-    message(FATAL_ERROR "LLVM version error: required ${MAJOR}${MINOR} but found ${LLVM_VERSION_MAJOR}${LLVM_VERSION_MINOR}")
-  endif()
-endif()
-
-# Notify the user what paths and LLVM version we are using
-message(STATUS "Found LLVM ${LLVM_PACKAGE_VERSION}")
-message(STATUS "Using LLVMConfig.cmake in: ${LLVM_DIR}")
-
-if (MSVC AND NOT CMAKE_CONFIGURATION_TYPES)
-  # LLVM5.x on Windows can include "$(Configuration)" in the path;
-  # fix this so we can use the paths right away.
-  string(REPLACE "$(Configuration)" "${CMAKE_BUILD_TYPE}" LLVM_TOOLS_BINARY_DIR "${LLVM_TOOLS_BINARY_DIR}")
-endif()
-
-set_property(GLOBAL PROPERTY USE_FOLDERS ON)
-
-if(${CMAKE_SYSTEM_NAME} MATCHES "Windows")
-  set(CMAKE_OBJECT_PATH_MAX 260)
-  message("Windows: setting CMAKE_OBJECT_PATH_MAX to ${CMAKE_OBJECT_PATH_MAX}")
-endif()
-
-set(CMAKE_MACOSX_RPATH ON)
-
-# Export all symbols
-SET(CMAKE_WINDOWS_EXPORT_ALL_SYMBOLS ON)
-
-set(CMAKE_ARCHIVE_OUTPUT_DIRECTORY "${CMAKE_BINARY_DIR}/lib")
-set(CMAKE_LIBRARY_OUTPUT_DIRECTORY "${CMAKE_BINARY_DIR}/lib")
-set(CMAKE_RUNTIME_OUTPUT_DIRECTORY "${CMAKE_BINARY_DIR}/bin")
-
-set(LLVM_VERSION "${LLVM_VERSION_MAJOR}${LLVM_VERSION_MINOR}")
-
-file(TO_NATIVE_PATH "${LLVM_TOOLS_BINARY_DIR}/llvm-as${CMAKE_EXECUTABLE_SUFFIX}" LLVM_AS)
-file(TO_NATIVE_PATH "${LLVM_TOOLS_BINARY_DIR}/llvm-nm${CMAKE_EXECUTABLE_SUFFIX}" LLVM_NM)
-file(TO_NATIVE_PATH "${LLVM_TOOLS_BINARY_DIR}/clang${CMAKE_EXECUTABLE_SUFFIX}" CLANG)
-file(TO_NATIVE_PATH "${LLVM_TOOLS_BINARY_DIR}/llvm-config${CMAKE_EXECUTABLE_SUFFIX}" LLVM_CONFIG)
-
-if(LLVM_USE_SHARED_LLVM_LIBRARY)
-  # Since we will be linking to the shared LLVM library,
-  # we will get all the transitive dependencies for free automagically.
-  set(HALIDE_SYSTEM_LIBS)
-else()
-  # LLVM doesn't appear to expose --system-libs via its CMake interface,
-  # so we must shell out to llvm-config to find this info
-  execute_process(COMMAND ${LLVM_CONFIG} --system-libs --link-static OUTPUT_VARIABLE HALIDE_SYSTEM_LIBS_RAW)
-  string(STRIP "${HALIDE_SYSTEM_LIBS_RAW}" HALIDE_SYSTEM_LIBS_RAW)  # strip whitespace from start & end
-  string(REPLACE " " ";" HALIDE_SYSTEM_LIBS "${HALIDE_SYSTEM_LIBS_RAW}")  # convert into a list
-  if("${HALIDE_SYSTEM_LIBS}" STREQUAL "")
-    # It's theoretically possible that this could be legitimately empty,
-    # but in practice that doesn't really happen, so we'll assume it means we
-    # aren't configured correctly.
-    message(WARNING "'llvm-config --system-libs --link-static' is empty; this is possibly wrong.")
-  endif()
-endif()
-
-execute_process(COMMAND ${LLVM_CONFIG} --cxxflags OUTPUT_VARIABLE LLVM_CONFIG_CXXFLAGS)
-string(FIND "${LLVM_CONFIG_CXXFLAGS}" "-std=c++2a" LLVM_CPP2a)
-string(FIND "${LLVM_CONFIG_CXXFLAGS}" "-std=c++20" LLVM_CPP20)
-string(FIND "${LLVM_CONFIG_CXXFLAGS}" "-std=c++17" LLVM_CPP17)
-string(FIND "${LLVM_CONFIG_CXXFLAGS}" "-std=c++14" LLVM_CPP14)
-if (LLVM_CPP2a GREATER -1 OR LLVM_CPP20 GREATER -1)
-  set(CMAKE_CXX_STANDARD 20)
-elseif (LLVM_CPP17 GREATER -1)
-  set(CMAKE_CXX_STANDARD 17)
-elseif (LLVM_CPP14 GREATER -1)
-  set(CMAKE_CXX_STANDARD 14)
-else()
-  # Require (at least) C++11 for everything.
-  set(CMAKE_CXX_STANDARD 11)
-endif()
-
-string(FIND "${LLVM_CONFIG_CXXFLAGS}" "-stdlib=libc++" LLVM_LIBCXX)
-if (LLVM_LIBCXX GREATER -1)
-  # Plain C tests must not try to link libc++ with the "clang" driver...
-  add_compile_options($<$<STREQUAL:$<TARGET_PROPERTY:LINKER_LANGUAGE>,CXX>:-stdlib=libc++>)
-  # ...only using the linker command.
-  if(COMMAND add_link_options)
-    add_link_options(-stdlib=libc++)
-  else()
-    set(CMAKE_SHARED_LINKER_FLAGS "${CMAKE_SHARED_LINKER_FLAGS} -stdlib=libc++")
-    set(CMAKE_MODULE_LINKER_FLAGS "${CMAKE_MODULE_LINKER_FLAGS} -stdlib=libc++")
-    set(CMAKE_EXE_LINKER_FLAGS "${CMAKE_EXE_LINKER_FLAGS} -stdlib=libc++")
-  endif()
-endif()
-
-=======
 cmake_minimum_required(VERSION 3.16)
 project(Halide VERSION 1.0.0)
 
@@ -178,7 +46,6 @@
 
 # Require standard C++14
 set(CMAKE_CXX_STANDARD 14)
->>>>>>> 00b12f7a
 set(CMAKE_CXX_STANDARD_REQUIRED ON)
 set(CMAKE_CXX_EXTENSIONS OFF)
 
