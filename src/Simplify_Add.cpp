--- conflicted
+++ resolved
@@ -119,21 +119,6 @@
                rewrite(max(x, y) + min(x, y), x + y) ||
                rewrite(max(x, y) + min(y, x), x + y) ||
 
-<<<<<<< HEAD
-               // Synthesized rewrite rules
-               rewrite((min(x, (y + (z*c0))) + (z*c1)), min((x + (z*c1)), y), ((c0 + c1) == 0)) ||
-               rewrite((min(x, ((y*c0) + z)) + (y*c1)), min((x + (y*c1)), z), ((c0 + c1) == 0)) ||
-               rewrite((min(x, (y*c0)) + (y*c1)), min((x + (y*c1)), 0), ((c0 + c1) == 0)) ||
-               rewrite((min((x + (y*c0)), z) + (y*c1)), min(((y*c1) + z), x), ((c0 + c1) == 0)) ||
-               rewrite((min(((x*c0) + y), z) + (x*c1)), min(y, ((x*c1) + z)), ((c0 + c1) == 0)) ||
-               rewrite((min((x*c0), y) + (x*c1)), min(((x*c1) + y), 0), ((c0 + c1) == 0)) ||
-               rewrite((max(x, (y + (z*c0))) + (z*c1)), max((x + (z*c1)), y), ((c0 + c1) == 0)) ||
-               rewrite((max(x, ((y*c0) + z)) + (y*c1)), max((x + (y*c1)), z), ((c0 + c1) == 0)) ||
-               rewrite((max(x, (y*c0)) + (y*c1)), max((x + (y*c1)), 0), ((c0 + c1) == 0)) ||
-               rewrite((max((x + (y*c0)), z) + (y*c1)), max(x, ((y*c1) + z)), ((c0 + c1) == 0)) ||
-               rewrite((max(((x*c0) + y), z) + (x*c1)), max(((x*c1) + z), y), ((c0 + c1) == 0)) ||
-               rewrite((max((x*c0), y) + (x*c1)), max(((x*c1) + y), 0), ((c0 + c1) == 0)) ||
-=======
                rewrite(min(x, y + (z*c0)) + (z*c1), min(x + (z*c1), y), (c0 + c1) == 0) ||
                rewrite(min(x, (y*c0) + z) + (y*c1), min(x + (y*c1), z), (c0 + c1) == 0) ||
                rewrite(min(x, y*c0) + (y*c1), min(x + (y*c1), 0), (c0 + c1) == 0) ||
@@ -146,7 +131,6 @@
                rewrite(max(x + (y*c0), z) + (y*c1), max(x, (y*c1) + z), (c0 + c1) == 0) ||
                rewrite(max((x*c0) + y, z) + (x*c1), max((x*c1) + z, y), (c0 + c1) == 0) ||
                rewrite(max(x*c0, y) + (x*c1), max((x*c1) + y, 0), (c0 + c1) == 0) ||
->>>>>>> 85218960
 
                false)) ||
              (no_overflow_int(op->type) &&
