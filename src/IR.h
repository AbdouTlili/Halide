--- conflicted
+++ resolved
@@ -440,12 +440,7 @@
     EXPORT static Stmt make(std::string name, Expr value, Stmt body);
 };
 
-<<<<<<< HEAD
-/** If the 'condition' is false, then bail out printing the
- * message to stderr */
-=======
 /** If the 'condition' is false, then bail out calling halide_error. */
->>>>>>> a64a233d
 struct AssertStmt : public StmtNode<AssertStmt> {
     // if condition then val else error out with message
     Expr condition;
@@ -656,10 +651,7 @@
         trace_expr,
         glsl_texture_load,
         glsl_texture_store,
-<<<<<<< HEAD
-=======
         glsl_varying,
->>>>>>> a64a233d
         make_struct,
         stringify,
         memoize_expr,
