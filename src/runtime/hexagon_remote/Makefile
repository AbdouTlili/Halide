--- conflicted
+++ resolved
@@ -154,11 +154,7 @@
 
 $(BIN)/%/sim_host.o: sim_host.cpp sim_protocol.h
 	mkdir -p $(@D)
-<<<<<<< HEAD
-	$(CXX-$*) -std=c++17 $(CCFLAGS-$*) -c sim_host.cpp -o $@
-=======
 	$(CXX-$*) $(CCFLAGS-$*) -c sim_host.cpp -o $@
->>>>>>> 025f054e
 
 $(BIN)/%/sim_qurt.o: sim_qurt.cpp
 	mkdir -p $(@D)
