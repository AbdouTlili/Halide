#include <algorithm>
#include <iostream>
#include <string.h>
#include <fstream>

#ifdef WIN32
#include <intrin.h>
#endif

#include "IR.h"
#include "Func.h"
#include "Util.h"
#include "IROperator.h"
#include "IRPrinter.h"
#include "Function.h"
#include "Argument.h"
#include "Lower.h"
#include "StmtCompiler.h"
#include "CodeGen_C.h"
#include "Image.h"
#include "Param.h"
#include "Debug.h"
#include "Target.h"

namespace Halide {

using std::max;
using std::min;
using std::make_pair;
using std::string;
using std::vector;
using std::pair;
using std::ofstream;

using namespace Internal;

Func::Func(const string &name) : func(unique_name(name)),
                                 error_handler(NULL),
                                 custom_malloc(NULL),
                                 custom_free(NULL),
                                 custom_do_par_for(NULL),
                                 custom_do_task(NULL),
                                 custom_trace(NULL),
                                 random_seed(0),
                                 user_context(user_context_param()) {
}

Func::Func() : func(make_entity_name(this, "Halide::Func", 'f')),
               error_handler(NULL),
               custom_malloc(NULL),
               custom_free(NULL),
               custom_do_par_for(NULL),
               custom_do_task(NULL),
               custom_trace(NULL),
               random_seed(0),
               user_context(user_context_param()) {
}

Func::Func(Expr e) : func(make_entity_name(this, "Halide::Func", 'f')),
                     error_handler(NULL),
                     custom_malloc(NULL),
                     custom_free(NULL),
                     custom_do_par_for(NULL),
                     custom_do_task(NULL),
                     custom_trace(NULL),
                     random_seed(0),
                     user_context(user_context_param()) {
    (*this)(_) = e;
}

Func::Func(Function f) : func(f),
                         error_handler(NULL),
                         custom_malloc(NULL),
                         custom_free(NULL),
                         custom_do_par_for(NULL),
                         custom_do_task(NULL),
                         custom_trace(NULL),
                         random_seed(0),
                         user_context(user_context_param()) {
}

const string &Func::name() const {
    return func.name();
}

/** Get the pure arguments. */
std::vector<Var> Func::args() const {
    const std::vector<std::string> arg_names = func.args();
    std::vector<Var> args(arg_names.size());
    for (size_t i = 0; i < arg_names.size(); i++) {
        args[i] = Var(arg_names[i]);
    }
    return args;
}

/** The right-hand-side value of the pure definition of this
 * function. An error if the Func has no definition, or is defined as
 * a Tuple. */
Expr Func::value() const {
    user_assert(defined())
        << "Can't call Func::value() on an undefined Func. To check if a Func is defined, call Func::defined()\n";
    user_assert(func.outputs() == 1)
        << "Can't call Func::value() on Func \"" << name() << "\", because it has multiple values.\n";
    return func.values()[0];
}

/** The values returned by a Func, in Tuple form. */
Tuple Func::values() const {
    user_assert(defined())
        << "Can't call Func::values() on an undefined Func. To check if a Func is defined, call Func::defined().\n";
    return Tuple(func.values());
}

/** Get the left-hand-side of the reduction definition. An empty
 * vector if there's no reduction definition. */
const std::vector<Expr> &Func::reduction_args(int idx) const {
    user_assert(is_reduction())
        << "Can't call Func::reduction_args() on Func \"" << name()
        << "\" as it has no reduction definition. "
        << "Use Func::is_reduction() to check for the existence of a reduction definition.\n";
    user_assert(idx < (int)func.reductions().size())
        << "Reduction definition index out of bounds.\n";
    return func.reductions()[idx].args;
}

/** Get the right-hand-side of the reduction definition. An error if
 * there is no reduction definition. */
Expr Func::reduction_value(int idx) const {
    user_assert(is_reduction())
        << "Can't call Func::reduction_args() on Func \"" << name() << "\" as it has no reduction definition. "
        << "Use Func::is_reduction() to check for the existence of a reduction definition.\n";
    user_assert(idx < (int)func.reductions().size())
        << "Reduction definition index out of bounds.\n";
    user_assert(func.reductions()[idx].values.size() == 1)
        << "Can't call Func::reduction_value() on Func \"" << name() << "\", because it has multiple values.\n";
    return func.reductions()[idx].values[0];
}

/** The reduction values returned by a Func, in Tuple form. */
Tuple Func::reduction_values(int idx) const {
    user_assert(is_reduction())
        << "Can't call Func::reduction_args() on Func \"" << name() << "\" as it has no reduction definition. "
        << "Use Func::is_reduction() to check for the existence of a reduction definition.\n";
    user_assert(idx < (int)func.reductions().size())
        << "Reduction definition index out of bounds.\n";
    return Tuple(func.reductions()[idx].values);
}

/** Get the reduction domain for the reduction definition. Returns an
 * undefined RDom if there's no reduction definition, or if the
 * reduction definition has no domain. */
RDom Func::reduction_domain(int idx) const {
    user_assert(is_reduction())
        << "Can't call Func::reduction_args() on Func \"" << name() << "\" as it has no reduction definition. "
        << "Use Func::is_reduction() to check for the existence of a reduction definition.\n";
    user_assert(idx < (int)func.reductions().size())
        << "Reduction definition index out of bounds.\n";
    return func.reductions()[idx].domain;
}

bool Func::defined() const {
    return func.has_pure_definition() || func.has_extern_definition();
}

/** Is this function a reduction? */
bool Func::is_reduction() const {
    return func.has_reduction_definition();
}

/** How many reduction definitions are there? */
int Func::num_reduction_definitions() const {
    return (int)func.reductions().size();
}

/** Is this function external? */
EXPORT bool Func::is_extern() const {
    return func.has_extern_definition();
}

/** Add an extern definition for this Func. */
void Func::define_extern(const std::string &function_name,
                         const std::vector<ExternFuncArgument> &args,
                         const std::vector<Type> &types,
                         int dimensionality) {
    func.define_extern(function_name, args, types, dimensionality);
}

/** Get the types of the buffers returned by an extern definition. */
const std::vector<Type> &Func::output_types() const {
    return func.output_types();
}

/** Get the number of outputs this function has. */
int Func::outputs() const {
    return func.outputs();
}

/** Get the name of the extern function called for an extern
 * definition. */
EXPORT const std::string &Func::extern_function_name() const {
    return func.extern_function_name();
}

int Func::dimensions() const {
    if (!defined()) return 0;
    return func.dimensions();
}

FuncRefVar Func::operator()() const {
    // Bulk up the argument list using implicit vars
    vector<Var> args;
    int placeholder_pos = add_implicit_vars(args);
    return FuncRefVar(func, args, placeholder_pos);
}

FuncRefVar Func::operator()(Var x) const {
    // Bulk up the argument list using implicit vars
    vector<Var> args = vec(x);
    int placeholder_pos = add_implicit_vars(args);
    return FuncRefVar(func, args, placeholder_pos);
}

FuncRefVar Func::operator()(Var x, Var y) const {
    vector<Var> args = vec(x, y);
    int placeholder_pos = add_implicit_vars(args);
    return FuncRefVar(func, args, placeholder_pos);
}

FuncRefVar Func::operator()(Var x, Var y, Var z) const{
    vector<Var> args = vec(x, y, z);
    int placeholder_pos = add_implicit_vars(args);
    return FuncRefVar(func, args, placeholder_pos);
}

FuncRefVar Func::operator()(Var x, Var y, Var z, Var w) const {
    vector<Var> args = vec(x, y, z, w);
    int placeholder_pos = add_implicit_vars(args);
    return FuncRefVar(func, args, placeholder_pos);
}

FuncRefVar Func::operator()(Var x, Var y, Var z, Var w, Var u) const {
    vector<Var> args = vec(x, y, z, w, u);
    int placeholder_pos = add_implicit_vars(args);
    return FuncRefVar(func, args, placeholder_pos);
}

FuncRefVar Func::operator()(Var x, Var y, Var z, Var w, Var u, Var v) const {
    vector<Var> args = vec(x, y, z, w, u, v);
    int placeholder_pos = add_implicit_vars(args);
    return FuncRefVar(func, args, placeholder_pos);
}

FuncRefVar Func::operator()(vector<Var> args) const {
    int placeholder_pos = add_implicit_vars(args);
    return FuncRefVar(func, args, placeholder_pos);
}

FuncRefExpr Func::operator()(Expr x) const {
    vector<Expr> args = vec(x);
    int placeholder_pos = add_implicit_vars(args);
    return FuncRefExpr(func, args, placeholder_pos);
}

FuncRefExpr Func::operator()(Expr x, Expr y) const {
    vector<Expr> args = vec(x, y);
    int placeholder_pos = add_implicit_vars(args);
    return FuncRefExpr(func, args, placeholder_pos);
}

FuncRefExpr Func::operator()(Expr x, Expr y, Expr z) const {
    vector<Expr> args = vec(x, y, z);
    int placeholder_pos = add_implicit_vars(args);
    return FuncRefExpr(func, args, placeholder_pos);
}

FuncRefExpr Func::operator()(Expr x, Expr y, Expr z, Expr w) const {
    vector<Expr> args = vec(x, y, z, w);
    int placeholder_pos = add_implicit_vars(args);
    return FuncRefExpr(func, args, placeholder_pos);
}

FuncRefExpr Func::operator()(Expr x, Expr y, Expr z, Expr w, Expr u) const {
    vector<Expr> args = vec(x, y, z, w, u);
    int placeholder_pos = add_implicit_vars(args);
    return FuncRefExpr(func, args, placeholder_pos);
}

FuncRefExpr Func::operator()(Expr x, Expr y, Expr z, Expr w, Expr u, Expr v) const {
    vector<Expr> args = vec(x, y, z, w, u, v);
    int placeholder_pos = add_implicit_vars(args);
    return FuncRefExpr(func, args, placeholder_pos);
}

FuncRefExpr Func::operator()(vector<Expr> args) const {
    int placeholder_pos = add_implicit_vars(args);
    return FuncRefExpr(func, args, placeholder_pos);
}

int Func::add_implicit_vars(vector<Var> &args) const {
    int placeholder_pos = -1;
    std::vector<Var>::iterator iter = args.begin();

    while (iter != args.end() && !iter->same_as(_)) {
        iter++;
    }
    if (iter != args.end()) {
        placeholder_pos = (int)(iter - args.begin());
        int i = 0;
        iter = args.erase(iter);
        while ((int)args.size() < dimensions()) {
            Internal::debug(2) << "Adding implicit var " << i << " to call to " << name() << "\n";
            iter = args.insert(iter, Var::implicit(i++));
            iter++;
        }
    }

    if (func.has_pure_definition() && args.size() != (size_t)dimensions()) {
        user_error << "Func \"" << name() << "\" was called with "
                   << args.size() << " arguments, but was defined with " << dimensions() << "\n";
    }

    return placeholder_pos;
}

int Func::add_implicit_vars(vector<Expr> &args) const {
    int placeholder_pos = -1;
    std::vector<Expr>::iterator iter = args.begin();
    while (iter != args.end()) {
        const Variable *var = iter->as<Variable>();
        if (var && Var::is_implicit(var->name))
            break;
        iter++;
    }
    if (iter != args.end()) {
        placeholder_pos = (int)(iter - args.begin());
        int i = 0;
        iter = args.erase(iter);
        while ((int)args.size() < dimensions()) {
            Internal::debug(2) << "Adding implicit var " << i << " to call to " << name() << "\n";
            iter = args.insert(iter, Var::implicit(i++));
            iter++;
        }
    }

    if (func.has_pure_definition() && args.size() != (size_t)dimensions()) {
        user_error << "Func \"" << name() << "\" was called with "
                   << args.size() << " arguments, but was defined with " << dimensions() << "\n";
    }

    return placeholder_pos;
}

namespace {
bool var_name_match(string candidate, string var) {
    if (candidate == var) return true;
    return Internal::ends_with(candidate, "." + var);
}
}

void ScheduleHandle::set_dim_type(Var var, For::ForType t) {
    bool found = false;
    vector<Schedule::Dim> &dims = schedule.dims;
    for (size_t i = 0; i < dims.size(); i++) {
        if (var_name_match(dims[i].var, var.name())) {
            found = true;
            dims[i].for_type = t;
        } else if (t == For::Vectorized) {
            user_assert(dims[i].for_type != For::Vectorized)
                << "Can't vectorize across " << var.name()
                << " because Func is already vectorized across " << dims[i].var << "\n";
        }
    }

    if (!found) {
        user_error << "Could not find dimension "
                   << var.name()
                   << " to mark as " << t
                   << " in argument list for function\n"
                   << dump_argument_list();
    }
}

std::string ScheduleHandle::dump_argument_list() {
    std::ostringstream oss;
    oss << "Argument list:";
    for (size_t i = 0; i < schedule.dims.size(); i++) {
        oss << " " << schedule.dims[i].var;
    }
    oss << "\n";
    return oss.str();
}

ScheduleHandle &ScheduleHandle::split(Var old, Var outer, Var inner, Expr factor) {
    // Replace the old dimension with the new dimensions in the dims list
    bool found = false;
    string inner_name, outer_name, old_name;
    vector<Schedule::Dim> &dims = schedule.dims;
    for (size_t i = 0; (!found) && i < dims.size(); i++) {
        if (var_name_match(dims[i].var, old.name())) {
            found = true;
            old_name = dims[i].var;
            inner_name = old_name + "." + inner.name();
            outer_name = old_name + "." + outer.name();
            dims[i].var = inner_name;
            dims.push_back(dims[dims.size()-1]);
            for (size_t j = dims.size(); j > i+1; j--) {
                dims[j-1] = dims[j-2];
            }
            dims[i+1].var = outer_name;
        }
    }

    if (!found) {
        user_error << "Could not find split dimension in argument list: "
                   << old.name()
                   << "\n"
                   << dump_argument_list();
    }

    // Add the split to the splits list
    Schedule::Split split = {old_name, outer_name, inner_name, factor, Schedule::Split::SplitVar};
    schedule.splits.push_back(split);
    return *this;
}


ScheduleHandle &ScheduleHandle::fuse(Var inner, Var outer, Var fused) {
    // Replace the old dimensions with the new dimension in the dims list
    bool found_outer = false, found_inner = false;
    string inner_name, outer_name, fused_name;
    vector<Schedule::Dim> &dims = schedule.dims;

    for (size_t i = 0; (!found_outer) && i < dims.size(); i++) {
        if (var_name_match(dims[i].var, outer.name())) {
            found_outer = true;
            outer_name = dims[i].var;
            // Remove it
            for (size_t j = i; j < dims.size()-1; j++) {
                dims[j] = dims[j+1];
            }
            dims.pop_back();
        }
    }
    if (!found_outer) {
        user_error << "Could not find outer fuse dimension in argument list: "
                   << outer.name()
                   << "\n"
                   << dump_argument_list();
    }

    for (size_t i = 0; (!found_inner) && i < dims.size(); i++) {
        if (var_name_match(dims[i].var, inner.name())) {
            found_inner = true;
            inner_name = dims[i].var;
            fused_name = inner_name + "." + fused.name();
            dims[i].var = fused_name;
        }
    }

    if (!found_inner) {
        dump_argument_list();
        user_error << "Could not find inner fuse dimension in argument list: "
                   << inner.name()
                   << "\n";
    }


    // Add the fuse to the splits list
    Schedule::Split split = {fused_name, outer_name, inner_name, Expr(), Schedule::Split::FuseVars};
    schedule.splits.push_back(split);
    return *this;
}

ScheduleHandle &ScheduleHandle::rename(Var old_var, Var new_var) {
    // Replace the old dimension with the new dimensions in the dims list
    bool found = false;
    string old_name;
    vector<Schedule::Dim> &dims = schedule.dims;
    for (size_t i = 0; (!found) && i < dims.size(); i++) {
        if (var_name_match(dims[i].var, old_var.name())) {
            found = true;
            old_name = dims[i].var;
            dims[i].var += "." + new_var.name();
        }
    }

    string new_name = old_name + "." + new_var.name();

    if (!found) {
        user_error << "Could not find rename dimension in argument list: "
                   << old_var.name()
                   << "\n";
        dump_argument_list();

    }

    if (old_name.find('.') == string::npos) {
        // If it's a primitive name, add the rename to the splits list.
        Schedule::Split split = {old_name, new_name, "", 1, Schedule::Split::RenameVar};
        schedule.splits.push_back(split);
    } else {
        // It's a derived name, so just rewrite the split or rename that defines it.
        bool found = false;
        for (size_t i = schedule.splits.size(); i > 0; i--) {
            if (schedule.splits[i-1].inner == old_name) {
                schedule.splits[i-1].inner = new_name;
                found = true;
                break;
            }
            if (schedule.splits[i-1].outer == old_name) {
                schedule.splits[i-1].outer = new_name;
                found = true;
                break;
            }
            if (schedule.splits[i-1].old_var == old_name) {
                user_error << "Can't rename a variable " << old_name
                           << " because it has already been renamed or split.\n";
            }
        }
        user_assert(found) << "Rename failed: Old name: " << old_name
                           << " is not an arg, and was not defined by a split.\n";
    }

    return *this;
}

ScheduleHandle &ScheduleHandle::parallel(Var var) {
    set_dim_type(var, For::Parallel);
    return *this;
}

ScheduleHandle &ScheduleHandle::vectorize(Var var) {
    set_dim_type(var, For::Vectorized);
    return *this;
}

ScheduleHandle &ScheduleHandle::unroll(Var var) {
    set_dim_type(var, For::Unrolled);
    return *this;
}

ScheduleHandle &ScheduleHandle::parallel(Var var, Expr factor) {
    Var tmp;
    split(var, var, tmp, factor);
    parallel(var);
    return *this;
}

ScheduleHandle &ScheduleHandle::vectorize(Var var, int factor) {
    Var tmp;
    split(var, var, tmp, factor);
    vectorize(tmp);
    return *this;
}

ScheduleHandle &ScheduleHandle::unroll(Var var, int factor) {
    Var tmp;
    split(var, var, tmp, factor);
    unroll(tmp);
    return *this;
}

ScheduleHandle &ScheduleHandle::tile(Var x, Var y, Var xo, Var yo, Var xi, Var yi, Expr xfactor, Expr yfactor) {
    split(x, xo, xi, xfactor);
    split(y, yo, yi, yfactor);
    reorder(xi, yi, xo, yo);
    return *this;
}

ScheduleHandle &ScheduleHandle::tile(Var x, Var y, Var xi, Var yi, Expr xfactor, Expr yfactor) {
    split(x, x, xi, xfactor);
    split(y, y, yi, yfactor);
    reorder(xi, yi, x, y);
    return *this;
}

namespace {
// An helper function for reordering vars in a schedule.
ScheduleHandle &reorder_vars(ScheduleHandle& sched, const VarOrRVar *vars, size_t size) {
    if (size <= 1) {
        return sched;
    }
    if (size == 2) {
        return sched.reorder(vars[0], vars[1]);
    }
    for (size_t i = 1; i < size; i++) {
        sched.reorder(vars[0], vars[i]);
    }
    return reorder_vars(sched, vars + 1, size - 1);
}
}

ScheduleHandle &ScheduleHandle::reorder(const std::vector<VarOrRVar>& vars) {
    return reorder_vars(*this, &vars[0], vars.size());
}

ScheduleHandle &ScheduleHandle::reorder(VarOrRVar x, VarOrRVar y) {
    vector<Schedule::Dim> &dims = schedule.dims;
    bool found_y = false;
    size_t y_loc = 0;
    for (size_t i = 0; i < dims.size(); i++) {
        if (var_name_match(dims[i].var, y.name())) {
            found_y = true;
            y_loc = i;
        } else if (var_name_match(dims[i].var, x.name())) {
            if (found_y) {
                std::swap(dims[i], dims[y_loc]);
            }
            return *this;
        }
    }
    user_error << "Could not find these variables " << x.name()
               << " and " << y.name() << " to reorder in the schedule.\n";
    return *this;
}

ScheduleHandle &ScheduleHandle::reorder(VarOrRVar x, VarOrRVar y, VarOrRVar z) {
    VarOrRVar vars[] = {x, y, z};
    return reorder_vars(*this, vars, 3);
}

ScheduleHandle &ScheduleHandle::reorder(VarOrRVar x, VarOrRVar y, VarOrRVar z, VarOrRVar w) {
    VarOrRVar vars[] = {x, y, z, w};
    return reorder_vars(*this, vars, 4);
}

ScheduleHandle &ScheduleHandle::reorder(VarOrRVar x, VarOrRVar y, VarOrRVar z, VarOrRVar w, VarOrRVar t) {
    VarOrRVar vars[] = {x, y, z, w, t};
    return reorder_vars(*this, vars, 5);
}

ScheduleHandle &ScheduleHandle::reorder(VarOrRVar x, VarOrRVar y, VarOrRVar z, VarOrRVar w, VarOrRVar t1, VarOrRVar t2) {
    VarOrRVar vars[] = {x, y, z, w, t1, t2};
    return reorder_vars(*this, vars, 6);
}

ScheduleHandle &ScheduleHandle::reorder(VarOrRVar x, VarOrRVar y, VarOrRVar z, VarOrRVar w, VarOrRVar t1, VarOrRVar t2, VarOrRVar t3) {
    VarOrRVar vars[] = {x, y, z, w, t1, t2, t3};
    return reorder_vars(*this, vars, 7);
}

ScheduleHandle &ScheduleHandle::reorder(VarOrRVar x, VarOrRVar y, VarOrRVar z, VarOrRVar w, VarOrRVar t1, VarOrRVar t2, VarOrRVar t3, VarOrRVar t4) {
    VarOrRVar vars[] = {x, y, z, w, t1, t2, t3, t4};
    return reorder_vars(*this, vars, 8);
}

ScheduleHandle &ScheduleHandle::reorder(VarOrRVar x, VarOrRVar y, VarOrRVar z, VarOrRVar w, VarOrRVar t1, VarOrRVar t2, VarOrRVar t3, VarOrRVar t4, VarOrRVar t5) {
    VarOrRVar vars[] = {x, y, z, w, t1, t2, t3, t4, t5};
    return reorder_vars(*this, vars, 9);
}

ScheduleHandle &ScheduleHandle::reorder(VarOrRVar x, VarOrRVar y, VarOrRVar z, VarOrRVar w, VarOrRVar t1, VarOrRVar t2, VarOrRVar t3, VarOrRVar t4, VarOrRVar t5, VarOrRVar t6) {
    VarOrRVar vars[] = {x, y, z, w, t1, t2, t3, t4, t5, t6};
    return reorder_vars(*this, vars, 10);
}

ScheduleHandle &ScheduleHandle::gpu_threads(Var tx, GPUAPI /* gpu_api */) {
    parallel(tx);
    rename(tx, Var("threadidx"));
    return *this;
}

ScheduleHandle &ScheduleHandle::gpu_threads(Var tx, Var ty, GPUAPI /* gpu_api */) {
    parallel(tx);
    parallel(ty);
    rename(tx, Var("threadidx"));
    rename(ty, Var("threadidy"));
    return *this;
}

ScheduleHandle &ScheduleHandle::gpu_threads(Var tx, Var ty, Var tz, GPUAPI /* gpu_api */) {
    parallel(tx);
    parallel(ty);
    parallel(tz);
    rename(tx, Var("threadidx"));
    rename(ty, Var("threadidy"));
    rename(tz, Var("threadidz"));
    return *this;
}

ScheduleHandle &ScheduleHandle::gpu_blocks(Var tx, GPUAPI /* gpu_api */) {
    parallel(tx);
    rename(tx, Var("blockidx"));
    return *this;
}

ScheduleHandle &ScheduleHandle::gpu_blocks(Var tx, Var ty, GPUAPI /* gpu_api */) {
    parallel(tx);
    parallel(ty);
    rename(tx, Var("blockidx"));
    rename(ty, Var("blockidy"));
    return *this;
}

ScheduleHandle &ScheduleHandle::gpu_blocks(Var tx, Var ty, Var tz, GPUAPI /* gpu_api */) {
    parallel(tx);
    parallel(ty);
    parallel(tz);
    rename(tx, Var("blockidx"));
    rename(ty, Var("blockidy"));
    rename(tz, Var("blockidz"));
    return *this;
}

ScheduleHandle &ScheduleHandle::gpu(Var bx, Var tx, GPUAPI /* gpu_api */) {
    return gpu_blocks(bx).gpu_threads(tx);
}

ScheduleHandle &ScheduleHandle::gpu(Var bx, Var by,
                                    Var tx, Var ty, GPUAPI /* gpu_api */) {
    return gpu_blocks(bx, by).gpu_threads(tx, ty);
}

ScheduleHandle &ScheduleHandle::gpu(Var bx, Var by, Var bz,
                                    Var tx, Var ty, Var tz,
				    GPUAPI /* gpu_api */) {
    return gpu_blocks(bx, by, bz).gpu_threads(tx, ty, tz);
}

ScheduleHandle &ScheduleHandle::gpu_tile(Var x, Expr x_size, GPUAPI /* gpu_api */) {
    Var bx("blockidx"), tx("threadidx");
    split(x, bx, tx, x_size);
    parallel(bx);
    parallel(tx);
    return *this;
}


ScheduleHandle &ScheduleHandle::gpu_tile(Var x, Var y,
                                         Expr x_size, Expr y_size,
					 GPUAPI /* gpu_api */) {
    Var bx("blockidx"), by("blockidy"), tx("threadidx"), ty("threadidy");
    tile(x, y, bx, by, tx, ty, x_size, y_size);
    parallel(bx);
    parallel(by);
    parallel(tx);
    parallel(ty);
    return *this;
}

ScheduleHandle &ScheduleHandle::gpu_tile(Var x, Var y, Var z,
                                         Expr x_size, Expr y_size, Expr z_size,
					 GPUAPI /* gpu_api */) {
    Var bx("blockidx"), by("blockidy"), bz("blockidz"),
        tx("threadidx"), ty("threadidy"), tz("threadidz");
    split(x, bx, tx, x_size);
    split(y, by, ty, y_size);
    split(z, bz, tz, z_size);
    // current order is:
    // tx bx ty by tz bz
    reorder(ty, bx);
    // tx ty bx by tz bz
    reorder(tz, bx);
    // tx ty tz by bx bz
    reorder(bx, by);
    // tx ty tz bx by bz
    parallel(bx);
    parallel(by);
    parallel(bz);
    parallel(tx);
    parallel(ty);
    parallel(tz);
    return *this;
}

Func &Func::split(Var old, Var outer, Var inner, Expr factor) {
    ScheduleHandle(func.schedule()).split(old, outer, inner, factor);
    return *this;
}

Func &Func::fuse(Var inner, Var outer, Var fused) {
    ScheduleHandle(func.schedule()).fuse(inner, outer, fused);
    return *this;
}

Func &Func::rename(Var old_name, Var new_name) {
    ScheduleHandle(func.schedule()).rename(old_name, new_name);
    return *this;
}

Func &Func::parallel(Var var) {
    ScheduleHandle(func.schedule()).parallel(var);
    return *this;
}

Func &Func::vectorize(Var var) {
    ScheduleHandle(func.schedule()).vectorize(var);
    return *this;
}

Func &Func::unroll(Var var) {
    ScheduleHandle(func.schedule()).unroll(var);
    return *this;
}

Func &Func::parallel(Var var, Expr factor) {
    ScheduleHandle(func.schedule()).parallel(var, factor);
    return *this;
}

Func &Func::vectorize(Var var, int factor) {
    ScheduleHandle(func.schedule()).vectorize(var, factor);
    return *this;
}

Func &Func::unroll(Var var, int factor) {
    ScheduleHandle(func.schedule()).unroll(var, factor);
    return *this;
}

Func &Func::bound(Var var, Expr min, Expr extent) {
    bool found = false;
    for (size_t i = 0; i < func.args().size(); i++) {
        if (var.name() == func.args()[i]) {
            found = true;
        }
    }
    user_assert(found)
        << "Can't bound variable " << var.name()
        << " of function " << name()
        << " because " << var.name()
        << " is not one of the pure variables of " << name() << ".\n";

    Schedule::Bound b = {var.name(), min, extent};
    func.schedule().bounds.push_back(b);
    return *this;
}

Func &Func::tile(Var x, Var y, Var xo, Var yo, Var xi, Var yi, Expr xfactor, Expr yfactor) {
    ScheduleHandle(func.schedule()).tile(x, y, xo, yo, xi, yi, xfactor, yfactor);
    return *this;
}

Func &Func::tile(Var x, Var y, Var xi, Var yi, Expr xfactor, Expr yfactor) {
    ScheduleHandle(func.schedule()).tile(x, y, xi, yi, xfactor, yfactor);
    return *this;
}

Func &Func::reorder(const std::vector<VarOrRVar> &vars) {
    ScheduleHandle(func.schedule()).reorder(vars);
    return *this;
}

Func &Func::reorder(VarOrRVar x, VarOrRVar y) {
    ScheduleHandle(func.schedule()).reorder(x, y);
    return *this;
}

Func &Func::reorder(VarOrRVar x, VarOrRVar y, VarOrRVar z) {
    ScheduleHandle(func.schedule()).reorder(x, y, z);
    return *this;
}

Func &Func::reorder(VarOrRVar x, VarOrRVar y, VarOrRVar z, VarOrRVar w) {
    ScheduleHandle(func.schedule()).reorder(x, y, z, w);
    return *this;
}

Func &Func::reorder(VarOrRVar x, VarOrRVar y, VarOrRVar z, VarOrRVar w,
                    VarOrRVar t) {
    ScheduleHandle(func.schedule()).reorder(x, y, z, w, t);
    return *this;
}

Func &Func::reorder(VarOrRVar x, VarOrRVar y, VarOrRVar z, VarOrRVar w,
                    VarOrRVar t1, VarOrRVar t2) {
    ScheduleHandle(func.schedule()).reorder(x, y, z, w, t1, t2);
    return *this;
}

Func &Func::reorder(VarOrRVar x, VarOrRVar y, VarOrRVar z, VarOrRVar w,
                    VarOrRVar t1, VarOrRVar t2, VarOrRVar t3) {
    ScheduleHandle(func.schedule()).reorder(x, y, z, w, t1, t2, t3);
    return *this;
}

Func &Func::reorder(VarOrRVar x, VarOrRVar y, VarOrRVar z, VarOrRVar w,
                    VarOrRVar t1, VarOrRVar t2, VarOrRVar t3, VarOrRVar t4) {
    ScheduleHandle(func.schedule()).reorder(x, y, z, w, t1, t2, t3, t4);
    return *this;
}

Func &Func::reorder(VarOrRVar x, VarOrRVar y, VarOrRVar z, VarOrRVar w,
                    VarOrRVar t1, VarOrRVar t2, VarOrRVar t3, VarOrRVar t4,
                    VarOrRVar t5) {
    ScheduleHandle(func.schedule()).reorder(x, y, z, w, t1, t2, t3, t4, t5);
    return *this;
}

Func &Func::reorder(VarOrRVar x, VarOrRVar y, VarOrRVar z, VarOrRVar w,
                    VarOrRVar t1, VarOrRVar t2, VarOrRVar t3, VarOrRVar t4,
                    VarOrRVar t5, VarOrRVar t6) {
    ScheduleHandle(func.schedule()).reorder(x, y, z, w, t1, t2, t3, t4, t5, t6);
    return *this;
}

Func &Func::gpu_threads(Var tx, GPUAPI gpuapi) {
  ScheduleHandle(func.schedule()).gpu_threads(tx, gpuapi);
    return *this;
}

Func &Func::gpu_threads(Var tx, Var ty, GPUAPI gpuapi) {
  ScheduleHandle(func.schedule()).gpu_threads(tx, ty, gpuapi);
    return *this;
}

Func &Func::gpu_threads(Var tx, Var ty, Var tz, GPUAPI gpuapi) {
  ScheduleHandle(func.schedule()).gpu_threads(tx, ty, tz, gpuapi);
    return *this;
}

  Func &Func::gpu_blocks(Var bx, GPUAPI gpuapi) {
  ScheduleHandle(func.schedule()).gpu_blocks(bx, gpuapi);
    return *this;
}

Func &Func::gpu_blocks(Var bx, Var by, GPUAPI gpuapi) {
  ScheduleHandle(func.schedule()).gpu_blocks(bx, by, gpuapi);
    return *this;
}

Func &Func::gpu_blocks(Var bx, Var by, Var bz, GPUAPI gpuapi) {
  ScheduleHandle(func.schedule()).gpu_blocks(bx, by, bz, gpuapi);
    return *this;
}

Func &Func::gpu(Var bx, Var tx, GPUAPI gpuapi) {
  ScheduleHandle(func.schedule()).gpu(bx, tx, gpuapi);
    return *this;
}

Func &Func::gpu(Var bx, Var by, Var tx, Var ty, GPUAPI gpuapi) {
  ScheduleHandle(func.schedule()).gpu(bx, by, tx, ty, gpuapi);
    return *this;
}

Func &Func::gpu(Var bx, Var by, Var bz, Var tx, Var ty, Var tz, GPUAPI gpuapi) {
  ScheduleHandle(func.schedule()).gpu(bx, by, bz, tx, ty, tz, gpuapi);
    return *this;
}

  Func &Func::gpu_tile(Var x, int x_size, GPUAPI gpuapi) {
    ScheduleHandle(func.schedule()).gpu_tile(x, x_size, gpuapi);
    return *this;
}

  Func &Func::gpu_tile(Var x, Var y, int x_size, int y_size, GPUAPI gpuapi) {
    ScheduleHandle(func.schedule()).gpu_tile(x, y, x_size, y_size, gpuapi);
    return *this;
}

Func &Func::gpu_tile(Var x, Var y, Var z, int x_size, int y_size, int z_size, GPUAPI gpuapi) {
  ScheduleHandle(func.schedule()).gpu_tile(x, y, z, x_size, y_size, z_size, gpuapi);
    return *this;
}

Func &Func::reorder_storage(Var x, Var y) {
    vector<string> &dims = func.schedule().storage_dims;
    bool found_y = false;
    size_t y_loc = 0;
    for (size_t i = 0; i < dims.size(); i++) {
        if (var_name_match(dims[i], y.name())) {
            found_y = true;
            y_loc = i;
        } else if (var_name_match(dims[i], x.name())) {
            if (found_y) std::swap(dims[i], dims[y_loc]);
            return *this;
        }
    }
    user_error << "Could not find variables " << x.name()
               << " and " << y.name() << " to reorder in schedule.\n";
    return *this;
}

Func &Func::reorder_storage(Var x, Var y, Var z) {
    reorder_storage(x, y);
    reorder_storage(x, z);
    reorder_storage(y, z);
    return *this;
}

Func &Func::reorder_storage(Var x, Var y, Var z, Var w) {
    reorder_storage(x, y);
    reorder_storage(x, z);
    reorder_storage(x, w);
    reorder_storage(y, z, w);
    return *this;
}

Func &Func::reorder_storage(Var x, Var y, Var z, Var w, Var t) {
    reorder_storage(x, y);
    reorder_storage(x, z);
    reorder_storage(x, w);
    reorder_storage(x, t);
    reorder_storage(y, z, w, t);
    return *this;
}

Func &Func::compute_at(Func f, RVar var) {
    return compute_at(f, Var(var.name()));
}

Func &Func::compute_at(Func f, Var var) {
    Schedule::LoopLevel loop_level(f.name(), var.name());
    func.schedule().compute_level = loop_level;
    if (func.schedule().store_level.is_inline()) {
        func.schedule().store_level = loop_level;
    }
    return *this;
}

Func &Func::compute_root() {
    func.schedule().compute_level = Schedule::LoopLevel::root();
    if (func.schedule().store_level.is_inline()) {
        func.schedule().store_level = Schedule::LoopLevel::root();
    }
    return *this;
}

Func &Func::compute_cached() {
    func.schedule().compute_level = Schedule::LoopLevel::root();
    func.schedule().store_level = Schedule::LoopLevel::root();
    func.schedule().cached = true;
    return *this;
}

Func &Func::store_at(Func f, RVar var) {
    return store_at(f, Var(var.name()));
}

Func &Func::store_at(Func f, Var var) {
    func.schedule().store_level = Schedule::LoopLevel(f.name(), var.name());
    return *this;
}

Func &Func::store_root() {
    func.schedule().store_level = Schedule::LoopLevel::root();
    return *this;
}

Func &Func::compute_inline() {
    func.schedule().compute_level = Schedule::LoopLevel();
    func.schedule().store_level = Schedule::LoopLevel();
    return *this;
}

Func &Func::trace_loads() {
    func.trace_loads();
    return *this;
}

Func &Func::trace_stores() {
    func.trace_stores();
    return *this;
}

Func &Func::trace_realizations() {
    func.trace_realizations();
    return *this;
}

void Func::debug_to_file(const string &filename) {
    func.debug_file() = filename;
}

ScheduleHandle Func::update(int idx) {
    return ScheduleHandle(func.reduction_schedule(idx));
}

FuncRefVar::FuncRefVar(Internal::Function f, const vector<Var> &a, int placeholder_pos) : func(f) {
    implicit_placeholder_pos = placeholder_pos;
    args.resize(a.size());
    for (size_t i = 0; i < a.size(); i++) {
        args[i] = a[i].name();
    }
}

namespace {
class CountImplicitVars : public Internal::IRGraphVisitor {
public:
    int count;

    CountImplicitVars(const vector<Expr> &e) : count(0) {
        for (size_t i = 0; i < e.size(); i++) {
            e[i].accept(this);
        }
    }

    using IRGraphVisitor::visit;

    void visit(const Variable *v) {
      int index = Var::implicit_index(v->name);
      if (index != -1) {
            if (index >= count) count = index + 1;
      }
    }
};
}

vector<string> FuncRefVar::args_with_implicit_vars(const vector<Expr> &e) const {
    vector<string> a = args;

    for (size_t i = 0; i < e.size(); i++) {
        user_assert(e[i].defined())
            << "Argument " << i << " in call to \"" << func.name() << "\" is undefined.\n";
    }

    CountImplicitVars count(e);

    if (count.count > 0) {
        if (implicit_placeholder_pos != -1) {
            Internal::debug(2) << "Adding " << count.count << " implicit vars to LHS of " <<
                func.name() << " at position " << implicit_placeholder_pos << "\n";

            vector<std::string>::iterator iter = a.begin() + implicit_placeholder_pos;
            for (int i = 0; i < count.count; i++) {
                iter = a.insert(iter, Var::implicit(i).name());
                iter++;
            }
        }
    }

    // Check the implicit vars in the RHS also exist in the LHS
    for (int i = 0; i < count.count; i++) {
        Var v = Var::implicit(i);
        bool found = false;
        for (size_t j = 0; j < a.size(); j++) {
            if (a[j] == v.name()) {
                found = true;
            }
        }
        user_assert(found)
            << "Right-hand-side of pure definition of " << func.name()
            << " uses implicit variables, but the left-hand-side does not"
            << " contain the placeholder symbol '_'.\n";
    }

    return a;
}

void FuncRefVar::operator=(Expr e) {
    (*this) = Tuple(vec<Expr>(e));
}

void FuncRefVar::operator=(const Tuple &e) {
    // If the function has already been defined, this must actually be a reduction
    if (func.has_pure_definition()) {
        FuncRefExpr(func, args) = e;
        return;
    }

    // Find implicit args in the expr and add them to the args list before calling define
    vector<string> a = args_with_implicit_vars(e.as_vector());
    func.define(a, e.as_vector());
}

void FuncRefVar::operator=(const FuncRefVar &e) {
    if (e.size() == 1) {
        (*this) = Expr(e);
    } else {
        (*this) = Tuple(e);
    }
}

void FuncRefVar::operator=(const FuncRefExpr &e) {
    if (e.size() == 1) {
        (*this) = Expr(e);
    } else {
        (*this) = Tuple(e);
    }
}

void FuncRefVar::operator+=(Expr e) {
    // This is actually a reduction
    FuncRefExpr(func, args) += e;
}

void FuncRefVar::operator*=(Expr e) {
    // This is actually a reduction
    FuncRefExpr(func, args) *= e;
}

void FuncRefVar::operator-=(Expr e) {
    // This is actually a reduction
    FuncRefExpr(func, args) -= e;
}

void FuncRefVar::operator/=(Expr e) {
    // This is actually a reduction
    FuncRefExpr(func, args) /= e;
}

FuncRefVar::operator Expr() const {
    user_assert(func.has_pure_definition() || func.has_extern_definition())
        << "Can't call Func \"" << func.name() << "\" because it has not yet been defined.\n";
    vector<Expr> expr_args(args.size());
    for (size_t i = 0; i < expr_args.size(); i++) {
        expr_args[i] = Var(args[i]);
    }
    user_assert(func.outputs() == 1)
        << "Can't convert a reference Func \"" << func.name()
        << "\" to an Expr, because \"" << func.name() << "\" returns a Tuple.\n";
    return Call::make(func, expr_args);
}

Expr FuncRefVar::operator[](int i) const {
    user_assert(func.has_pure_definition() || func.has_extern_definition())
        << "Can't call Func \"" << func.name() << "\" because it has not yet been defined.\n";

    user_assert(func.outputs() != 1)
        << "Can't index into a reference to Func \"" << func.name()
        << "\", because it does not return a Tuple.\n";
    user_assert(i >= 0 && i < func.outputs())
        << "Tuple index out of range in reference to Func \"" << func.name() << "\".\n";
    vector<Expr> expr_args(args.size());
    for (size_t j = 0; j < expr_args.size(); j++) {
        expr_args[j] = Var(args[j]);
    }
    return Call::make(func, expr_args, i);
}

size_t FuncRefVar::size() const {
    return func.outputs();
}

FuncRefExpr::FuncRefExpr(Internal::Function f, const vector<Expr> &a, int placeholder_pos) : func(f), args(a) {
    implicit_placeholder_pos = placeholder_pos;
    Internal::check_call_arg_types(f.name(), &args, args.size());
}

FuncRefExpr::FuncRefExpr(Internal::Function f, const vector<string> &a,
                         int placeholder_pos) : func(f) {
    implicit_placeholder_pos = placeholder_pos;
    args.resize(a.size());
    for (size_t i = 0; i < a.size(); i++) {
        args[i] = Var(a[i]);
    }
}

vector<Expr> FuncRefExpr::args_with_implicit_vars(const vector<Expr> &e) const {
    vector<Expr> a = args;

    for (size_t i = 0; i < e.size(); i++) {
        user_assert(e[i].defined())
            << "Argument " << (i+1) << " in call to \"" << func.name() << "\" is undefined.\n";
    }

    CountImplicitVars count(e);
    // TODO: Check if there is a test case for this and add one if not.
    // Implicit vars are also allowed in the lhs of a reduction. E.g.:
    // f(x, y, z) = x+y
    // g(x, y, z) = 0
    // g(f(r.x, _), _) = 1   (this means g(f(r.x, _0, _1), _0, _1) = 1)

    for (size_t i = 0; i < a.size(); i++) {
        a[i].accept(&count);
    }

    if (count.count > 0) {
        if (implicit_placeholder_pos != -1) {
            Internal::debug(2) << "Adding " << count.count << " implicit vars to LHS of " << func.name() << "\n";

            vector<Expr>::iterator iter = a.begin() + implicit_placeholder_pos;
            for (int i = 0; i < count.count; i++) {
                iter = a.insert(iter, Var::implicit(i));
                iter++;
            }
        }
    }

    // Check the implicit vars in the RHS also exist in the LHS
    for (int i = 0; i < count.count; i++) {
        Var v = Var::implicit(i);
        bool found = false;
        for (size_t j = 0; j < a.size(); j++) {
            if (const Variable *arg = a[j].as<Variable>()) {
                if (arg->name == v.name()) {
                    found = true;
                }
            }
        }
        user_assert(found)
            << "Right-hand-side of update definition of " << func.name()
            << " uses implicit variables, but the left-hand-side does not"
            << " contain the placeholder symbol '_'.\n";
    }

    return a;
}

void FuncRefExpr::operator=(Expr e) {
    (*this) = Tuple(vec<Expr>(e));
}

void FuncRefExpr::operator=(const Tuple &e) {
    user_assert(func.has_pure_definition())
        << "Can't add a reduction definition to Func \"" << func.name()
        << "\" because it does not have a pure definition.\n";

    vector<Expr> a = args_with_implicit_vars(e.as_vector());
    func.define_reduction(args, e.as_vector());
}

void FuncRefExpr::operator=(const FuncRefExpr &e) {
    if (e.size() == 1) {
        (*this) = Expr(e);
    } else {
        (*this) = Tuple(e);
    }
}

void FuncRefExpr::operator=(const FuncRefVar &e) {
    if (e.size() == 1) {
        (*this) = Expr(e);
    } else {
        (*this) = Tuple(e);
    }
}

// Inject a suitable base-case definition given a reduction
// definition. This is a helper for FuncRefExpr::operator+= and co.
void define_base_case(Internal::Function func, const vector<Expr> &a, Expr e) {
    if (func.has_pure_definition()) return;
    vector<Var> pure_args(a.size());

    // Reuse names of existing pure args
    for (size_t i = 0; i < a.size(); i++) {
        if (const Variable *v = a[i].as<Variable>()) {
            if (!v->param.defined()) {
                pure_args[i] = Var(v->name);
            }
        } else {
            pure_args[i] = Var();
        }
    }

    FuncRefVar(func, pure_args) = e;
}

void FuncRefExpr::operator+=(Expr e) {
    vector<Expr> a = args_with_implicit_vars(vec(e));
    define_base_case(func, a, cast(e.type(), 0));
    (*this) = Expr(*this) + e;
}

void FuncRefExpr::operator*=(Expr e) {
    vector<Expr> a = args_with_implicit_vars(vec(e));
    define_base_case(func, a, cast(e.type(), 1));
    (*this) = Expr(*this) * e;
}

void FuncRefExpr::operator-=(Expr e) {
    vector<Expr> a = args_with_implicit_vars(vec(e));
    define_base_case(func, a, cast(e.type(), 0));
    (*this) = Expr(*this) - e;
}

void FuncRefExpr::operator/=(Expr e) {
    vector<Expr> a = args_with_implicit_vars(vec(e));
    define_base_case(func, a, cast(e.type(), 1));
    (*this) = Expr(*this) / e;
}

FuncRefExpr::operator Expr() const {
    user_assert(func.has_pure_definition() || func.has_extern_definition())
        << "Can't call Func \"" << func.name() << "\" because it has not yet been defined.\n";

    user_assert(func.outputs() == 1)
        << "Can't convert a reference Func \"" << func.name()
        << "\" to an Expr, because " << func.name() << " returns a Tuple.\n";

    return Call::make(func, args);
}

Expr FuncRefExpr::operator[](int i) const {
    user_assert(func.has_pure_definition() || func.has_extern_definition())
        << "Can't call Func \"" << func.name() << "\" because it has not yet been defined.\n";

    user_assert(func.outputs() != 1)
        << "Can't index into a reference to Func \"" << func.name()
        << "\", because it does not return a Tuple.\n";

    user_assert(i >= 0 && i < func.outputs())
        << "Tuple index out of range in reference to Func \"" << func.name() << "\".\n";

    return Call::make(func, args, i);
}

size_t FuncRefExpr::size() const {
    return func.outputs();
}

Realization Func::realize(std::vector<int32_t> sizes, const Target &target) {
    user_assert(defined()) << "Can't realize undefined Func.\n";
    vector<Buffer> outputs(func.outputs());
    for (size_t i = 0; i < outputs.size(); i++) {
        outputs[i] = Buffer(func.output_types()[i], sizes);
    }
    Realization r(outputs);
    realize(r, target);
    return r;
}

Realization Func::realize(int x_size, int y_size, int z_size, int w_size, const Target &target) {
    user_assert(defined()) << "Can't realize undefined Func.\n";
    vector<Buffer> outputs(func.outputs());
    for (size_t i = 0; i < outputs.size(); i++) {
        outputs[i] = Buffer(func.output_types()[i], x_size, y_size, z_size, w_size);
    }
    Realization r(outputs);
    realize(r, target);
    return r;
}

Realization Func::realize(int x_size, int y_size, int z_size, const Target &target) {
    return realize(x_size, y_size, z_size, 0, target);
}

Realization Func::realize(int x_size, int y_size, const Target &target) {
    return realize(x_size, y_size, 0, 0, target);
}

Realization Func::realize(int x_size, const Target &target) {
    return realize(x_size, 0, 0, 0, target);
}

void Func::infer_input_bounds(int x_size, int y_size, int z_size, int w_size) {
    user_assert(defined()) << "Can't infer input bounds on an undefined Func.\n";
    vector<Buffer> outputs(func.outputs());
    for (size_t i = 0; i < outputs.size(); i++) {
        outputs[i] = Buffer(func.output_types()[i], x_size, y_size, z_size, w_size, (uint8_t *)1);
    }
    Realization r(outputs);
    infer_input_bounds(r);
}

OutputImageParam Func::output_buffer() const {
    user_assert(defined())
        << "Can't access output buffer of undefined Func.\n";
    user_assert(func.output_buffers().size() == 1)
        << "Can't call Func::output_buffer on Func \"" << name()
        << "\" because it returns a Tuple.\n";
    return OutputImageParam(func.output_buffers()[0], dimensions());
}

vector<OutputImageParam> Func::output_buffers() const {
    user_assert(defined())
        << "Can't access output buffers of undefined Func.\n";

    vector<OutputImageParam> bufs(func.output_buffers().size());
    for (size_t i = 0; i < bufs.size(); i++) {
        bufs[i] = OutputImageParam(func.output_buffers()[i], dimensions());
    }
    return bufs;
}

namespace {

class InferArguments : public IRGraphVisitor {
public:
    vector<Argument> arg_types;
    vector<const void *> arg_values;
    vector<pair<int, Internal::Parameter> > image_param_args;
    vector<pair<int, Buffer> > image_args;

    InferArguments(const string &o) : output(o) {
    }

private:
    const string &output;

    using IRGraphVisitor::visit;

    bool already_have(const string &name) {
        // Ignore dependencies on the output buffers
        if (name == output || starts_with(name, output + ".")) {
            return true;
        }
        for (size_t i = 0; i < arg_types.size(); i++) {
            if (arg_types[i].name == name) {
                return true;
            }
        }
        return false;
    }

    void include_parameter(Internal::Parameter p) {
        if (!p.defined()) return;
        if (already_have(p.name())) return;
        arg_types.push_back(Argument(p.name(), p.is_buffer(), p.type()));
        if (p.is_buffer()) {
            Buffer b = p.get_buffer();
            int idx = (int)arg_values.size();
            image_param_args.push_back(make_pair(idx, p));
            if (b.defined()) {
                arg_values.push_back(b.raw_buffer());
            } else {
                arg_values.push_back(NULL);
            }
        } else {
            arg_values.push_back(p.get_scalar_address());
        }
    }

    void include_buffer(Buffer b) {
        if (!b.defined()) return;
        if (already_have(b.name())) return;
        image_args.push_back(make_pair((int)arg_types.size(), b));
        arg_types.push_back(Argument(b.name(), true, b.type()));
        arg_values.push_back(b.raw_buffer());
    }

    void visit(const Load *op) {
        IRGraphVisitor::visit(op);

        include_parameter(op->param);
        include_buffer(op->image);
    }

    void visit(const Variable *op) {
        include_parameter(op->param);
    }

    void visit(const Call *op) {
        IRGraphVisitor::visit(op);

        // Sometimes, a buffer will be referred to by an intrinsic and nowhere else.
        if (op->call_type == Call::Intrinsic) {
            include_buffer(op->image);
            include_parameter(op->param);
        }
    }
};

/** Check that all the necessary arguments are in an args vector. Any
 * images in the source that aren't in the args vector are placed in
 * the images_to_embed list. */
void validate_arguments(const string &output,
                        const vector<Argument> &args,
                        Stmt lowered,
                        vector<Buffer> &images_to_embed) {
    InferArguments infer_args(output);
    lowered.accept(&infer_args);
    const vector<Argument> &required_args = infer_args.arg_types;

    for (size_t i = 0; i < required_args.size(); i++) {
        const Argument &arg = required_args[i];

        Buffer buf;
        for (size_t j = 0; !buf.defined() && j < infer_args.image_args.size(); j++) {
            if (infer_args.image_args[j].first == (int)i) {
                buf = infer_args.image_args[j].second;
                internal_assert(buf.defined());
            }
        }

        bool found = false;
        for (size_t j = 0; !found && j < args.size(); j++) {
            if (args[j].name == arg.name) {
                found = true;
            }
        }

        if (buf.defined() && !found) {
            // It's a raw Buffer used that isn't in the args
            // list. Embed it in the output instead.
            images_to_embed.push_back(buf);
            Internal::debug(1) << "Embedding image " << buf.name() << "\n";
        } else if (!found) {
            std::ostringstream err;
            err << "Generated code refers to ";
            if (arg.is_buffer) err << "image ";
            err << "parameter " << arg.name
                << ", which was not found in the argument list\n";

            err << "\nArgument list specified: ";
            for (size_t i = 0; i < args.size(); i++) {
                err << args[i].name << " ";
            }
            err << "\n\nParameters referenced in generated code: ";
            for (size_t i = 0; i < required_args.size(); i++) {
                err << required_args[i].name << " ";
            }
            err << "\n\n";
            user_error << err.str();
        }
    }
}
}


void Func::compile_to_bitcode(const string &filename, vector<Argument> args, const string &fn_name,
                                const Target &target) {
    user_assert(defined()) << "Can't compile undefined Func.\n";

    if (!lowered.defined()) {
        lowered = Halide::Internal::lower(func, target);
    }

    vector<Buffer> images_to_embed;
    validate_arguments(name(), args, lowered, images_to_embed);

    for (int i = 0; i < outputs(); i++) {
        args.push_back(output_buffers()[i]);
    }

    StmtCompiler cg(target);
    cg.compile(lowered, fn_name.empty() ? name() : fn_name, args, images_to_embed);
    cg.compile_to_bitcode(filename);
}

void Func::compile_to_bitcode(const string &filename, vector<Argument> args, const Target &target) {
    compile_to_bitcode(filename, args, "", target);
}

void Func::compile_to_object(const string &filename, vector<Argument> args, const string &fn_name,
                             const Target &target) {
<<<<<<< HEAD
    assert(defined() && "Can't compile undefined function");
=======
    user_assert(defined()) << "Can't compile undefined Func.\n";
>>>>>>> 945dedd7

    if (!lowered.defined()) {
        lowered = Halide::Internal::lower(func, target);
    }

    vector<Buffer> images_to_embed;
    validate_arguments(name(), args, lowered, images_to_embed);

    for (int i = 0; i < outputs(); i++) {
        args.push_back(output_buffers()[i]);
    }

    StmtCompiler cg(target);
    cg.compile(lowered, fn_name.empty() ? name() : fn_name, args, images_to_embed);
    cg.compile_to_native(filename, false);
}

void Func::compile_to_object(const string &filename, vector<Argument> args, const Target &target) {
    compile_to_object(filename, args, "", target);
}

void Func::compile_to_header(const string &filename, vector<Argument> args, const string &fn_name) {
    for (int i = 0; i < outputs(); i++) {
        args.push_back(output_buffers()[i]);
    }

    ofstream header(filename.c_str());
    CodeGen_C cg(header);
    cg.compile_header(fn_name.empty() ? name() : fn_name, args);
}

void Func::compile_to_c(const string &filename, vector<Argument> args, const string &fn_name) {
    if (!lowered.defined()) {
        lowered = Halide::Internal::lower(func, get_host_target());
    }

    vector<Buffer> images_to_embed;
    validate_arguments(name(), args, lowered, images_to_embed);

    for (int i = 0; i < outputs(); i++) {
        args.push_back(output_buffers()[i]);
    }

    ofstream src(filename.c_str());
    CodeGen_C cg(src);
    cg.compile(lowered, fn_name.empty() ? name() : fn_name, args, images_to_embed);
}

void Func::compile_to_lowered_stmt(const string &filename) {
    if (!lowered.defined()) {
        lowered = Halide::Internal::lower(func, get_host_target());
    }

    ofstream stmt_output(filename.c_str());
    stmt_output << lowered;
}

void Func::compile_to_file(const string &filename_prefix, vector<Argument> args,
                           const Target &target) {
    compile_to_header(filename_prefix + ".h", args, filename_prefix);
    compile_to_object(filename_prefix + ".o", args, filename_prefix, target);
}

void Func::compile_to_file(const string &filename_prefix, const Target &target) {
  compile_to_file(filename_prefix, vector<Argument>(), target);
}

void Func::compile_to_file(const string &filename_prefix, Argument a,
                           const Target &target) {
  compile_to_file(filename_prefix, Internal::vec(a), target);
}

void Func::compile_to_file(const string &filename_prefix, Argument a, Argument b,
                           const Target &target) {
  compile_to_file(filename_prefix, Internal::vec(a, b), target);
}

void Func::compile_to_file(const string &filename_prefix, Argument a, Argument b, Argument c,
                           const Target &target) {
  compile_to_file(filename_prefix, Internal::vec(a, b, c), target);
}

void Func::compile_to_file(const string &filename_prefix, Argument a, Argument b, Argument c, Argument d,
                           const Target &target) {
  compile_to_file(filename_prefix, Internal::vec(a, b, c, d), target);
}

void Func::compile_to_file(const string &filename_prefix, Argument a, Argument b, Argument c, Argument d, Argument e,
                           const Target &target) {
  compile_to_file(filename_prefix, Internal::vec(a, b, c, d, e), target);
}

void Func::compile_to_assembly(const string &filename, vector<Argument> args, const string &fn_name,
                               const Target &target) {
    user_assert(defined()) << "Can't compile undefined Func.\n";

    if (!lowered.defined()) lowered = Halide::Internal::lower(func, target);

    vector<Buffer> images_to_embed;
    validate_arguments(name(), args, lowered, images_to_embed);

    for (int i = 0; i < outputs(); i++) {
        args.push_back(output_buffers()[i]);
    }

    StmtCompiler cg(target);
    cg.compile(lowered, fn_name.empty() ? name() : fn_name, args, images_to_embed);
    cg.compile_to_native(filename, true);
}

void Func::compile_to_assembly(const string &filename, vector<Argument> args, const Target &target) {
    compile_to_assembly(filename, args, "", target);
}

void Func::set_error_handler(void (*handler)(void *, const char *)) {
    error_handler = handler;
    if (compiled_module.set_error_handler) {
        compiled_module.set_error_handler(handler);
    }
}

void Func::set_custom_allocator(void *(*cust_malloc)(void *, size_t),
                                void (*cust_free)(void *, void *)) {
    custom_malloc = cust_malloc;
    custom_free = cust_free;
    if (compiled_module.set_custom_allocator) {
        compiled_module.set_custom_allocator(cust_malloc, cust_free);
    }
}

void Func::set_custom_do_par_for(int (*cust_do_par_for)(void *, int (*)(void *, int, uint8_t *), int, int, uint8_t *)) {
    custom_do_par_for = cust_do_par_for;
    if (compiled_module.set_custom_do_par_for) {
        compiled_module.set_custom_do_par_for(cust_do_par_for);
    }
}

void Func::set_custom_do_task(int (*cust_do_task)(void *, int (*)(void *, int, uint8_t *), int, uint8_t *)) {
    custom_do_task = cust_do_task;
    if (compiled_module.set_custom_do_task) {
        compiled_module.set_custom_do_task(cust_do_task);
    }
}

void Func::set_custom_trace(Internal::JITCompiledModule::TraceFn t) {
    custom_trace = t;
    if (compiled_module.set_custom_trace) {
        compiled_module.set_custom_trace(t);
    }
}

void Func::realize(Buffer b, const Target &target) {
    realize(Realization(vec<Buffer>(b)), target);
}

namespace {

const int max_error_buffer_size = 4096;
struct error_buffer {
    char buf[max_error_buffer_size];
    int end;
};

extern "C" void buffered_error_handler(void *ctx, const char *message) {
    if (ctx) {
        error_buffer *buf = (error_buffer *)ctx;
        size_t len = strlen(message);
        // Atomically claim some space in the buffer
        #ifdef WIN32
        int old_end = _InterlockedExchangeAdd((volatile long *)(&buf->end), len + 1);
        #else
        int old_end = __sync_fetch_and_add(&buf->end, len + 1);
        #endif

        if (old_end + len >= max_error_buffer_size - 2) {
            // Out of space
            return;
        }

        for (size_t i = 0; i < len; i++) {
            buf->buf[old_end + i] = message[i];
        }
        buf->buf[old_end + len] = '\n';
    }
}

}

bool Func::prepare_to_catch_runtime_errors(void *b) {
    error_buffer *buf = (error_buffer *)b;
    buf->end = 0;
    // If the user isn't using a custom error handler or custom user
    // context, we can trap errors and convert them to exceptions.
    bool my_user_context_active = false;
    for (size_t i = 0; i < arg_values.size(); i++) {
        if (arg_values[i] == user_context.get_address()) {
            my_user_context_active = true;
        }
    }
    if ((error_handler == &buffered_error_handler ||
         error_handler == NULL) &&
        my_user_context_active) {
        compiled_module.set_error_handler(buffered_error_handler);
        memset(buf->buf, 0, max_error_buffer_size);
        user_context.set(buf);
        return true;
    }
    return false;
}

void Func::realize(Realization dst, const Target &target) {
    if (!compiled_module.wrapped_function) compile_jit(target);

    internal_assert(compiled_module.wrapped_function);

    // Check the type and dimensionality of the buffer
    for (size_t i = 0; i < dst.size(); i++) {
        user_assert(dst[i].dimensions() == dimensions())
            << "Can't realize Func \"" << name()
            << "\" into Buffer \"" << dst[i].name()
            << "\" because Buffer \"" << dst[i].name()
            << "\" is " << dst[i].dimensions() << "-dimensional"
            << ", but Func \"" << name()
            << "\" is " << dimensions() << "-dimensional.\n";
        user_assert(dst[i].type() == func.output_types()[i])
            << "Can't realize Func \"" << name()
            << "\" into Buffer \"" << dst[i].name()
            << "\" because Buffer \"" << dst[i].name()
            << "\" has type " << dst[i].type()
            << ", but Func \"" << name()
            << "\" has type " << func.output_types()[i] << ".\n";
    }

    // In case these have changed since the last realization
    compiled_module.set_error_handler(error_handler);
    compiled_module.set_custom_allocator(custom_malloc, custom_free);
    compiled_module.set_custom_do_par_for(custom_do_par_for);
    compiled_module.set_custom_do_task(custom_do_task);
    compiled_module.set_custom_trace(custom_trace);

    // Update the address of the buffers we're realizing into
    for (size_t i = 0; i < dst.size(); i++) {
        arg_values[arg_values.size()-dst.size()+i] = dst[i].raw_buffer();
    }

    // Update the addresses of the image param args
    Internal::debug(3) << image_param_args.size() << " image param args to set\n";
    for (size_t i = 0; i < image_param_args.size(); i++) {
        Internal::debug(3) << "Updating address for image param: " << image_param_args[i].second.name() << "\n";
        Buffer b = image_param_args[i].second.get_buffer();
        user_assert(b.defined())
            << "ImageParam \"" << image_param_args[i].second.name()
            << "\" is not bound to a buffer.\n";
        buffer_t *buf = b.raw_buffer();
        arg_values[image_param_args[i].first] = buf;
        user_assert(buf->host || buf->dev)
            << "ImageParam \"" << image_param_args[i].second.name()
            << "\" is bound to Buffer " << b.name()
            << " which has NULL host and dev pointers\n";
    }

    for (size_t i = 0; i < arg_values.size(); i++) {
        Internal::debug(2) << "Arg " << i << " = " << arg_values[i] << "\n";
        internal_assert(arg_values[i])
            << "An argument to a jitted function is null\n";
    }

    error_buffer buf;
    bool buffer_runtime_errors = prepare_to_catch_runtime_errors(&buf);

    Internal::debug(2) << "Calling jitted function\n";
    int exit_status = compiled_module.wrapped_function(&(arg_values[0]));
    Internal::debug(2) << "Back from jitted function. Exit status was " << exit_status << "\n";

    for (size_t i = 0; i < dst.size(); i++) {
        dst[i].set_source_module(compiled_module);
    }

    if (buffer_runtime_errors && exit_status) {
        halide_runtime_error << buf.buf;
    }
}

void Func::infer_input_bounds(Buffer dst) {
    infer_input_bounds(Realization(vec<Buffer>(dst)));
}

void Func::infer_input_bounds(Realization dst) {
    if (!compiled_module.wrapped_function) {
        compile_jit();
    }

    internal_assert(compiled_module.wrapped_function);


    // Check the type and dimensionality of the buffer
    for (size_t i = 0; i < dst.size(); i++) {
        user_assert(dst[i].dimensions() == dimensions())
            << "Can't infer input bounds for Func \"" << name()
            << "\" using output Buffer \"" << dst[i].name()
            << "\" because Buffer \"" << dst[i].name()
            << "\" is " << dst[i].dimensions() << "-dimensional"
            << ", but Func \"" << name()
            << "\" is " << dimensions() << "-dimensional.\n";
        user_assert(dst[i].type() == func.output_types()[i])
            << "Can't infer input bounds for Func \"" << name()
            << "\" using output Buffer \"" << dst[i].name()
            << "\" because Buffer \"" << dst[i].name()
            << "\" has type " << dst[i].type()
            << ", but Func \"" << name()
            << "\" has type " << func.output_types()[i] << ".\n";
    }

    // In case these have changed since the last realization
    compiled_module.set_error_handler(error_handler);
    compiled_module.set_custom_allocator(custom_malloc, custom_free);
    compiled_module.set_custom_do_par_for(custom_do_par_for);
    compiled_module.set_custom_do_task(custom_do_task);
    compiled_module.set_custom_trace(custom_trace);

    // Update the address of the buffers we're realizing into
    for (size_t i = 0; i < dst.size(); i++) {
        arg_values[arg_values.size()-dst.size()+i] = dst[i].raw_buffer();
    }

    // Update the addresses of the image param args
    Internal::debug(3) << image_param_args.size() << " image param args to set\n";
    vector<buffer_t> dummy_buffers;
    for (size_t i = 0; i < image_param_args.size(); i++) {
        Internal::debug(3) << "Updating address for image param: " << image_param_args[i].second.name() << "\n";
        Buffer b = image_param_args[i].second.get_buffer();
        if (b.defined()) {
            arg_values[image_param_args[i].first] = b.raw_buffer();
        } else {
            Internal::debug(1) << "Going to infer input size for param " << image_param_args[i].second.name() << "\n";
            buffer_t buf;
            memset(&buf, 0, sizeof(buffer_t));
            dummy_buffers.push_back(buf);
            arg_values[image_param_args[i].first] = &dummy_buffers[dummy_buffers.size()-1];
        }
    }

    for (size_t i = 0; i < arg_values.size(); i++) {
        Internal::debug(2) << "Arg " << i << " = " << arg_values[i] << "\n";
        internal_assert(arg_values[i]) << "An argument to a jitted function is null.\n";
    }

    // Figure out which buffers to watch for changes
    vector<const buffer_t *> tracked_buffers;
    for (size_t i = 0; i < dummy_buffers.size(); i++) {
        tracked_buffers.push_back(&dummy_buffers[i]);
    }
    for (size_t i = 0; i < dst.size(); i++) {
        if (dst[i].host_ptr() == NULL) {
            tracked_buffers.push_back(dst[i].raw_buffer());
        }
    }
    vector<buffer_t> old_buffer(tracked_buffers.size());

    const int max_iters = 16;
    int iter = 0;

    error_buffer buf;
    bool buffer_runtime_errors = prepare_to_catch_runtime_errors(&buf);

    for (iter = 0; iter < max_iters; iter++) {
        // Make a copy of the buffers we expect to be mutated
        for (size_t j = 0; j < tracked_buffers.size(); j++) {
            old_buffer[j] = *tracked_buffers[j];
        }
        Internal::debug(2) << "Calling jitted function\n";
        int exit_status = compiled_module.wrapped_function(&(arg_values[0]));

        if (buffer_runtime_errors && exit_status) {
            halide_runtime_error << buf.buf;
        }

        Internal::debug(2) << "Back from jitted function\n";
        bool changed = false;

        // Check if there were any changed
        for (size_t j = 0; j < tracked_buffers.size(); j++) {
            if (memcmp(&old_buffer[j], tracked_buffers[j], sizeof(buffer_t))) {
                changed = true;
            }
        }
        if (!changed) {
            break;
        }
    }
    user_assert(iter < max_iters)
        << "Inferring input bounds on Func \"" << name() << "\""
        << " didn't converge after " << max_iters
        << " iterations. There may be unsatisfiable constraints\n";

    // Now allocate the resulting buffers
    size_t j = 0;
    for (size_t i = 0; i < image_param_args.size(); i++) {
        Buffer b = image_param_args[i].second.get_buffer();
        if (!b.defined()) {
            buffer_t buf = dummy_buffers[j];

            // Figure out how much memory to allocate for this buffer
            size_t min_idx = 0, max_idx = 0;
            for (int d = 0; d < 4; d++) {
                if (buf.stride[d] > 0) {
                    min_idx += buf.min[d] * buf.stride[d];
                    max_idx += (buf.min[d] + buf.extent[d] - 1) * buf.stride[d];
                } else {
                    max_idx += buf.min[d] * buf.stride[d];
                    min_idx += (buf.min[d] + buf.extent[d] - 1) * buf.stride[d];
                }
            }
            size_t total_size = (max_idx - min_idx);
            while (total_size & 0x1f) total_size++;

            // Allocate enough memory with the right dimensionality.
            Buffer buffer(image_param_args[i].second.type(), total_size,
                          buf.extent[1] > 0 ? 1 : 0,
                          buf.extent[2] > 0 ? 1 : 0,
                          buf.extent[3] > 0 ? 1 : 0);

            // Rewrite the buffer fields to match the ones returned
            for (int d = 0; d < 4; d++) {
                buffer.raw_buffer()->min[d] = buf.min[d];
                buffer.raw_buffer()->stride[d] = buf.stride[d];
                buffer.raw_buffer()->extent[d] = buf.extent[d];
            }
            j++;
            image_param_args[i].second.set_buffer(buffer);
        }
    }

    for (size_t i = 0; i < dst.size(); i++) {
        dst[i].set_source_module(compiled_module);
    }
}

void *Func::compile_jit(const Target &target) {
    user_assert(defined()) << "Can't jit-compile undefined Func.\n";

    if (!lowered.defined()) {
        lowered = Halide::Internal::lower(func, target);
    }

    // Infer arguments
    InferArguments infer_args(name());
    lowered.accept(&infer_args);

    // Add the user context arg if it isn't there already
    Expr(user_context).accept(&infer_args);

    arg_values = infer_args.arg_values;

    for (int i = 0; i < func.outputs(); i++) {
        string buffer_name = name();
        if (func.outputs() > 1) {
            buffer_name = buffer_name + '.' + int_to_string(i);
        }
        Type t = func.output_types()[i];
        Argument me(buffer_name, true, t);
        infer_args.arg_types.push_back(me);
        arg_values.push_back(NULL); // A spot to put the address of this output buffer
    }
    image_param_args = infer_args.image_param_args;

    Internal::debug(2) << "Inferred argument list:\n";
    for (size_t i = 0; i < infer_args.arg_types.size(); i++) {
        Internal::debug(2) << infer_args.arg_types[i].name << ", "
                         << infer_args.arg_types[i].type << ", "
                         << infer_args.arg_types[i].is_buffer << "\n";
    }

    Target t = target;
    t.features |= Target::JIT;
    StmtCompiler cg(t);

    // Sanitise the name of the generated function
    string n = name();
    for (size_t i = 0; i < n.size(); i++) {
        if (!isalnum(n[i])) {
            n[i] = '_';
        }
    }

    cg.compile(lowered, n, infer_args.arg_types, vector<Buffer>());

    if (debug::debug_level >= 3) {
        cg.compile_to_native(name() + ".s", true);
        cg.compile_to_bitcode(name() + ".bc");
        ofstream stmt_debug((name() + ".stmt").c_str());
        stmt_debug << lowered;
    }

    compiled_module = cg.compile_to_function_pointers();

    return compiled_module.function;
}

void Func::test() {

    Image<int> input(7, 5);
    for (int y = 0; y < 5; y++) {
        for (int x = 0; x < 5; x++) {
            input(x, y) = x*y + 10/(y+3);
        }
    }

    Func f, g;
    Var x, y;
    f(x, y) = input(x+1, y) + input(x+1, y)*3 + 1;
    g(x, y) = f(x-1, y) + 2*f(x+1, y);

    f.compute_root();

    Image<int> result = g.realize(5, 5);

    for (int y = 0; y < 5; y++) {
        for (int x = 0; x < 5; x++) {
            int correct = (4*input(x, y)+1) + 2*(4*input(x+2, y)+1);
            if (result(x, y) != correct) {
                std::cerr << "Func test failed: f(" << x << ", " << y << ") = "
                          << result(x, y) << " instead of " << correct << "\n";
                return;
            }
        }
    }

    std::cout << "Func test passed\n";

}

EXPORT Var _("_");
EXPORT Var _0("_0"), _1("_1"), _2("_2"), _3("_3"), _4("_4"),
           _5("_5"), _6("_6"), _7("_7"), _8("_8"), _9("_9");

}<|MERGE_RESOLUTION|>--- conflicted
+++ resolved
@@ -1615,11 +1615,7 @@
 
 void Func::compile_to_object(const string &filename, vector<Argument> args, const string &fn_name,
                              const Target &target) {
-<<<<<<< HEAD
-    assert(defined() && "Can't compile undefined function");
-=======
     user_assert(defined()) << "Can't compile undefined Func.\n";
->>>>>>> 945dedd7
 
     if (!lowered.defined()) {
         lowered = Halide::Internal::lower(func, target);
