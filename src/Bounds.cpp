--- conflicted
+++ resolved
@@ -1012,7 +1012,6 @@
             op->args[1].accept(this);
         } else if (op->is_intrinsic(Call::shift_left) ||
                    op->is_intrinsic(Call::shift_right) ||
-<<<<<<< HEAD
                    op->is_intrinsic(Call::bitwise_xor) ||
                    op->is_intrinsic(Call::bitwise_and) ||
                    op->is_intrinsic(Call::bitwise_or)) {
@@ -1080,15 +1079,6 @@
                         interval.max = ~a_interval.min;
                     }
                 }
-=======
-                   op->is_intrinsic(Call::bitwise_and)) {
-            Expr simplified = simplify(op);
-            if (!equal(simplified, op)) {
-                simplified.accept(this);
-            } else {
-                // Just use the bounds of the type
-                bounds_of_type(t);
->>>>>>> a5087812
             }
         } else if (op->args.size() == 1 && interval.is_bounded() &&
                    (op->name == "ceil_f32" || op->name == "ceil_f64" ||
@@ -2646,7 +2636,6 @@
     check(scope, (cast<uint8_t>(x)+10)*(cast<uint8_t>(x)), make_const(UInt(8), 0), make_const(UInt(8), 200));
     check(scope, (cast<uint8_t>(x)+20)-(cast<uint8_t>(x)+5), make_const(UInt(8), 5), make_const(UInt(8), 25));
 
-<<<<<<< HEAD
     // Check some bitwise ops.
     check(scope, (cast<uint8_t>(x) & cast<uint8_t>(7)), make_const(UInt(8), 0), make_const(UInt(8), 7));
     check(scope, (cast<uint8_t>(3) & cast<uint8_t>(2)), make_const(UInt(8), 2), make_const(UInt(8), 2));
@@ -2663,8 +2652,6 @@
     check(scope, (cast<uint8_t>(x + 3) << cast<uint8_t>(1)), make_const(UInt(8), 0), make_const(UInt(8), 255)); // We don't try to prove no overflow
     check(scope, (cast<uint8_t>(5) << cast<uint8_t>(1)), make_const(UInt(8), 10), make_const(UInt(8), 10));
 
-=======
->>>>>>> a5087812
     check(scope,
           cast<uint16_t>(clamp(cast<float>(x/y), 0.0f, 4095.0f)),
           make_const(UInt(16), 0), make_const(UInt(16), 4095));
