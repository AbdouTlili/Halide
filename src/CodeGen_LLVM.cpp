--- conflicted
+++ resolved
@@ -1355,13 +1355,6 @@
             shift      = IntegerDivision::table_s8[*const_int_divisor][3];
         }
         Expr num = op->a;
-<<<<<<< HEAD
-        // Make an all-ones mask if the numerator is negative
-        Expr sign = num >> make_const(op->type, op->type.bits() - 1);
-        // Take the absolute value.
-        num = cast(num.type().with_code(Type::UInt), num);
-        num = num ^ sign;
-=======
 
         // Make an all-ones mask if the numerator is negative
         Expr sign = num >> make_const(op->type, op->type.bits() - 1);
@@ -1370,18 +1363,12 @@
         num = cast(num.type().with_code(Type::UInt), num);
         num = num ^ sign;
 
->>>>>>> 1cff2a65
         // Multiply and keep the high half of the
         // result, and then apply the shift.
         Expr mult = make_const(num.type(), multiplier);
         num = mulhi_shr(num, mult, shift);
-<<<<<<< HEAD
-        // If we negated when computing the absolute value, take the
-        // negative of the result.
-=======
 
         // Maybe flip the bits back again.
->>>>>>> 1cff2a65
         num = num ^ sign;
 
         value = codegen(num);
