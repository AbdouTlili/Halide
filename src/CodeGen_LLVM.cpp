#include <iostream>
#include <limits>
#include <mutex>
#include <sstream>

#include "CPlusPlusMangle.h"
#include "CSE.h"
#include "CodeGen_ARM.h"
#include "CodeGen_GPU_Host.h"
#include "CodeGen_Hexagon.h"
#include "CodeGen_Internal.h"
#include "CodeGen_LLVM.h"
#include "CodeGen_MIPS.h"
#include "CodeGen_PowerPC.h"
#include "CodeGen_X86.h"
#include "Debug.h"
#include "Deinterleave.h"
#include "ExprUsesVar.h"
#include "IROperator.h"
#include "IRPrinter.h"
#include "IntegerDivisionTable.h"
#include "JITModule.h"
#include "LLVM_Headers.h"
#include "LLVM_Runtime_Linker.h"
#include "Lerp.h"
#include "MatlabWrapper.h"
#include "Simplify.h"
#include "Util.h"

#if !(__cplusplus > 199711L || _MSC_VER >= 1800)

// VS2013 isn't fully C++11 compatible, but it supports enough of what Halide
// needs for now to be an acceptable minimum for Windows.
#error "Halide requires C++11 or VS2013+; please upgrade your compiler."

#endif

namespace Halide {

std::unique_ptr<llvm::Module> codegen_llvm(const Module &module, llvm::LLVMContext &context) {
    std::unique_ptr<Internal::CodeGen_LLVM> cg(Internal::CodeGen_LLVM::new_for_target(module.target(), context));
    return cg->compile(module);
}

namespace Internal {

using namespace llvm;
using std::cout;
using std::endl;
using std::map;
using std::ostringstream;
using std::pair;
using std::stack;
using std::string;
using std::vector;

// Define a local empty inline function for each target
// to disable initialization.
#define LLVM_TARGET(target) \
    inline void Initialize##target##Target() {}
#include <llvm/Config/Targets.def>
#undef LLVM_TARGET

#define LLVM_ASM_PARSER(target)     \
    inline void Initialize##target##AsmParser() {}
#include <llvm/Config/AsmParsers.def>
#undef LLVM_ASM_PARSER

#define LLVM_ASM_PRINTER(target)    \
    inline void Initialize##target##AsmPrinter() {}
#include <llvm/Config/AsmPrinters.def>
#undef LLVM_ASM_PRINTER

#define InitializeTarget(target)              \
        LLVMInitialize##target##Target();     \
        LLVMInitialize##target##TargetInfo(); \
        LLVMInitialize##target##TargetMC();   \
        llvm_##target##_enabled = true;

#define InitializeAsmParser(target)           \
        LLVMInitialize##target##AsmParser();  \

#define InitializeAsmPrinter(target)          \
        LLVMInitialize##target##AsmPrinter(); \

// Override above empty init function with macro for supported targets.
#ifdef WITH_X86
#define InitializeX86Target()       InitializeTarget(X86)
#define InitializeX86AsmParser()    InitializeAsmParser(X86)
#define InitializeX86AsmPrinter()   InitializeAsmPrinter(X86)
#endif

#ifdef WITH_ARM
#define InitializeARMTarget()       InitializeTarget(ARM)
#define InitializeARMAsmParser()    InitializeAsmParser(ARM)
#define InitializeARMAsmPrinter()   InitializeAsmPrinter(ARM)
#endif

#ifdef WITH_PTX
#define InitializeNVPTXTarget()       InitializeTarget(NVPTX)
#define InitializeNVPTXAsmParser()    InitializeAsmParser(NVPTX)
#define InitializeNVPTXAsmPrinter()   InitializeAsmPrinter(NVPTX)
#endif

#ifdef WITH_AMDGPU
#define InitializeAMDGPUTarget()        InitializeTarget(AMDGPU)
#define InitializeAMDGPUAsmParser()     InitializeAsmParser(AMDGPU)
#define InitializeAMDGPUAsmPrinter()    InitializeAsmParser(AMDGPU)
#endif

#ifdef WITH_AARCH64
#define InitializeAArch64Target()       InitializeTarget(AArch64)
#define InitializeAArch64AsmParser()    InitializeAsmParser(AArch64)
#define InitializeAArch64AsmPrinter()   InitializeAsmPrinter(AArch64)
#endif

#ifdef WITH_MIPS
#define InitializeMipsTarget()       InitializeTarget(Mips)
#define InitializeMipsAsmParser()    InitializeAsmParser(Mips)
#define InitializeMipsAsmPrinter()   InitializeAsmPrinter(Mips)
#endif

#ifdef WITH_POWERPC
#define InitializePowerPCTarget()       InitializeTarget(PowerPC)
#define InitializePowerPCAsmParser()    InitializeAsmParser(PowerPC)
#define InitializePowerPCAsmPrinter()   InitializeAsmPrinter(PowerPC)
#endif

#ifdef WITH_HEXAGON
#define InitializeHexagonTarget()       InitializeTarget(Hexagon)
#define InitializeHexagonAsmParser()    InitializeAsmParser(Hexagon)
#define InitializeHexagonAsmPrinter()   InitializeAsmPrinter(Hexagon)
#endif

namespace {

// Get the LLVM linkage corresponding to a Halide linkage type.
llvm::GlobalValue::LinkageTypes llvm_linkage(LinkageType t) {
    // TODO(dsharlet): For some reason, marking internal functions as
    // private linkage on OSX is causing some of the static tests to
    // fail. Figure out why so we can remove this.
    return llvm::GlobalValue::ExternalLinkage;

    switch (t) {
    case LinkageType::ExternalPlusMetadata:
    case LinkageType::External:
        return llvm::GlobalValue::ExternalLinkage;
    default:
        return llvm::GlobalValue::PrivateLinkage;
    }
}

}

CodeGen_LLVM::CodeGen_LLVM(Target t) :
    input_module(nullptr),
    function(nullptr), context(nullptr),
    builder(nullptr),
    value(nullptr),
    very_likely_branch(nullptr),
    default_fp_math_md(nullptr),
    strict_fp_math_md(nullptr),
    target(t),
    void_t(nullptr), i1_t(nullptr), i8_t(nullptr),
    i16_t(nullptr), i32_t(nullptr), i64_t(nullptr),
    f16_t(nullptr), f32_t(nullptr), f64_t(nullptr),
    buffer_t_type(nullptr),
    metadata_t_type(nullptr),
    argument_t_type(nullptr),
    scalar_value_t_type(nullptr),
    device_interface_t_type(nullptr),

    // Vector types. These need an LLVMContext before they can be initialized.
    i8x8(nullptr),
    i8x16(nullptr),
    i8x32(nullptr),
    i16x4(nullptr),
    i16x8(nullptr),
    i16x16(nullptr),
    i32x2(nullptr),
    i32x4(nullptr),
    i32x8(nullptr),
    i64x2(nullptr),
    i64x4(nullptr),
    f32x2(nullptr),
    f32x4(nullptr),
    f32x8(nullptr),
    f64x2(nullptr),
    f64x4(nullptr),

    // Wildcards for pattern matching
    wild_i8x8(Variable::make(Int(8, 8), "*")),
    wild_i16x4(Variable::make(Int(16, 4), "*")),
    wild_i32x2(Variable::make(Int(32, 2), "*")),

    wild_u8x8(Variable::make(UInt(8, 8), "*")),
    wild_u16x4(Variable::make(UInt(16, 4), "*")),
    wild_u32x2(Variable::make(UInt(32, 2), "*")),

    wild_i8x16(Variable::make(Int(8, 16), "*")),
    wild_i16x8(Variable::make(Int(16, 8), "*")),
    wild_i32x4(Variable::make(Int(32, 4), "*")),
    wild_i64x2(Variable::make(Int(64, 2), "*")),

    wild_u8x16(Variable::make(UInt(8, 16), "*")),
    wild_u16x8(Variable::make(UInt(16, 8), "*")),
    wild_u32x4(Variable::make(UInt(32, 4), "*")),
    wild_u64x2(Variable::make(UInt(64, 2), "*")),

    wild_i8x32(Variable::make(Int(8, 32), "*")),
    wild_i16x16(Variable::make(Int(16, 16), "*")),
    wild_i32x8(Variable::make(Int(32, 8), "*")),
    wild_i64x4(Variable::make(Int(64, 4), "*")),

    wild_u8x32(Variable::make(UInt(8, 32), "*")),
    wild_u16x16(Variable::make(UInt(16, 16), "*")),
    wild_u32x8(Variable::make(UInt(32, 8), "*")),
    wild_u64x4(Variable::make(UInt(64, 4), "*")),

    wild_f32x2(Variable::make(Float(32, 2), "*")),

    wild_f32x4(Variable::make(Float(32, 4), "*")),
    wild_f64x2(Variable::make(Float(64, 2), "*")),

    wild_f32x8(Variable::make(Float(32, 8), "*")),
    wild_f64x4(Variable::make(Float(64, 4), "*")),

    wild_u1x_ (Variable::make(UInt(1, 0), "*")),
    wild_i8x_ (Variable::make(Int(8, 0), "*")),
    wild_u8x_ (Variable::make(UInt(8, 0), "*")),
    wild_i16x_(Variable::make(Int(16, 0), "*")),
    wild_u16x_(Variable::make(UInt(16, 0), "*")),
    wild_i32x_(Variable::make(Int(32, 0), "*")),
    wild_u32x_(Variable::make(UInt(32, 0), "*")),
    wild_i64x_(Variable::make(Int(64, 0), "*")),
    wild_u64x_(Variable::make(UInt(64, 0), "*")),
    wild_f32x_(Variable::make(Float(32, 0), "*")),
    wild_f64x_(Variable::make(Float(64, 0), "*")),

    // Bounds of types
    min_i8(Int(8).min()),
    max_i8(Int(8).max()),
    max_u8(UInt(8).max()),

    min_i16(Int(16).min()),
    max_i16(Int(16).max()),
    max_u16(UInt(16).max()),

    min_i32(Int(32).min()),
    max_i32(Int(32).max()),
    max_u32(UInt(32).max()),

    min_i64(Int(64).min()),
    max_i64(Int(64).max()),
    max_u64(UInt(64).max()),

    min_f32(Float(32).min()),
    max_f32(Float(32).max()),

    min_f64(Float(64).min()),
    max_f64(Float(64).max()),
    destructor_block(nullptr),
    strict_float(t.has_feature(Target::StrictFloat)) {
    initialize_llvm();
}

namespace {

template <typename T>
CodeGen_LLVM *make_codegen(const Target &target,
                           llvm::LLVMContext &context) {
    CodeGen_LLVM *ret = new T(target);
    ret->set_context(context);
    return ret;
}

}

void CodeGen_LLVM::set_context(llvm::LLVMContext &context) {
    this->context = &context;
}

CodeGen_LLVM *CodeGen_LLVM::new_for_target(const Target &target,
                                           llvm::LLVMContext &context) {
    // The awkward mapping from targets to code generators
    if (target.features_any_of({Target::CUDA,
                                Target::OpenCL,
                                Target::OpenGL,
                                Target::OpenGLCompute,
                                Target::Metal,
                                Target::D3D12Compute})) {
#ifdef WITH_X86
        if (target.arch == Target::X86) {
            return make_codegen<CodeGen_GPU_Host<CodeGen_X86>>(target, context);
        }
#endif
#if defined(WITH_ARM) || defined(WITH_AARCH64)
        if (target.arch == Target::ARM) {
            return make_codegen<CodeGen_GPU_Host<CodeGen_ARM>>(target, context);
        }
#endif
#ifdef WITH_MIPS
        if (target.arch == Target::MIPS) {
            return make_codegen<CodeGen_GPU_Host<CodeGen_MIPS>>(target, context);
        }
#endif
#ifdef WITH_POWERPC
        if (target.arch == Target::POWERPC) {
            return make_codegen<CodeGen_GPU_Host<CodeGen_PowerPC>>(target, context);
        }
#endif

        user_error << "Invalid target architecture for GPU backend: "
                   << target.to_string() << "\n";
        return nullptr;

    } else if (target.arch == Target::X86) {
        return make_codegen<CodeGen_X86>(target, context);
    } else if (target.arch == Target::ARM) {
        return make_codegen<CodeGen_ARM>(target, context);
    } else if (target.arch == Target::MIPS) {
        return make_codegen<CodeGen_MIPS>(target, context);
    } else if (target.arch == Target::POWERPC) {
        return make_codegen<CodeGen_PowerPC>(target, context);
    } else if (target.arch == Target::Hexagon) {
        return make_codegen<CodeGen_Hexagon>(target, context);
    }

    user_error << "Unknown target architecture: "
               << target.to_string() << "\n";
    return nullptr;
}

void CodeGen_LLVM::initialize_llvm() {
    static std::mutex initialize_llvm_mutex;
    std::lock_guard<std::mutex> lock(initialize_llvm_mutex);

    // Initialize the targets we want to generate code for which are enabled
    // in llvm configuration
    if (!llvm_initialized) {

        // You can hack in command-line args to llvm with the
        // environment variable HL_LLVM_ARGS, e.g. HL_LLVM_ARGS="-print-after-all"
        std::string args = get_env_variable("HL_LLVM_ARGS");
        if (!args.empty()) {
            vector<std::string> arg_vec = split_string(args, " ");
            vector<const char *> c_arg_vec;
            c_arg_vec.push_back("llc");
            for (const std::string &s : arg_vec) {
                c_arg_vec.push_back(s.c_str());
            }
            cl::ParseCommandLineOptions((int)(c_arg_vec.size()), &c_arg_vec[0], "Halide compiler\n");
        }

        InitializeNativeTarget();
        InitializeNativeTargetAsmPrinter();
        InitializeNativeTargetAsmParser();

        #define LLVM_TARGET(target)         \
            Initialize##target##Target();
        #include <llvm/Config/Targets.def>
        #undef LLVM_TARGET

        #define LLVM_ASM_PARSER(target)     \
            Initialize##target##AsmParser();
        #include <llvm/Config/AsmParsers.def>
        #undef LLVM_ASM_PARSER

        #define LLVM_ASM_PRINTER(target)    \
            Initialize##target##AsmPrinter();
        #include <llvm/Config/AsmPrinters.def>
        #undef LLVM_ASM_PRINTER

        llvm_initialized = true;
    }
}

void CodeGen_LLVM::init_context() {
    // Ensure our IRBuilder is using the current context.
    delete builder;
    builder = new IRBuilder<>(*context);

    // Branch weights for very likely branches
    llvm::MDBuilder md_builder(*context);
    very_likely_branch = md_builder.createBranchWeights(1 << 30, 0);
    default_fp_math_md = md_builder.createFPMath(0.0);
    strict_fp_math_md = md_builder.createFPMath(0.0);
    builder->setDefaultFPMathTag(default_fp_math_md);
    llvm::FastMathFlags fast_flags;
    fast_flags.setNoNaNs();
    fast_flags.setNoInfs();
    fast_flags.setNoSignedZeros();
    // Don't use approximate reciprocals for division. It's too inaccurate even for Halide.
    // fast_flags.setAllowReciprocal();
    #if LLVM_VERSION >= 60
    // Theoretically, setAllowReassoc could be setUnsafeAlgebra for earlier versions, but that
    // turns on all the flags.
    fast_flags.setAllowReassoc();
    fast_flags.setAllowContract(true);
    fast_flags.setApproxFunc();
    #endif
    builder->setFastMathFlags(fast_flags);

    // Define some types
    void_t = llvm::Type::getVoidTy(*context);
    i1_t = llvm::Type::getInt1Ty(*context);
    i8_t = llvm::Type::getInt8Ty(*context);
    i16_t = llvm::Type::getInt16Ty(*context);
    i32_t = llvm::Type::getInt32Ty(*context);
    i64_t = llvm::Type::getInt64Ty(*context);
    f16_t = llvm::Type::getHalfTy(*context);
    f32_t = llvm::Type::getFloatTy(*context);
    f64_t = llvm::Type::getDoubleTy(*context);

    i8x8 = VectorType::get(i8_t, 8);
    i8x16 = VectorType::get(i8_t, 16);
    i8x32 = VectorType::get(i8_t, 32);
    i16x4 = VectorType::get(i16_t, 4);
    i16x8 = VectorType::get(i16_t, 8);
    i16x16 = VectorType::get(i16_t, 16);
    i32x2 = VectorType::get(i32_t, 2);
    i32x4 = VectorType::get(i32_t, 4);
    i32x8 = VectorType::get(i32_t, 8);
    i64x2 = VectorType::get(i64_t, 2);
    i64x4 = VectorType::get(i64_t, 4);
    f32x2 = VectorType::get(f32_t, 2);
    f32x4 = VectorType::get(f32_t, 4);
    f32x8 = VectorType::get(f32_t, 8);
    f64x2 = VectorType::get(f64_t, 2);
    f64x4 = VectorType::get(f64_t, 4);
}

void CodeGen_LLVM::init_module() {
    init_context();

    // Start with a module containing the initial module for this target.
    module = get_initial_module_for_target(target, context);
}

void CodeGen_LLVM::add_external_code(const Module &halide_module) {
    for (const ExternalCode &code_blob : halide_module.external_code()) {
        if (code_blob.is_for_cpu_target(get_target())) {
            add_bitcode_to_module(context, *module, code_blob.contents(), code_blob.name());
        }
    }
}

CodeGen_LLVM::~CodeGen_LLVM() {
    delete builder;
}

bool CodeGen_LLVM::llvm_initialized = false;
bool CodeGen_LLVM::llvm_X86_enabled = false;
bool CodeGen_LLVM::llvm_ARM_enabled = false;
bool CodeGen_LLVM::llvm_Hexagon_enabled = false;
bool CodeGen_LLVM::llvm_AArch64_enabled = false;
bool CodeGen_LLVM::llvm_NVPTX_enabled = false;
bool CodeGen_LLVM::llvm_Mips_enabled = false;
bool CodeGen_LLVM::llvm_PowerPC_enabled = false;
bool CodeGen_LLVM::llvm_AMDGPU_enabled = false;

namespace {

struct MangledNames {
    string simple_name;
    string extern_name;
    string argv_name;
    string metadata_name;
};

MangledNames get_mangled_names(const std::string &name,
                               LinkageType linkage,
                               NameMangling mangling,
                               const std::vector<LoweredArgument> &args,
                               const Target &target) {
    std::vector<std::string> namespaces;
    MangledNames names;
    names.simple_name = extract_namespaces(name, namespaces);
    names.extern_name = names.simple_name;
    names.argv_name = names.simple_name + "_argv";
    names.metadata_name = names.simple_name + "_metadata";

    if (linkage != LinkageType::Internal &&
        ((mangling == NameMangling::Default &&
          target.has_feature(Target::CPlusPlusMangling)) ||
         mangling == NameMangling::CPlusPlus)) {
        std::vector<ExternFuncArgument> mangle_args;
        for (const auto &arg : args) {
            if (arg.kind == Argument::InputScalar) {
                mangle_args.push_back(ExternFuncArgument(make_zero(arg.type)));
            } else if (arg.kind == Argument::InputBuffer ||
                       arg.kind == Argument::OutputBuffer) {
                mangle_args.push_back(ExternFuncArgument(Buffer<>()));
            }
        }
        names.extern_name = cplusplus_function_mangled_name(names.simple_name, namespaces, type_of<int>(), mangle_args, target);
        halide_handle_cplusplus_type inner_type(halide_cplusplus_type_name(halide_cplusplus_type_name::Simple, "void"), {}, {},
                                                { halide_handle_cplusplus_type::Pointer, halide_handle_cplusplus_type::Pointer } );
        Type void_star_star(Handle(1, &inner_type));
        names.argv_name = cplusplus_function_mangled_name(names.argv_name, namespaces, type_of<int>(), { ExternFuncArgument(make_zero(void_star_star)) }, target);
        names.metadata_name = cplusplus_function_mangled_name(names.metadata_name, namespaces, type_of<const struct halide_filter_metadata_t *>(), {}, target);
    }
    return names;
}

MangledNames get_mangled_names(const LoweredFunc &f, const Target &target) {
    return get_mangled_names(f.name, f.linkage, f.name_mangling, f.args, target);
}

}  // namespace

std::unique_ptr<llvm::Module> CodeGen_LLVM::compile(const Module &input) {
    input_module = &input;

    init_module();

    debug(1) << "Target triple of initial module: " << module->getTargetTriple() << "\n";

    module->setModuleIdentifier(input.name());

    // Add some target specific info to the module as metadata.
    module->addModuleFlag(llvm::Module::Warning, "halide_use_soft_float_abi", use_soft_float_abi() ? 1 : 0);
    module->addModuleFlag(llvm::Module::Warning, "halide_mcpu", MDString::get(*context, mcpu()));
    module->addModuleFlag(llvm::Module::Warning, "halide_mattrs", MDString::get(*context, mattrs()));
    module->addModuleFlag(llvm::Module::Warning, "halide_per_instruction_fast_math_flags", input.any_strict_float());

    internal_assert(module && context && builder)
        << "The CodeGen_LLVM subclass should have made an initial module before calling CodeGen_LLVM::compile\n";

    // Ensure some types we need are defined
    buffer_t_type = module->getTypeByName("struct.halide_buffer_t");
    internal_assert(buffer_t_type) << "Did not find halide_buffer_t in initial module";

    type_t_type = module->getTypeByName("struct.halide_type_t");
    internal_assert(type_t_type) << "Did not find halide_type_t in initial module";

    dimension_t_type = module->getTypeByName("struct.halide_dimension_t");
    internal_assert(dimension_t_type) << "Did not find halide_dimension_t in initial module";

    metadata_t_type = module->getTypeByName("struct.halide_filter_metadata_t");
    internal_assert(metadata_t_type) << "Did not find halide_filter_metadata_t in initial module";

    argument_t_type = module->getTypeByName("struct.halide_filter_argument_t");
    internal_assert(argument_t_type) << "Did not find halide_filter_argument_t in initial module";

    scalar_value_t_type = module->getTypeByName("struct.halide_scalar_value_t");
    internal_assert(scalar_value_t_type) << "Did not find halide_scalar_value_t in initial module";

    device_interface_t_type = module->getTypeByName("struct.halide_device_interface_t");
    internal_assert(scalar_value_t_type) << "Did not find halide_device_interface_t in initial module";

    semaphore_t_type = module->getTypeByName("struct.halide_semaphore_t");
    internal_assert(semaphore_t_type) << "Did not find halide_semaphore_t in initial module";

    semaphore_acquire_t_type = module->getTypeByName("struct.halide_semaphore_acquire_t");
    internal_assert(semaphore_acquire_t_type) << "Did not find halide_semaphore_acquire_t in initial module";

    parallel_task_t_type = module->getTypeByName("struct.halide_parallel_task_t");
    internal_assert(parallel_task_t_type) << "Did not find halide_parallel_task_t in initial module";

    add_external_code(input);

    // Generate the code for this module.
    debug(1) << "Generating llvm bitcode...\n";
    for (const auto &b : input.buffers()) {
        compile_buffer(b);
    }
    for (const auto &f : input.functions()) {
        const auto names = get_mangled_names(f, get_target());

        compile_func(f, names.simple_name, names.extern_name);

        // If the Func is externally visible, also create the argv wrapper and metadata.
        // (useful for calling from JIT and other machine interfaces).
        if (f.linkage == LinkageType::ExternalPlusMetadata) {
            llvm::Function *wrapper = add_argv_wrapper(names.argv_name);
            llvm::Function *metadata_getter = embed_metadata_getter(names.metadata_name,
                names.simple_name, f.args, input.get_metadata_name_map());

            if (target.has_feature(Target::Matlab)) {
                define_matlab_wrapper(module.get(), wrapper, metadata_getter);
            }
        }
    }

    debug(2) << module.get() << "\n";

    // Verify the module is ok
    internal_assert(!verifyModule(*module, &llvm::errs()));
    debug(2) << "Done generating llvm bitcode\n";

    // Optimize
    CodeGen_LLVM::optimize_module();

    input_module = nullptr;

    // Disown the module and return it.
    return std::move(module);
}


void CodeGen_LLVM::begin_func(LinkageType linkage, const std::string& name,
                              const std::string& extern_name, const std::vector<LoweredArgument>& args) {
    current_function_args = args;

    // Deduce the types of the arguments to our function
    vector<llvm::Type *> arg_types(args.size());
    for (size_t i = 0; i < args.size(); i++) {
        if (args[i].is_buffer()) {
            arg_types[i] = buffer_t_type->getPointerTo();
        } else {
            arg_types[i] = llvm_type_of(args[i].type);
        }
    }
    FunctionType *func_t = FunctionType::get(i32_t, arg_types, false);

    // Make our function. There may already be a declaration of it.
    function = module->getFunction(extern_name);
    if (!function) {
        function = llvm::Function::Create(func_t, llvm_linkage(linkage), extern_name, module.get());
    } else {
        user_assert(function->isDeclaration())
            << "Another function with the name " << extern_name
            << " already exists in the same module\n";
        if (func_t != function->getFunctionType()) {
            std::cerr << "Desired function type for " << extern_name << ":\n";
            #if LLVM_VERSION >= 50
            func_t->print(dbgs(), true);
            #else
            func_t->dump();
            #endif
            std::cerr << "Declared function type of " << extern_name << ":\n";
            #if LLVM_VERSION >= 50
            function->getFunctionType()->print(dbgs(), true);
            #else
            function->getFunctionType()->dump();
            #endif
            user_error << "Cannot create a function with a declaration of mismatched type.\n";
        }
    }
    set_function_attributes_for_target(function, target);

    // Mark the buffer args as no alias
    for (size_t i = 0; i < args.size(); i++) {
        if (args[i].is_buffer()) {
            #if LLVM_VERSION < 50
            function->setDoesNotAlias(i+1);
            #else
            function->addParamAttr(i, Attribute::NoAlias);
            #endif
        }
    }

    debug(1) << "Generating llvm bitcode prolog for function " << name << "...\n";

    // Null out the destructor block.
    destructor_block = nullptr;

    // Make the initial basic block
    BasicBlock *block = BasicBlock::Create(*context, "entry", function);
    builder->SetInsertPoint(block);

    // Put the arguments in the symbol table
    {
        size_t i = 0;
        for (auto &arg : function->args()) {
            if (args[i].is_buffer()) {
                // Track this buffer name so that loads and stores from it
                // don't try to be too aligned.
                external_buffer.insert(args[i].name);
                sym_push(args[i].name + ".buffer", &arg);
            } else {
                sym_push(args[i].name, &arg);
            }

            if (args[i].alignment.modulus != 0) {
                alignment_info.push(args[i].name, args[i].alignment);
            }

            i++;
        }
    }
}

void CodeGen_LLVM::end_func(const std::vector<LoweredArgument>& args) {
    return_with_error_code(ConstantInt::get(i32_t, 0));

    // Remove the arguments from the symbol table
    for (size_t i = 0; i < args.size(); i++) {
        if (args[i].is_buffer()) {
            sym_pop(args[i].name + ".buffer");
        } else {
            sym_pop(args[i].name);
        }
        if (args[i].alignment.modulus != 0) {
            alignment_info.pop(args[i].name);
        }
    }

    internal_assert(!verifyFunction(*function, &llvm::errs()));

    current_function_args.clear();
}

void CodeGen_LLVM::compile_func(const LoweredFunc &f, const std::string &simple_name,
                                const std::string &extern_name) {
    // Generate the function declaration and argument unpacking code.
    begin_func(f.linkage, simple_name, extern_name, f.args);

    // If building with MSAN, ensure that calls to halide_msan_annotate_buffer_is_initialized()
    // happen for every output buffer if the function succeeds.
    if (f.linkage != LinkageType::Internal &&
        target.has_feature(Target::MSAN)) {
        llvm::Function *annotate_buffer_fn =
            module->getFunction("halide_msan_annotate_buffer_is_initialized_as_destructor");
        internal_assert(annotate_buffer_fn)
            << "Could not find halide_msan_annotate_buffer_is_initialized_as_destructor in module\n";
        #if LLVM_VERSION < 50
        annotate_buffer_fn->setDoesNotAlias(1);
        #else
        annotate_buffer_fn->addParamAttr(0, Attribute::NoAlias);
        #endif
        for (const auto &arg : f.args) {
            if (arg.kind == Argument::OutputBuffer) {
                register_destructor(annotate_buffer_fn, sym_get(arg.name + ".buffer"), OnSuccess);
            }
        }
    }

     // Generate the function body.
    debug(1) << "Generating llvm bitcode for function " << f.name << "...\n";
    f.body.accept(this);

    // Clean up and return.
    end_func(f.args);
}

// Given a range of iterators of constant ints, get a corresponding vector of llvm::Constant.
template<typename It>
std::vector<llvm::Constant*> get_constants(llvm::Type *t, It begin, It end) {
    std::vector<llvm::Constant*> ret;
    for (It i = begin; i != end; i++) {
        ret.push_back(ConstantInt::get(t, *i));
    }
    return ret;
}

BasicBlock *CodeGen_LLVM::get_destructor_block() {
    if (!destructor_block) {
        // Create it if it doesn't exist.
        IRBuilderBase::InsertPoint here = builder->saveIP();
        destructor_block = BasicBlock::Create(*context, "destructor_block", function);
        builder->SetInsertPoint(destructor_block);
        // The first instruction in the destructor block is a phi node
        // that collects the error code.
        PHINode *error_code = builder->CreatePHI(i32_t, 0);

        // Calls to destructors will get inserted here.

        // The last instruction is the return op that returns it.
        builder->CreateRet(error_code);

        // Jump back to where we were.
        builder->restoreIP(here);

    }
    internal_assert(destructor_block->getParent() == function);
    return destructor_block;
}

Value *CodeGen_LLVM::register_destructor(llvm::Function *destructor_fn, Value *obj, DestructorType when) {

    // Create a null-initialized stack slot to track this object
    llvm::Type *void_ptr = i8_t->getPointerTo();
    llvm::Value *stack_slot = create_alloca_at_entry(void_ptr, 1, true);

    // Cast the object to llvm's representation of void *
    obj = builder->CreatePointerCast(obj, void_ptr);

    // Put it in the stack slot
    builder->CreateStore(obj, stack_slot);

    // Passing the constant null as the object means the destructor
    // will never get called.
    {
        llvm::Constant *c = dyn_cast<llvm::Constant>(obj);
        if (c && c->isNullValue()) {
            internal_error << "Destructors must take a non-null object\n";
        }
    }

    // Switch to the destructor block, and add code that cleans up
    // this object if the contents of the stack slot is not nullptr.
    IRBuilderBase::InsertPoint here = builder->saveIP();
    BasicBlock *dtors = get_destructor_block();

    builder->SetInsertPoint(dtors->getFirstNonPHI());

    PHINode *error_code = dyn_cast<PHINode>(dtors->begin());
    internal_assert(error_code) << "The destructor block is supposed to start with a phi node\n";

    llvm::Value *should_call = nullptr;
    switch (when) {
        case Always:    should_call = ConstantInt::get(i1_t, 1); break;
        case OnError:   should_call = builder->CreateIsNotNull(error_code); break;
        case OnSuccess: should_call = builder->CreateIsNull(error_code); break;
    }
    llvm::Function *call_destructor = module->getFunction("call_destructor");
    internal_assert(call_destructor);
    internal_assert(destructor_fn);
    internal_assert(should_call);
    Value *args[] = {get_user_context(), destructor_fn, stack_slot, should_call};
    builder->CreateCall(call_destructor, args);

    // Switch back to the original location
    builder->restoreIP(here);

    // Return the stack slot so that it's possible to cleanup the object early.
    return stack_slot;
}

void CodeGen_LLVM::trigger_destructor(llvm::Function *destructor_fn, Value *stack_slot) {
    llvm::Function *call_destructor = module->getFunction("call_destructor");
    internal_assert(call_destructor);
    internal_assert(destructor_fn);
    stack_slot = builder->CreatePointerCast(stack_slot, i8_t->getPointerTo()->getPointerTo());
    Value *should_call = ConstantInt::get(i1_t, 1);
    Value *args[] = {get_user_context(), destructor_fn, stack_slot, should_call};
    builder->CreateCall(call_destructor, args);
}

void CodeGen_LLVM::compile_buffer(const Buffer<> &buf) {
    // Embed the buffer declaration as a global.
    internal_assert(buf.defined());

    user_assert(buf.data())
        << "Can't embed buffer " << buf.name() << " because it has a null host pointer.\n";
    user_assert(!buf.device_dirty())
        << "Can't embed Image \"" << buf.name() << "\""
        << " because it has a dirty device pointer\n";

    Constant *type_fields[] = {
        ConstantInt::get(i8_t, buf.type().code()),
        ConstantInt::get(i8_t, buf.type().bits()),
        ConstantInt::get(i16_t, buf.type().lanes())
    };

    Constant *shape = nullptr;
    if (buf.dimensions()) {
        size_t shape_size = buf.dimensions() * sizeof(halide_dimension_t);
        vector<char> shape_blob((char *)buf.raw_buffer()->dim, (char *)buf.raw_buffer()->dim + shape_size);
        shape = create_binary_blob(shape_blob, buf.name() + ".shape");
        shape = ConstantExpr::getPointerCast(shape, dimension_t_type->getPointerTo());
    } else {
        shape = ConstantPointerNull::get(dimension_t_type->getPointerTo());
    }

    // For now, we assume buffers that aren't scalar are constant,
    // while scalars can be mutated. This accommodates all our existing
    // use cases, which is that all buffers are constant, except those
    // used to store stateful module information in offloading runtimes.
    bool constant = buf.dimensions() != 0;

    vector<char> data_blob((const char *)buf.data(), (const char *)buf.data() + buf.size_in_bytes());

    Constant *fields[] = {
        ConstantInt::get(i64_t, 0),                              // device
        ConstantPointerNull::get(device_interface_t_type->getPointerTo()), // device_interface
        create_binary_blob(data_blob, buf.name() + ".data", constant), // host
        ConstantInt::get(i64_t, halide_buffer_flag_host_dirty),  // flags
        ConstantStruct::get(type_t_type, type_fields),           // type
        ConstantInt::get(i32_t, buf.dimensions()),               // dimensions
        shape,                                                   // dim
        ConstantPointerNull::get(i8_t->getPointerTo()),          // padding
    };
    Constant *buffer_struct = ConstantStruct::get(buffer_t_type, fields);

    // Embed the halide_buffer_t and make it point to the data array.
    GlobalVariable *global = new GlobalVariable(*module, buffer_t_type,
                                                false, GlobalValue::PrivateLinkage,
                                                0, buf.name() + ".buffer");
    global->setInitializer(buffer_struct);

    // Finally, dump it in the symbol table
    Constant *zero[] = {ConstantInt::get(i32_t, 0)};
    Constant *global_ptr = ConstantExpr::getInBoundsGetElementPtr(buffer_t_type, global, zero);
    sym_push(buf.name() + ".buffer", global_ptr);
}

Constant* CodeGen_LLVM::embed_constant_expr(Expr e) {
    if (!e.defined()) {
        return Constant::getNullValue(scalar_value_t_type->getPointerTo());
    }

    internal_assert(!e.type().is_handle()) << "Should never see Handle types here.";

    llvm::Value *val = codegen(e);
    llvm::Constant *constant = dyn_cast<llvm::Constant>(val);
    internal_assert(constant);

    GlobalVariable *storage = new GlobalVariable(
            *module,
            constant->getType(),
            /*isConstant*/ true,
            GlobalValue::PrivateLinkage,
            constant);

    Constant *zero[] = {ConstantInt::get(i32_t, 0)};
    return ConstantExpr::getBitCast(
        ConstantExpr::getInBoundsGetElementPtr(constant->getType(), storage, zero),
        scalar_value_t_type->getPointerTo());
}

// Make a wrapper to call the function with an array of pointer
// args. This is easier for the JIT to call than a function with an
// unknown (at compile time) argument list.
llvm::Function *CodeGen_LLVM::add_argv_wrapper(const std::string &name) {
    llvm::Type *args_t[] = {i8_t->getPointerTo()->getPointerTo()};
    llvm::FunctionType *func_t = llvm::FunctionType::get(i32_t, args_t, false);
    llvm::Function *wrapper = llvm::Function::Create(func_t, llvm::GlobalValue::ExternalLinkage, name, module.get());
    llvm::BasicBlock *block = llvm::BasicBlock::Create(module->getContext(), "entry", wrapper);
    builder->SetInsertPoint(block);

    llvm::Value *arg_array = iterator_to_pointer(wrapper->arg_begin());

    std::vector<llvm::Value *> wrapper_args;
    for (llvm::Function::arg_iterator i = function->arg_begin(); i != function->arg_end(); i++) {
        // Get the address of the nth argument
        llvm::Value *ptr = builder->CreateConstGEP1_32(arg_array, wrapper_args.size());
        ptr = builder->CreateLoad(ptr);
        if (i->getType() == buffer_t_type->getPointerTo()) {
            // Cast the argument to a buffer_t *
            wrapper_args.push_back(builder->CreatePointerCast(ptr, buffer_t_type->getPointerTo()));
        } else {
            // Cast to the appropriate type and load
            ptr = builder->CreatePointerCast(ptr, i->getType()->getPointerTo());
            wrapper_args.push_back(builder->CreateLoad(ptr));
        }
    }
    debug(4) << "Creating call from wrapper to actual function\n";
    llvm::CallInst *result = builder->CreateCall(function, wrapper_args);
    // This call should never inline
    result->setIsNoInline();
    builder->CreateRet(result);
    internal_assert(!verifyFunction(*wrapper, &llvm::errs()));
    return wrapper;
}

llvm::Function *CodeGen_LLVM::embed_metadata_getter(const std::string &metadata_name,
        const std::string &function_name, const std::vector<LoweredArgument> &args,
        const std::map<std::string, std::string> &metadata_name_map) {
    Constant *zero = ConstantInt::get(i32_t, 0);

    const int num_args = (int) args.size();

    auto map_string = [&metadata_name_map](const std::string &from) -> std::string {
        auto it = metadata_name_map.find(from);
        return it == metadata_name_map.end() ? from : it->second;
    };

    vector<Constant *> arguments_array_entries;
    for (int arg = 0; arg < num_args; ++arg) {

        StructType *type_t_type = module->getTypeByName("struct.halide_type_t");
        internal_assert(type_t_type) << "Did not find halide_type_t in module.\n";

        Constant *type_fields[] = {
            ConstantInt::get(i8_t, args[arg].type.code()),
            ConstantInt::get(i8_t, args[arg].type.bits()),
            ConstantInt::get(i16_t, 1)
        };
        Constant *type = ConstantStruct::get(type_t_type, type_fields);

        Expr def = args[arg].def;
        Expr min = args[arg].min;
        Expr max = args[arg].max;
        if (args[arg].type.is_handle()) {
            // Handle values are always emitted into metadata as "undefined", regardless of
            // what sort of Expr is provided.
            def = min = max = Expr();
        }
        Constant *argument_fields[] = {
            create_string_constant(map_string(args[arg].name)),
            ConstantInt::get(i32_t, args[arg].kind),
            ConstantInt::get(i32_t, args[arg].dimensions),
            type,
            embed_constant_expr(def),
            embed_constant_expr(min),
            embed_constant_expr(max)
        };
        arguments_array_entries.push_back(ConstantStruct::get(argument_t_type, argument_fields));
    }
    llvm::ArrayType *arguments_array = ArrayType::get(argument_t_type, num_args);
    GlobalVariable *arguments_array_storage = new GlobalVariable(
        *module,
        arguments_array,
        /*isConstant*/ true,
        GlobalValue::PrivateLinkage,
        ConstantArray::get(arguments_array, arguments_array_entries));

    Value *zeros[] = {zero, zero};
    Constant *metadata_fields[] = {
        /* version */ zero,
        /* num_arguments */ ConstantInt::get(i32_t, num_args),
        /* arguments */ ConstantExpr::getInBoundsGetElementPtr(arguments_array, arguments_array_storage, zeros),
        /* target */ create_string_constant(map_string(target.to_string())),
        /* name */ create_string_constant(map_string(function_name))
    };

    GlobalVariable *metadata_storage = new GlobalVariable(
        *module,
        metadata_t_type,
        /*isConstant*/ true,
        GlobalValue::PrivateLinkage,
        ConstantStruct::get(metadata_t_type, metadata_fields),
        metadata_name + "_storage");

    llvm::FunctionType *func_t = llvm::FunctionType::get(metadata_t_type->getPointerTo(), false);
    llvm::Function *metadata_getter = llvm::Function::Create(func_t, llvm::GlobalValue::ExternalLinkage, metadata_name, module.get());
    llvm::BasicBlock *block = llvm::BasicBlock::Create(module.get()->getContext(), "entry", metadata_getter);
    builder->SetInsertPoint(block);
    builder->CreateRet(metadata_storage);
    internal_assert(!verifyFunction(*metadata_getter, &llvm::errs()));

    return metadata_getter;
}

llvm::Type *CodeGen_LLVM::llvm_type_of(Type t) {
    return Internal::llvm_type_of(context, t);
}

void CodeGen_LLVM::optimize_module() {
    debug(3) << "Optimizing module\n";

    if (debug::debug_level() >= 3) {
        #if LLVM_VERSION >= 50
        module->print(dbgs(), nullptr, false, true);
        #else
        module->dump();
        #endif
    }

    // We override PassManager::add so that we have an opportunity to
    // blacklist problematic LLVM passes.
    class MyFunctionPassManager : public legacy::FunctionPassManager {
    public:
        MyFunctionPassManager(llvm::Module *m) : legacy::FunctionPassManager(m) {}
        void add(Pass *p) override {
            debug(2) << "Adding function pass: " << p->getPassName().str() << "\n";
            legacy::FunctionPassManager::add(p);
        }
    };

    class MyModulePassManager : public legacy::PassManager {
    public:
        void add(Pass *p) override {
            debug(2) << "Adding module pass: " << p->getPassName().str() << "\n";
            legacy::PassManager::add(p);
        }
    };

    MyFunctionPassManager function_pass_manager(module.get());
    MyModulePassManager module_pass_manager;

    std::unique_ptr<TargetMachine> TM = make_target_machine(*module);
    module_pass_manager.add(createTargetTransformInfoWrapperPass(TM ? TM->getTargetIRAnalysis() : TargetIRAnalysis()));
    function_pass_manager.add(createTargetTransformInfoWrapperPass(TM ? TM->getTargetIRAnalysis() : TargetIRAnalysis()));

    PassManagerBuilder b;
    b.OptLevel = 3;
#if LLVM_VERSION >= 50
    b.Inliner = createFunctionInliningPass(b.OptLevel, 0, false);
#else
    b.Inliner = createFunctionInliningPass(b.OptLevel, 0);
#endif
    b.LoopVectorize = true;
    b.SLPVectorize = true;

#if LLVM_VERSION >= 50
    if (TM) {
        TM->adjustPassManager(b);
    }
#endif

    if (get_target().has_feature(Target::ASAN)) {
        auto addAddressSanitizerPasses = [](const PassManagerBuilder &builder, legacy::PassManagerBase &pm) {
            constexpr bool compile_kernel = false;   // always false for user code
            constexpr bool recover = false;          // -fsanitize-recover, always false here

            constexpr bool use_after_scope = false;  // enable -fsanitize-address-use-after-scope?
            pm.add(createAddressSanitizerFunctionPass(compile_kernel, recover, use_after_scope));

            constexpr bool use_globals_gc = false;  // Should ASan use GC-friendly instrumentation for globals?
            pm.add(createAddressSanitizerModulePass(compile_kernel, recover, use_globals_gc));
        };
        b.addExtension(PassManagerBuilder::EP_OptimizerLast, addAddressSanitizerPasses);
        b.addExtension(PassManagerBuilder::EP_EnabledOnOptLevel0, addAddressSanitizerPasses);
    }

    if (get_target().has_feature(Target::TSAN)) {
        auto addThreadSanitizerPass = [](const PassManagerBuilder &builder, legacy::PassManagerBase &pm) {
            pm.add(createThreadSanitizerPass());
        };
        b.addExtension(PassManagerBuilder::EP_OptimizerLast, addThreadSanitizerPass);
        b.addExtension(PassManagerBuilder::EP_EnabledOnOptLevel0, addThreadSanitizerPass);
    }

    b.populateFunctionPassManager(function_pass_manager);
    b.populateModulePassManager(module_pass_manager);

    // Run optimization passes
    function_pass_manager.doInitialization();
    for (llvm::Module::iterator i = module->begin(); i != module->end(); i++) {
        if (get_target().has_feature(Target::ASAN)) {
            i->addFnAttr(Attribute::SanitizeAddress);
        }
        if (get_target().has_feature(Target::TSAN)) {
            // Do not annotate any of Halide's low-level synchronization code as it has
            // tsan interface calls to mark its behavior and is much faster if
            // it is not analyzed instruction by instruction.
            if (!(i->getName().startswith("_ZN6Halide7Runtime8Internal15Synchronization") ||
                  // TODO: this is a benign data race that re-initializes the detected features;
                  // we should really fix it properly inside the implementation, rather than disabling
                  // it here as a band-aid.
                  i->getName().startswith("halide_default_can_use_target_features") ||
                  i->getName().startswith("halide_mutex_") ||
                  i->getName().startswith("halide_cond_"))) {
                i->addFnAttr(Attribute::SanitizeThread);
            }
        }
        function_pass_manager.run(*i);
    }
    function_pass_manager.doFinalization();
    module_pass_manager.run(*module);

    debug(3) << "After LLVM optimizations:\n";
    if (debug::debug_level() >= 2) {
        #if LLVM_VERSION >= 50
        module->print(dbgs(), nullptr, false, true);
        #else
        module->dump();
        #endif
    }
}

void CodeGen_LLVM::sym_push(const string &name, llvm::Value *value) {
    if (!value->getType()->isVoidTy()) {
        value->setName(name);
    }
    symbol_table.push(name, value);
}

void CodeGen_LLVM::sym_pop(const string &name) {
    symbol_table.pop(name);
}

llvm::Value *CodeGen_LLVM::sym_get(const string &name, bool must_succeed) const {
    // look in the symbol table
    if (!symbol_table.contains(name)) {
        if (must_succeed) {
            std::ostringstream err;
            err << "Symbol not found: " << name << "\n";

            if (debug::debug_level() > 0) {
                err << "The following names are in scope:\n"
                    << symbol_table << "\n";
            }

            internal_error << err.str();
        } else {
            return nullptr;
        }
    }
    return symbol_table.get(name);
}

bool CodeGen_LLVM::sym_exists(const string &name) const {
    return symbol_table.contains(name);
}

Value *CodeGen_LLVM::codegen(Expr e) {
    internal_assert(e.defined());
    debug(4) << "Codegen: " << e.type() << ", " << e << "\n";
    value = nullptr;
    e.accept(this);
    internal_assert(value) << "Codegen of an expr did not produce an llvm value\n";
    return value;
}

void CodeGen_LLVM::codegen(Stmt s) {
    internal_assert(s.defined());
    debug(3) << "Codegen: " << s << "\n";
    value = nullptr;
    s.accept(this);
}

void CodeGen_LLVM::visit(const IntImm *op) {
    value = ConstantInt::getSigned(llvm_type_of(op->type), op->value);
}

void CodeGen_LLVM::visit(const UIntImm *op) {
    value = ConstantInt::get(llvm_type_of(op->type), op->value);
}

void CodeGen_LLVM::visit(const FloatImm *op) {
    value = ConstantFP::get(llvm_type_of(op->type), op->value);
}

void CodeGen_LLVM::visit(const StringImm *op) {
    value = create_string_constant(op->value);
}

void CodeGen_LLVM::visit(const Cast *op) {
    Halide::Type src = op->value.type();
    Halide::Type dst = op->type;

    value = codegen(op->value);

    llvm::Type *llvm_dst = llvm_type_of(dst);

    if (dst.is_handle() && src.is_handle()) {
        value = builder->CreateBitCast(value, llvm_dst);
    } else if (dst.is_handle() || src.is_handle()) {
        internal_error << "Can't cast from " << src << " to " << dst << "\n";
    } else if (!src.is_float() && !dst.is_float()) {
        // Widening integer casts either zero extend or sign extend,
        // depending on the source type. Narrowing integer casts
        // always truncate.
        value = builder->CreateIntCast(value, llvm_dst, src.is_int());
    } else if (src.is_float() && dst.is_int()) {
        value = builder->CreateFPToSI(value, llvm_dst);
    } else if (src.is_float() && dst.is_uint()) {
        // fptoui has undefined behavior on overflow. Seems reasonable
        // to get an unspecified uint on overflow, but because uint1s
        // are stored in uint8s for float->uint1 casts this undefined
        // behavior manifests itself as uint1 values greater than 1,
        // which could in turn break our bounds inference
        // guarantees. So go via uint8 in this case.
        if (dst.bits() < 8) {
            value = builder->CreateFPToUI(value, llvm_type_of(dst.with_bits(8)));
            value = builder->CreateIntCast(value, llvm_dst, false);
        } else {
            value = builder->CreateFPToUI(value, llvm_dst);
        }
    } else if (src.is_int() && dst.is_float()) {
        value = builder->CreateSIToFP(value, llvm_dst);
    } else if (src.is_uint() && dst.is_float()) {
        value = builder->CreateUIToFP(value, llvm_dst);
    } else {
        internal_assert(src.is_float() && dst.is_float());
        // Float widening or narrowing
        value = builder->CreateFPCast(value, llvm_dst);
    }
}

void CodeGen_LLVM::visit(const Variable *op) {
    value = sym_get(op->name);
}

void CodeGen_LLVM::visit(const Add *op) {
    Value *a = codegen(op->a);
    Value *b = codegen(op->b);
    if (op->type.is_float()) {
        value = builder->CreateFAdd(a, b);
    } else if (op->type.is_int() && op->type.bits() >= 32) {
        // We tell llvm integers don't wrap, so that it generates good
        // code for loop indices.
        value = builder->CreateNSWAdd(a, b);
    } else {
        value = builder->CreateAdd(a, b);
    }
}

void CodeGen_LLVM::visit(const Sub *op) {
    Value *a = codegen(op->a);
    Value *b = codegen(op->b);
    if (op->type.is_float()) {
        value = builder->CreateFSub(a, b);
    } else if (op->type.is_int() && op->type.bits() >= 32) {
        // We tell llvm integers don't wrap, so that it generates good
        // code for loop indices.
        value = builder->CreateNSWSub(a, b);
    } else {
        value = builder->CreateSub(a, b);
    }
}

void CodeGen_LLVM::visit(const Mul *op) {
    Value *a = codegen(op->a);
    Value *b = codegen(op->b);
    if (op->type.is_float()) {
        value = builder->CreateFMul(a, b);
    } else if (op->type.is_int() && op->type.bits() >= 32) {
        // We tell llvm integers don't wrap, so that it generates good
        // code for loop indices.
        value = builder->CreateNSWMul(a, b);
    } else {
        value = builder->CreateMul(a, b);
    }
}

Expr CodeGen_LLVM::mulhi_shr(Expr a, Expr b, int shr) {
    Type ty = a.type();
    Type wide_ty = ty.with_bits(ty.bits() * 2);

    Expr p_wide = cast(wide_ty, a) * cast(wide_ty, b);
    return cast(ty, p_wide >> (shr + ty.bits()));
}

Expr CodeGen_LLVM::sorted_avg(Expr a, Expr b) {
    // b > a, so the following works without widening:
    // a + (b - a)/2
    return a + (b - a)/2;
}

void CodeGen_LLVM::visit(const Div *op) {
    user_assert(!is_zero(op->b)) << "Division by constant zero in expression: " << Expr(op) << "\n";

    // Detect if it's a small int division
    const int64_t *const_int_divisor = as_const_int(op->b);
    const uint64_t *const_uint_divisor = as_const_uint(op->b);

    int shift_amount;
    if (op->type.is_float()) {
        // Don't call codegen() multiple times within an argument list:
        // order-of-evaluation isn't guaranteed and can vary by compiler,
        // leading to different LLVM IR ordering, which makes comparing
        // output hard.
        Value *a = codegen(op->a);
        Value *b = codegen(op->b);
        value = builder->CreateFDiv(a, b);
    } else if (is_const_power_of_two_integer(op->b, &shift_amount) &&
               (op->type.is_int() || op->type.is_uint())) {
        value = codegen(op->a >> shift_amount);
    } else if (const_int_divisor &&
               op->type.is_int() &&
               (op->type.bits() == 8 || op->type.bits() == 16 || op->type.bits() == 32) &&
               *const_int_divisor > 1 &&
               ((op->type.bits() > 8 && *const_int_divisor < 256) || *const_int_divisor < 128)) {

        int64_t multiplier, shift;
        if (op->type.bits() == 32) {
            multiplier = IntegerDivision::table_s32[*const_int_divisor][2];
            shift      = IntegerDivision::table_s32[*const_int_divisor][3];
        } else if (op->type.bits() == 16) {
            multiplier = IntegerDivision::table_s16[*const_int_divisor][2];
            shift      = IntegerDivision::table_s16[*const_int_divisor][3];
        } else {
            // 8 bit
            multiplier = IntegerDivision::table_s8[*const_int_divisor][2];
            shift      = IntegerDivision::table_s8[*const_int_divisor][3];
        }
        Expr num = op->a;

        // Make an all-ones mask if the numerator is negative
        Expr sign = num >> make_const(op->type, op->type.bits() - 1);

        // Flip the numerator bits if the mask is high.
        num = cast(num.type().with_code(Type::UInt), num);
        num = num ^ sign;

        // Multiply and keep the high half of the
        // result, and then apply the shift.
        Expr mult = make_const(num.type(), multiplier);
        num = mulhi_shr(num, mult, shift);

        // Maybe flip the bits back again.
        num = num ^ sign;

        value = codegen(num);

    } else if (const_uint_divisor &&
               op->type.is_uint() &&
               (op->type.bits() == 8 || op->type.bits() == 16 || op->type.bits() == 32) &&
               *const_uint_divisor > 1 && *const_uint_divisor < 256) {

        int64_t method, multiplier, shift;
        if (op->type.bits() == 32) {
            method     = IntegerDivision::table_u32[*const_uint_divisor][1];
            multiplier = IntegerDivision::table_u32[*const_uint_divisor][2];
            shift      = IntegerDivision::table_u32[*const_uint_divisor][3];
        } else if (op->type.bits() == 16) {
            method     = IntegerDivision::table_u16[*const_uint_divisor][1];
            multiplier = IntegerDivision::table_u16[*const_uint_divisor][2];
            shift      = IntegerDivision::table_u16[*const_uint_divisor][3];
        } else {
            method     = IntegerDivision::table_u8[*const_uint_divisor][1];
            multiplier = IntegerDivision::table_u8[*const_uint_divisor][2];
            shift      = IntegerDivision::table_u8[*const_uint_divisor][3];
        }

        internal_assert(method != 0)
            << "method 0 division is for powers of two and should have been handled elsewhere\n";
        Expr num = op->a;

        // Widen, multiply, narrow
        Expr mult = make_const(num.type(), multiplier);
        Expr val = mulhi_shr(num, mult, method == 1 ? shift : 0);

        if (method == 2) {
            // Average with original numerator.
            val = sorted_avg(val, num);

            // Do the final shift
            if (shift) {
                val = val >> make_const(op->type, shift);
            }
        }

        value = codegen(val);
    } else {
        value = codegen(lower_euclidean_div(op->a, op->b));
    }
}

void CodeGen_LLVM::visit(const Mod *op) {
    // Detect if it's a small int modulus
    const int64_t *const_int_divisor = as_const_int(op->b);
    const uint64_t *const_uint_divisor = as_const_uint(op->b);

    int bits;
    if (op->type.is_float()) {
        value = codegen(simplify(op->a - op->b * floor(op->a/op->b)));
    } else if (is_const_power_of_two_integer(op->b, &bits)) {
        value = codegen(op->a & (op->b - 1));
    } else if (const_int_divisor &&
               op->type.is_int() &&
               (op->type.bits() == 8 || op->type.bits() == 16 || op->type.bits() == 32) &&
               *const_int_divisor > 1 &&
               ((op->type.bits() > 8 && *const_int_divisor < 256) || *const_int_divisor < 128)) {
        // We can use our fast signed integer division
        value = codegen(common_subexpression_elimination(op->a - (op->a / op->b) * op->b));
    } else if (const_uint_divisor &&
               op->type.is_uint() &&
               (op->type.bits() == 8 || op->type.bits() == 16 || op->type.bits() == 32) &&
               *const_uint_divisor > 1 && *const_uint_divisor < 256) {
        // We can use our fast unsigned integer division
        value = codegen(common_subexpression_elimination(op->a - (op->a / op->b) * op->b));
    } else {
        // To match our definition of division, mod should be between 0
        // and |b|.
        value = codegen(lower_euclidean_mod(op->a, op->b));
    }
}

void CodeGen_LLVM::visit(const Min *op) {
    string a_name = unique_name('a');
    string b_name = unique_name('b');
    Expr a = Variable::make(op->a.type(), a_name);
    Expr b = Variable::make(op->b.type(), b_name);
    value = codegen(Let::make(a_name, op->a,
                              Let::make(b_name, op->b,
                                        select(a < b, a, b))));
}

void CodeGen_LLVM::visit(const Max *op) {
    string a_name = unique_name('a');
    string b_name = unique_name('b');
    Expr a = Variable::make(op->a.type(), a_name);
    Expr b = Variable::make(op->b.type(), b_name);
    value = codegen(Let::make(a_name, op->a,
                              Let::make(b_name, op->b,
                                        select(a > b, a, b))));
}

void CodeGen_LLVM::visit(const EQ *op) {
    Value *a = codegen(op->a);
    Value *b = codegen(op->b);
    Halide::Type t = op->a.type();
    if (t.is_float()) {
        value = builder->CreateFCmpOEQ(a, b);
    } else {
        value = builder->CreateICmpEQ(a, b);
    }
}

void CodeGen_LLVM::visit(const NE *op) {
    Value *a = codegen(op->a);
    Value *b = codegen(op->b);
    Halide::Type t = op->a.type();
    if (t.is_float()) {
        value = builder->CreateFCmpONE(a, b);
    } else {
        value = builder->CreateICmpNE(a, b);
    }
}

void CodeGen_LLVM::visit(const LT *op) {
    Value *a = codegen(op->a);
    Value *b = codegen(op->b);
    Halide::Type t = op->a.type();
    if (t.is_float()) {
        value = builder->CreateFCmpOLT(a, b);
    } else if (t.is_int()) {
        value = builder->CreateICmpSLT(a, b);
    } else {
        value = builder->CreateICmpULT(a, b);
    }
}

void CodeGen_LLVM::visit(const LE *op) {
    Value *a = codegen(op->a);
    Value *b = codegen(op->b);
    Halide::Type t = op->a.type();
    if (t.is_float()) {
        value = builder->CreateFCmpOLE(a, b);
    } else if (t.is_int()) {
        value = builder->CreateICmpSLE(a, b);
    } else {
        value = builder->CreateICmpULE(a, b);
    }
}

void CodeGen_LLVM::visit(const GT *op) {
    Value *a = codegen(op->a);
    Value *b = codegen(op->b);
    Halide::Type t = op->a.type();
    if (t.is_float()) {
        value = builder->CreateFCmpOGT(a, b);
    } else if (t.is_int()) {
        value = builder->CreateICmpSGT(a, b);
    } else {
        value = builder->CreateICmpUGT(a, b);
    }
}

void CodeGen_LLVM::visit(const GE *op) {
    Value *a = codegen(op->a);
    Value *b = codegen(op->b);
    Halide::Type t = op->a.type();
    if (t.is_float()) {
        value = builder->CreateFCmpOGE(a, b);
    } else if (t.is_int()) {
        value = builder->CreateICmpSGE(a, b);
    } else {
        value = builder->CreateICmpUGE(a, b);
    }
}

void CodeGen_LLVM::visit(const And *op) {
    Value *a = codegen(op->a);
    Value *b = codegen(op->b);
    value = builder->CreateAnd(a, b);
}

void CodeGen_LLVM::visit(const Or *op) {
    Value *a = codegen(op->a);
    Value *b = codegen(op->b);
    value = builder->CreateOr(a, b);
}

void CodeGen_LLVM::visit(const Not *op) {
    Value *a = codegen(op->a);
    value = builder->CreateNot(a);
}


void CodeGen_LLVM::visit(const Select *op) {
    Value *cmp = codegen(op->condition);
    Value *a = codegen(op->true_value);
    Value *b = codegen(op->false_value);
    value = builder->CreateSelect(cmp, a, b);
}

namespace {
Expr promote_64(Expr e) {
    if (const Add *a = e.as<Add>()) {
        return Add::make(promote_64(a->a), promote_64(a->b));
    } else if (const Sub *s = e.as<Sub>()) {
        return Sub::make(promote_64(s->a), promote_64(s->b));
    } else if (const Mul *m = e.as<Mul>()) {
        return Mul::make(promote_64(m->a), promote_64(m->b));
    } else if (const Min *m = e.as<Min>()) {
        return Min::make(promote_64(m->a), promote_64(m->b));
    } else if (const Max *m = e.as<Max>()) {
        return Max::make(promote_64(m->a), promote_64(m->b));
    } else {
        return cast(Int(64), e);
    }
}
}

Value *CodeGen_LLVM::codegen_buffer_pointer(string buffer, Halide::Type type, Expr index) {
    // Find the base address from the symbol table
    Value *base_address = symbol_table.get(buffer);
    return codegen_buffer_pointer(base_address, type, index);
}

Value *CodeGen_LLVM::codegen_buffer_pointer(Value *base_address, Halide::Type type, Expr index) {
    // Promote index to 64-bit on targets that use 64-bit pointers.
    llvm::DataLayout d(module.get());
    if (promote_indices() && d.getPointerSize() == 8) {
        index = promote_64(index);
    }

    // Handles are always indexed as 64-bit.
    if (type.is_handle()) {
        return codegen_buffer_pointer(base_address, UInt(64, type.lanes()), index);
    } else {
        Value *i = codegen(index);
        return codegen_buffer_pointer(base_address, type, i);
    }
}

Value *CodeGen_LLVM::codegen_buffer_pointer(string buffer, Halide::Type type, Value *index) {
    // Find the base address from the symbol table
    Value *base_address = symbol_table.get(buffer);
    return codegen_buffer_pointer(base_address, type, index);
}

Value *CodeGen_LLVM::codegen_buffer_pointer(Value *base_address, Halide::Type type, Value *index) {
    llvm::Type *base_address_type = base_address->getType();
    unsigned address_space = base_address_type->getPointerAddressSpace();

    llvm::Type *load_type = llvm_type_of(type)->getPointerTo(address_space);

    // If the type doesn't match the expected type, we need to pointer cast
    if (load_type != base_address_type) {
        base_address = builder->CreatePointerCast(base_address, load_type);
    }

    llvm::Constant *constant_index = dyn_cast<llvm::Constant>(index);
    if (constant_index && constant_index->isZeroValue()) {
        return base_address;
    }

    // Promote index to 64-bit on targets that use 64-bit pointers.
    llvm::DataLayout d(module.get());
    if (d.getPointerSize() == 8) {
        index = builder->CreateIntCast(index, i64_t, true);
    }

    return builder->CreateInBoundsGEP(base_address, index);
}

namespace {
int next_power_of_two(int x) {
    for (int p2 = 1; ; p2 *= 2) {
        if (p2 >= x) {
            return p2;
        }
    }
    // unreachable.
}
}

void CodeGen_LLVM::add_tbaa_metadata(llvm::Instruction *inst, string buffer, Expr index) {

    // Get the unique name for the block of memory this allocate node
    // is using.
    buffer = get_allocation_name(buffer);

    // If the index is constant, we generate some TBAA info that helps
    // LLVM understand our loads/stores aren't aliased.
    bool constant_index = false;
    int64_t base = 0;
    int64_t width = 1;

    if (index.defined()) {
        if (const Ramp *ramp = index.as<Ramp>()) {
            const int64_t *pstride = as_const_int(ramp->stride);
            const int64_t *pbase = as_const_int(ramp->base);
            if (pstride && pbase) {
                // We want to find the smallest aligned width and offset
                // that contains this ramp.
                int64_t stride = *pstride;
                base = *pbase;
                assert(base >= 0);
                width = next_power_of_two(ramp->lanes * stride);

                while (base % width) {
                    base -= base % width;
                    width *= 2;
                }
                constant_index = true;
            }
        } else {
            const int64_t *pbase = as_const_int(index);
            if (pbase) {
                base = *pbase;
                constant_index = true;
            }
        }
    }

    llvm::MDBuilder builder(*context);

    // Add type-based-alias-analysis metadata to the pointer, so that
    // loads and stores to different buffers can get reordered.
    MDNode *tbaa = builder.createTBAARoot("Halide buffer");

    tbaa = builder.createTBAAScalarTypeNode(buffer, tbaa);

    // We also add metadata for constant indices to allow loads and
    // stores to the same buffer to get reordered.
    if (constant_index) {
        for (int w = 1024; w >= width; w /= 2) {
            int64_t b = (base / w) * w;

            std::stringstream level;
            level << buffer << ".width" << w << ".base" << b;
            tbaa = builder.createTBAAScalarTypeNode(level.str(), tbaa);
        }
    }

    tbaa = builder.createTBAAStructTagNode(tbaa, tbaa, 0);

    inst->setMetadata("tbaa", tbaa);
}

void CodeGen_LLVM::visit(const Load *op) {
    // If it's a Handle, load it as a uint64_t and then cast
    if (op->type.is_handle()) {
        codegen(reinterpret(op->type, Load::make(UInt(64, op->type.lanes()), op->name,
                                                 op->index, op->image, op->param, op->predicate)));
        return;
    }

    // Predicated load
    if (!is_one(op->predicate)) {
        codegen_predicated_vector_load(op);
        return;
    }

    // There are several cases. Different architectures may wish to override some.
    if (op->type.is_scalar()) {
        // Scalar loads
        Value *ptr = codegen_buffer_pointer(op->name, op->type, op->index);
        LoadInst *load = builder->CreateAlignedLoad(ptr, op->type.bytes());
        add_tbaa_metadata(load, op->name, op->index);
        value = load;
    } else {
        const Ramp *ramp = op->index.as<Ramp>();
        const IntImm *stride = ramp ? ramp->stride.as<IntImm>() : nullptr;

        if (ramp && stride && stride->value == 1) {
            value = codegen_dense_vector_load(op);
        } else if (ramp && stride && stride->value == 2) {
            // Load two vectors worth and then shuffle
            Expr base_a = ramp->base, base_b = ramp->base + ramp->lanes;
            Expr stride_a = make_one(base_a.type());
            Expr stride_b = make_one(base_b.type());

            // False indicates we should take the even-numbered lanes
            // from the load, true indicates we should take the
            // odd-numbered-lanes.
            bool shifted_a = false, shifted_b = false;

            bool external = op->param.defined() || op->image.defined();

            // Don't read beyond the end of an external buffer.
            // (In ASAN mode, don't read beyond the end of internal buffers either,
            // as ASAN will complain even about harmless stack overreads.)
            if (external || target.has_feature(Target::ASAN)) {
                base_b -= 1;
                shifted_b = true;
            } else {
                // If the base ends in an odd constant, then subtract one
                // and do a different shuffle. This helps expressions like
                // (f(2*x) + f(2*x+1) share loads
                const Add *add = ramp->base.as<Add>();
                const IntImm *offset = add ? add->b.as<IntImm>() : nullptr;
                if (offset && offset->value & 1) {
                    base_a -= 1;
                    shifted_a = true;
                    base_b -= 1;
                    shifted_b = true;
                }
            }

            // Do each load.
            Expr ramp_a = Ramp::make(base_a, stride_a, ramp->lanes);
            Expr ramp_b = Ramp::make(base_b, stride_b, ramp->lanes);
            Expr load_a = Load::make(op->type, op->name, ramp_a, op->image, op->param, op->predicate);
            Expr load_b = Load::make(op->type, op->name, ramp_b, op->image, op->param, op->predicate);
            Value *vec_a = codegen(load_a);
            Value *vec_b = codegen(load_b);

            // Shuffle together the results.
            vector<int> indices(ramp->lanes);
            for (int i = 0; i < (ramp->lanes + 1)/2; i++) {
                indices[i] = i*2 + (shifted_a ? 1 : 0);
            }
            for (int i = (ramp->lanes + 1)/2; i < ramp->lanes; i++) {
                indices[i] = i*2 + (shifted_b ? 1 : 0);
            }

            value = shuffle_vectors(vec_a, vec_b, indices);
        } else if (ramp && stride && stride->value == -1) {
            // Load the vector and then flip it in-place
            Expr flipped_base = ramp->base - ramp->lanes + 1;
            Expr flipped_stride = make_one(flipped_base.type());
            Expr flipped_index = Ramp::make(flipped_base, flipped_stride, ramp->lanes);
            Expr flipped_load = Load::make(op->type, op->name, flipped_index, op->image, op->param, op->predicate);

            Value *flipped = codegen(flipped_load);

            vector<int> indices(ramp->lanes);
            for (int i = 0; i < ramp->lanes; i++) {
                indices[i] = ramp->lanes - 1 - i;
            }

            value = shuffle_vectors(flipped, indices);
        } else if (ramp) {
            // Gather without generating the indices as a vector
            Value *ptr = codegen_buffer_pointer(op->name, op->type.element_of(), ramp->base);
            Value *stride = codegen(ramp->stride);
            value = UndefValue::get(llvm_type_of(op->type));
            for (int i = 0; i < ramp->lanes; i++) {
                Value *lane = ConstantInt::get(i32_t, i);
                LoadInst *val = builder->CreateLoad(ptr);
                add_tbaa_metadata(val, op->name, op->index);
                value = builder->CreateInsertElement(value, val, lane);
                ptr = builder->CreateInBoundsGEP(ptr, stride);
            }
        } else if (false /* should_scalarize(op->index) */) {
            // TODO: put something sensible in for
            // should_scalarize. Probably a good idea if there are no
            // loads in it, and it's all int32.

            // Compute the index as scalars, and then do a gather
            Value *vec = UndefValue::get(llvm_type_of(op->type));
            for (int i = 0; i < op->type.lanes(); i++) {
                Expr idx = extract_lane(op->index, i);
                Value *ptr = codegen_buffer_pointer(op->name, op->type.element_of(), idx);
                LoadInst *val = builder->CreateLoad(ptr);
                add_tbaa_metadata(val, op->name, op->index);
                vec = builder->CreateInsertElement(vec, val, ConstantInt::get(i32_t, i));
            }
            value = vec;
        } else {
            // General gathers
            Value *index = codegen(op->index);
            Value *vec = UndefValue::get(llvm_type_of(op->type));
            for (int i = 0; i < op->type.lanes(); i++) {
                Value *idx = builder->CreateExtractElement(index, ConstantInt::get(i32_t, i));
                Value *ptr = codegen_buffer_pointer(op->name, op->type.element_of(), idx);
                LoadInst *val = builder->CreateLoad(ptr);
                add_tbaa_metadata(val, op->name, op->index);
                vec = builder->CreateInsertElement(vec, val, ConstantInt::get(i32_t, i));
            }
            value = vec;
        }
    }

}

void CodeGen_LLVM::visit(const Ramp *op) {
    if (is_const(op->stride) && !is_const(op->base)) {
        // If the stride is const and the base is not (e.g. ramp(x, 1,
        // 4)), we can lift out the stride and broadcast the base so
        // we can do a single vector broadcast and add instead of
        // repeated insertion
        Expr broadcast = Broadcast::make(op->base, op->lanes);
        Expr ramp = Ramp::make(make_zero(op->base.type()), op->stride, op->lanes);
        value = codegen(broadcast + ramp);
    } else {
        // Otherwise we generate element by element by adding the stride to the base repeatedly

        Value *base = codegen(op->base);
        Value *stride = codegen(op->stride);

        value = UndefValue::get(llvm_type_of(op->type));
        for (int i = 0; i < op->type.lanes(); i++) {
            if (i > 0) {
                if (op->type.is_float()) {
                    base = builder->CreateFAdd(base, stride);
                } else if (op->type.is_int() && op->type.bits() >= 32) {
                    base = builder->CreateNSWAdd(base, stride);
                } else {
                    base = builder->CreateAdd(base, stride);
                }
            }
            value = builder->CreateInsertElement(value, base, ConstantInt::get(i32_t, i));
        }
    }
}

llvm::Value *CodeGen_LLVM::create_broadcast(llvm::Value *v, int lanes) {
    Constant *undef = UndefValue::get(VectorType::get(v->getType(), lanes));
    Constant *zero = ConstantInt::get(i32_t, 0);
    v = builder->CreateInsertElement(undef, v, zero);
    Constant *zeros = ConstantVector::getSplat(lanes, zero);
    return builder->CreateShuffleVector(v, undef, zeros);
}

void CodeGen_LLVM::visit(const Broadcast *op) {
    Value *v = codegen(op->value);
    value = create_broadcast(v, op->lanes);
}

Value *CodeGen_LLVM::interleave_vectors(const std::vector<Value *> &vecs) {
    internal_assert(vecs.size() >= 1);
    for (size_t i = 1; i < vecs.size(); i++) {
        internal_assert(vecs[0]->getType() == vecs[i]->getType());
    }
    int vec_elements = vecs[0]->getType()->getVectorNumElements();

    if (vecs.size() == 1) {
        return vecs[0];
    } else if (vecs.size() == 2) {
        Value *a = vecs[0];
        Value *b = vecs[1];
        vector<int> indices(vec_elements*2);
        for (int i = 0; i < vec_elements*2; i++) {
            indices[i] = i%2 == 0 ? i/2 : i/2 + vec_elements;
        }
        return shuffle_vectors(a, b, indices);
    } else {
        // Grab the even and odd elements of vecs.
        vector<Value *> even_vecs;
        vector<Value *> odd_vecs;
        for (size_t i = 0; i < vecs.size(); i++) {
            if (i%2 == 0) {
                even_vecs.push_back(vecs[i]);
            } else {
                odd_vecs.push_back(vecs[i]);
            }
        }

        // If the number of vecs is odd, save the last one for later.
        Value *last = nullptr;
        if (even_vecs.size() > odd_vecs.size()) {
            last = even_vecs.back();
            even_vecs.pop_back();
        }
        internal_assert(even_vecs.size() == odd_vecs.size());

        // Interleave the even and odd parts.
        Value *even = interleave_vectors(even_vecs);
        Value *odd = interleave_vectors(odd_vecs);

        if (last) {
            int result_elements = vec_elements*vecs.size();

            // Interleave even and odd, leaving a space for the last element.
            vector<int> indices(result_elements, -1);
            for (int i = 0, idx = 0; i < result_elements; i++) {
                if (i%vecs.size() < vecs.size() - 1) {
                    indices[i] = idx%2 == 0 ? idx/2 : idx/2 + vec_elements*even_vecs.size();
                    idx++;
                }
            }
            Value *even_odd = shuffle_vectors(even, odd, indices);

            // Interleave the last vector into the result.
            last = slice_vector(last, 0, result_elements);
            for (int i = 0; i < result_elements; i++) {
                if (i%vecs.size() < vecs.size() - 1) {
                    indices[i] = i;
                } else {
                    indices[i] = i/vecs.size() + result_elements;
                }
            }

            return shuffle_vectors(even_odd, last, indices);
        } else {
            return interleave_vectors({even, odd});
        }
    }
}

void CodeGen_LLVM::scalarize(Expr e) {
    llvm::Type *result_type = llvm_type_of(e.type());

    Value *result = UndefValue::get(result_type);

    for (int i = 0; i < e.type().lanes(); i++) {
        Value *v = codegen(extract_lane(e, i));
        result = builder->CreateInsertElement(result, v, ConstantInt::get(i32_t, i));
    }
    value = result;
}

void CodeGen_LLVM::codegen_predicated_vector_store(const Store *op) {
    const Ramp *ramp = op->index.as<Ramp>();
    if (ramp && is_one(ramp->stride)) { // Dense vector store
        debug(4) << "Predicated dense vector store\n\t" << Stmt(op) << "\n";
        Value *vpred = codegen(op->predicate);
        Halide::Type value_type = op->value.type();
        Value *val = codegen(op->value);
        bool is_external = (external_buffer.find(op->name) != external_buffer.end());
        int alignment = value_type.bytes();
        int native_bits = native_vector_bits();
        int native_bytes = native_bits / 8;

        // Boost the alignment if possible, up to the native vector width.
        ModulusRemainder mod_rem = modulus_remainder(ramp->base, alignment_info);
        while ((mod_rem.remainder & 1) == 0 &&
               (mod_rem.modulus & 1) == 0 &&
               alignment < native_bytes) {
            mod_rem.modulus /= 2;
            mod_rem.remainder /= 2;
            alignment *= 2;
        }

        // If it is an external buffer, then we cannot assume that the host pointer
        // is aligned to at least the native vector width. However, we may be able to do
        // better than just assuming that it is unaligned.
        if (is_external && op->param.defined()) {
            int host_alignment = op->param.host_alignment();
            alignment = gcd(alignment, host_alignment);
        }

        // For dense vector stores wider than the native vector
        // width, bust them up into native vectors.
        int store_lanes = value_type.lanes();
        int native_lanes = native_bits / value_type.bits();

        for (int i = 0; i < store_lanes; i += native_lanes) {
            int slice_lanes = std::min(native_lanes, store_lanes - i);
            Expr slice_base = simplify(ramp->base + i);
            Expr slice_stride = make_one(slice_base.type());
            Expr slice_index = slice_lanes == 1 ? slice_base : Ramp::make(slice_base, slice_stride, slice_lanes);
            Value *slice_val = slice_vector(val, i, slice_lanes);
            Value *elt_ptr = codegen_buffer_pointer(op->name, value_type.element_of(), slice_base);
            Value *vec_ptr = builder->CreatePointerCast(elt_ptr, slice_val->getType()->getPointerTo());

            Value *slice_mask = slice_vector(vpred, i, slice_lanes);
            Instruction *store_inst = builder->CreateMaskedStore(slice_val, vec_ptr, alignment, slice_mask);
            add_tbaa_metadata(store_inst, op->name, slice_index);
        }
    } else { // It's not dense vector store, we need to scalarize it
        debug(4) << "Scalarize predicated vector store\n";
        Type value_type = op->value.type().element_of();
        Value *vpred = codegen(op->predicate);
        Value *vval = codegen(op->value);
        Value *vindex = codegen(op->index);
        for (int i = 0; i < op->index.type().lanes(); i++) {
            Constant *lane = ConstantInt::get(i32_t, i);
            Value *p = builder->CreateExtractElement(vpred, lane);
            if (p->getType() != i1_t) {
                p = builder->CreateIsNotNull(p);
            }

            Value *v = builder->CreateExtractElement(vval, lane);
            Value *idx = builder->CreateExtractElement(vindex, lane);
            internal_assert(p && v && idx);

            BasicBlock *true_bb = BasicBlock::Create(*context, "true_bb", function);
            BasicBlock *after_bb = BasicBlock::Create(*context, "after_bb", function);
            builder->CreateCondBr(p, true_bb, after_bb);

            builder->SetInsertPoint(true_bb);

            // Scalar
            Value *ptr = codegen_buffer_pointer(op->name, value_type, idx);
            builder->CreateAlignedStore(v, ptr, value_type.bytes());

            builder->CreateBr(after_bb);
            builder->SetInsertPoint(after_bb);
        }
    }
}

Value *CodeGen_LLVM::codegen_dense_vector_load(const Load *load, Value *vpred) {
    debug(4) << "Vectorize predicated dense vector load:\n\t" << Expr(load) << "\n";

    const Ramp *ramp = load->index.as<Ramp>();
    internal_assert(ramp && is_one(ramp->stride)) << "Should be dense vector load\n";

    bool is_external = (external_buffer.find(load->name) != external_buffer.end());
    int alignment = load->type.bytes(); // The size of a single element

    int native_bits = native_vector_bits();
    int native_bytes = native_bits / 8;

    // We assume halide_malloc for the platform returns buffers
    // aligned to at least the native vector width. So this is the
    // maximum alignment we can infer based on the index alone.

    // Boost the alignment if possible, up to the native vector width.
    ModulusRemainder mod_rem = modulus_remainder(ramp->base, alignment_info);
    while ((mod_rem.remainder & 1) == 0 &&
           (mod_rem.modulus & 1) == 0 &&
           alignment < native_bytes) {
        mod_rem.modulus /= 2;
        mod_rem.remainder /= 2;
        alignment *= 2;
    }

    // If it is an external buffer, then we cannot assume that the host pointer
    // is aligned to at least native vector width. However, we may be able to do
    // better than just assuming that it is unaligned.
    if (is_external) {
        if (load->param.defined()) {
            int host_alignment = load->param.host_alignment();
            alignment = gcd(alignment, host_alignment);
        } else if (get_target().has_feature(Target::JIT) && load->image.defined()) {
            // If we're JITting, use the actual pointer value to determine alignment for embedded buffers.
            alignment = gcd(alignment, (int)(((uintptr_t)load->image.data()) & std::numeric_limits<int>::max()));
        }
    }

    // For dense vector loads wider than the native vector
    // width, bust them up into native vectors
    int load_lanes = load->type.lanes();
    int native_lanes = native_bits / load->type.bits();
    vector<Value *> slices;
    for (int i = 0; i < load_lanes; i += native_lanes) {
        int slice_lanes = std::min(native_lanes, load_lanes - i);
        Expr slice_base = simplify(ramp->base + i);
        Expr slice_stride = make_one(slice_base.type());
        Expr slice_index = slice_lanes == 1 ? slice_base : Ramp::make(slice_base, slice_stride, slice_lanes);
        llvm::Type *slice_type = VectorType::get(llvm_type_of(load->type.element_of()), slice_lanes);
        Value *elt_ptr = codegen_buffer_pointer(load->name, load->type.element_of(), slice_base);
        Value *vec_ptr = builder->CreatePointerCast(elt_ptr, slice_type->getPointerTo());

        Instruction *load_inst;
        if (vpred != nullptr) {
            Value *slice_mask = slice_vector(vpred, i, slice_lanes);
            load_inst = builder->CreateMaskedLoad(vec_ptr, alignment, slice_mask);
        } else {
            load_inst = builder->CreateAlignedLoad(vec_ptr, alignment);
        }
        add_tbaa_metadata(load_inst, load->name, slice_index);
        slices.push_back(load_inst);
    }
    value = concat_vectors(slices);
    return value;
}

void CodeGen_LLVM::codegen_predicated_vector_load(const Load *op) {
    const Ramp *ramp = op->index.as<Ramp>();
    const IntImm *stride = ramp ? ramp->stride.as<IntImm>() : nullptr;

    if (ramp && is_one(ramp->stride)) { // Dense vector load
        Value *vpred = codegen(op->predicate);
        value = codegen_dense_vector_load(op, vpred);
    } else if (ramp && stride && stride->value == -1) {
        debug(4) << "Predicated dense vector load with stride -1\n\t" << Expr(op) << "\n";
        vector<int> indices(ramp->lanes);
        for (int i = 0; i < ramp->lanes; i++) {
            indices[i] = ramp->lanes - 1 - i;
        }

        // Flip the predicate
        Value *vpred = codegen(op->predicate);
        vpred = shuffle_vectors(vpred, indices);

        // Load the vector and then flip it in-place
        Expr flipped_base = ramp->base - ramp->lanes + 1;
        Expr flipped_stride = make_one(flipped_base.type());
        Expr flipped_index = Ramp::make(flipped_base, flipped_stride, ramp->lanes);
        Expr flipped_load = Load::make(op->type, op->name, flipped_index, op->image,
                                       op->param, const_true(op->type.lanes()));

        Value *flipped = codegen_dense_vector_load(flipped_load.as<Load>(), vpred);
        value = shuffle_vectors(flipped, indices);
    } else { // It's not dense vector load, we need to scalarize it
        Expr load_expr = Load::make(op->type, op->name, op->index, op->image,
                                    op->param, const_true(op->type.lanes()));
        debug(4) << "Scalarize predicated vector load\n\t" << load_expr << "\n";
        Expr pred_load = Call::make(load_expr.type(),
                                    Call::if_then_else,
                                    {op->predicate, load_expr, make_zero(load_expr.type())},
                                    Internal::Call::Intrinsic);
        value = codegen(pred_load);
    }
}

void CodeGen_LLVM::visit(const Call *op) {
    internal_assert(op->is_extern() || op->is_intrinsic())
        << "Can only codegen extern calls and intrinsics\n";

    // Some call nodes are actually injected at various stages as a
    // cue for llvm to generate particular ops. In general these are
    // handled in the standard library, but ones with e.g. varying
    // types are handled here.
    if (op->is_intrinsic(Call::debug_to_file)) {
        internal_assert(op->args.size() == 3);
        const StringImm *filename = op->args[0].as<StringImm>();
        internal_assert(filename) << "Malformed debug_to_file node\n";
        // Grab the function from the initial module
        llvm::Function *debug_to_file = module->getFunction("halide_debug_to_file");
        internal_assert(debug_to_file) << "Could not find halide_debug_to_file function in initial module\n";

        // Make the filename a global string constant
        Value *user_context = get_user_context();
        Value *char_ptr = codegen(Expr(filename));
        vector<Value *> args = {user_context, char_ptr, codegen(op->args[1])};

        Value *buffer = codegen(op->args[2]);
        buffer = builder->CreatePointerCast(buffer, debug_to_file->getFunctionType()->getParamType(3));
        args.push_back(buffer);

        value = builder->CreateCall(debug_to_file, args);

    } else if (op->is_intrinsic(Call::bitwise_and)) {
        internal_assert(op->args.size() == 2);
        Value *a = codegen(op->args[0]);
        Value *b = codegen(op->args[1]);
        value = builder->CreateAnd(a, b);
    } else if (op->is_intrinsic(Call::bitwise_xor)) {
        internal_assert(op->args.size() == 2);
        Value *a = codegen(op->args[0]);
        Value *b = codegen(op->args[1]);
        value = builder->CreateXor(a, b);
    } else if (op->is_intrinsic(Call::bitwise_or)) {
        internal_assert(op->args.size() == 2);
        Value *a = codegen(op->args[0]);
        Value *b = codegen(op->args[1]);
        value = builder->CreateOr(a, b);
    } else if (op->is_intrinsic(Call::bitwise_not)) {
        internal_assert(op->args.size() == 1);
        Value *a = codegen(op->args[0]);
        value = builder->CreateNot(a);
    } else if (op->is_intrinsic(Call::reinterpret)) {
        internal_assert(op->args.size() == 1);
        Type dst = op->type;
        Type src = op->args[0].type();
        llvm::Type *llvm_dst = llvm_type_of(dst);
        value = codegen(op->args[0]);
        if (src.is_handle() && !dst.is_handle()) {
            internal_assert(dst.is_uint() && dst.bits() == 64);

            // Handle -> UInt64
            llvm::DataLayout d(module.get());
            if (d.getPointerSize() == 4) {
                llvm::Type *intermediate = llvm_type_of(UInt(32, dst.lanes()));
                value = builder->CreatePtrToInt(value, intermediate);
                value = builder->CreateZExt(value, llvm_dst);
            } else if (d.getPointerSize() == 8) {
                value = builder->CreatePtrToInt(value, llvm_dst);
            } else {
                internal_error << "Pointer size is neither 4 nor 8 bytes\n";
            }

        } else if (dst.is_handle() && !src.is_handle()) {
            internal_assert(src.is_uint() && src.bits() == 64);

            // UInt64 -> Handle
            llvm::DataLayout d(module.get());
            if (d.getPointerSize() == 4) {
                llvm::Type *intermediate = llvm_type_of(UInt(32, src.lanes()));
                value = builder->CreateTrunc(value, intermediate);
                value = builder->CreateIntToPtr(value, llvm_dst);
            } else if (d.getPointerSize() == 8) {
                value = builder->CreateIntToPtr(value, llvm_dst);
            } else {
                internal_error << "Pointer size is neither 4 nor 8 bytes\n";
            }

        } else {
            Value *a = codegen(op->args[0]);
            value = builder->CreateBitCast(a, llvm_dst);
        }
    } else if (op->is_intrinsic(Call::shift_left)) {
        internal_assert(op->args.size() == 2);
        Value *a = codegen(op->args[0]);
        Value *b = codegen(op->args[1]);
        value = builder->CreateShl(a, b);
    } else if (op->is_intrinsic(Call::shift_right)) {
        internal_assert(op->args.size() == 2);
        Value *a = codegen(op->args[0]);
        Value *b = codegen(op->args[1]);
        if (op->type.is_int()) {
            value = builder->CreateAShr(a, b);
        } else {
            value = builder->CreateLShr(a, b);
        }
    } else if (op->is_intrinsic(Call::abs)) {

        internal_assert(op->args.size() == 1);

        // Check if an appropriate vector abs for this type exists in the initial module
        Type t = op->args[0].type();
        string name = (t.is_float() ? "abs_f" : "abs_i") + std::to_string(t.bits());
        llvm::Function * builtin_abs =
            find_vector_runtime_function(name, op->type.lanes()).first;

        if (t.is_vector() && builtin_abs) {
            codegen(Call::make(op->type, name, op->args, Call::Extern));
        } else {
            // Generate select(x >= 0, x, -x) instead
            string x_name = unique_name('x');
            Expr x = Variable::make(op->args[0].type(), x_name);
            value = codegen(Let::make(x_name, op->args[0], select(x >= 0, x, -x)));
        }
    } else if (op->is_intrinsic(Call::absd)) {

        internal_assert(op->args.size() == 2);

        Expr a = op->args[0];
        Expr b = op->args[1];

        // Check if an appropriate vector abs for this type exists in the initial module
        Type t = a.type();
        string name;
        if (t.is_float()) {
            codegen(abs(a - b));
            return;
        } else if (t.is_int()) {
            name = "absd_i" + std::to_string(t.bits());
        } else {
            name = "absd_u" + std::to_string(t.bits());
        }

        llvm::Function *builtin_absd =
            find_vector_runtime_function(name, op->type.lanes()).first;

        if (t.is_vector() && builtin_absd) {
            codegen(Call::make(op->type, name, op->args, Call::Extern));
        } else {
            // Use a select instead
            string a_name = unique_name('a');
            string b_name = unique_name('b');
            Expr a_var = Variable::make(op->args[0].type(), a_name);
            Expr b_var = Variable::make(op->args[1].type(), b_name);
            codegen(Let::make(a_name, op->args[0],
                              Let::make(b_name, op->args[1],
                                        Select::make(a_var < b_var, b_var - a_var, a_var - b_var))));
        }
    } else if (op->is_intrinsic("div_round_to_zero")) {
        internal_assert(op->args.size() == 2);
        Value *a = codegen(op->args[0]);
        Value *b = codegen(op->args[1]);
        if (op->type.is_int()) {
            value = builder->CreateSDiv(a, b);
        } else if (op->type.is_uint()) {
            value = builder->CreateUDiv(a, b);
        } else {
            internal_error << "div_round_to_zero of non-integer type.\n";
        }
    } else if (op->is_intrinsic("mod_round_to_zero")) {
        internal_assert(op->args.size() == 2);
        Value *a = codegen(op->args[0]);
        Value *b = codegen(op->args[1]);
        if (op->type.is_int()) {
            value = builder->CreateSRem(a, b);
        } else if (op->type.is_uint()) {
            value = builder->CreateURem(a, b);
        } else {
            internal_error << "mod_round_to_zero of non-integer type.\n";
        }
    } else if (op->is_intrinsic(Call::lerp)) {
        internal_assert(op->args.size() == 3);
        value = codegen(lower_lerp(op->args[0], op->args[1], op->args[2]));
    } else if (op->is_intrinsic(Call::popcount)) {
        internal_assert(op->args.size() == 1);
        std::vector<llvm::Type*> arg_type(1);
        arg_type[0] = llvm_type_of(op->args[0].type());
        llvm::Function *fn = Intrinsic::getDeclaration(module.get(), Intrinsic::ctpop, arg_type);
        Value *a = codegen(op->args[0]);
        CallInst *call = builder->CreateCall(fn, a);
        value = call;
    } else if (op->is_intrinsic(Call::count_leading_zeros) ||
               op->is_intrinsic(Call::count_trailing_zeros)) {
        internal_assert(op->args.size() == 1);
        std::vector<llvm::Type*> arg_type(1);
        arg_type[0] = llvm_type_of(op->args[0].type());
        llvm::Function *fn = Intrinsic::getDeclaration(module.get(),
                                                       (op->is_intrinsic(Call::count_leading_zeros)) ? Intrinsic::ctlz :
                                                       Intrinsic::cttz,
                                                       arg_type);
        llvm::Value *zero_is_not_undef = llvm::ConstantInt::getFalse(*context);
        llvm::Value *args[2] = { codegen(op->args[0]), zero_is_not_undef };
        CallInst *call = builder->CreateCall(fn, args);
        value = call;
    } else if (op->is_intrinsic(Call::return_second)) {
        internal_assert(op->args.size() == 2);
        codegen(op->args[0]);
        value = codegen(op->args[1]);
    } else if (op->is_intrinsic(Call::if_then_else)) {
        Expr cond = op->args[0];
        if (const Broadcast *b = cond.as<Broadcast>()) {
            cond = b->value;
        }
        if (cond.type().is_vector()) {
            scalarize(op);
        } else {

            internal_assert(op->args.size() == 3);

            BasicBlock *true_bb = BasicBlock::Create(*context, "true_bb", function);
            BasicBlock *false_bb = BasicBlock::Create(*context, "false_bb", function);
            BasicBlock *after_bb = BasicBlock::Create(*context, "after_bb", function);
            Value *c = codegen(cond);
            if (c->getType() != i1_t) {
                c = builder->CreateIsNotNull(c);
            }
            builder->CreateCondBr(c, true_bb, false_bb);
            builder->SetInsertPoint(true_bb);
            Value *true_value = codegen(op->args[1]);
            builder->CreateBr(after_bb);
            BasicBlock *true_pred = builder->GetInsertBlock();

            builder->SetInsertPoint(false_bb);
            Value *false_value = codegen(op->args[2]);
            builder->CreateBr(after_bb);
            BasicBlock *false_pred = builder->GetInsertBlock();

            builder->SetInsertPoint(after_bb);
            PHINode *phi = builder->CreatePHI(true_value->getType(), 2);
            phi->addIncoming(true_value, true_pred);
            phi->addIncoming(false_value, false_pred);

            value = phi;
        }
    } else if (op->is_intrinsic(Call::require)) {
        internal_assert(op->args.size() == 3);
        Expr cond = op->args[0];
        if (cond.type().is_vector()) {
            scalarize(op);
        } else {
            Value *c = codegen(cond);
            create_assertion(c, op->args[2]);
            value = codegen(op->args[1]);
        }
    } else if (op->is_intrinsic(Call::make_struct)) {
        if (op->type.is_vector()) {
            // Make a vector of pointers to distinct structs
            scalarize(op);
        } else if (op->args.empty()) {
            // Empty structs can be emitted for arrays of size zero
            // (e.g. the shape of a zero-dimensional buffer). We
            // generate a null in this situation. */
            value = ConstantPointerNull::get(dyn_cast<PointerType>(llvm_type_of(op->type)));
        } else {
            // Codegen each element.
            bool all_same_type = true;
            vector<llvm::Value *> args(op->args.size());
            vector<llvm::Type *> types(op->args.size());
            for (size_t i = 0; i < op->args.size(); i++) {
                args[i] = codegen(op->args[i]);
                types[i] = args[i]->getType();
                all_same_type &= (types[0] == types[i]);
            }

            // Use either a single scalar, a fixed-size array, or a
            // struct. The struct type would always be correct, but
            // the array or scalar type produce slightly simpler IR.
            if (args.size() == 1) {
                value = create_alloca_at_entry(types[0], 1);
                builder->CreateStore(args[0], value);
            } else {
                llvm::Type *aggregate_t = (all_same_type ?
                                           (llvm::Type *)ArrayType::get(types[0], types.size()) :
                                           (llvm::Type *)StructType::get(*context, types));

                value = create_alloca_at_entry(aggregate_t, 1);
                for (size_t i = 0; i < args.size(); i++) {
                    Value *elem_ptr = builder->CreateConstInBoundsGEP2_32(aggregate_t, value, 0, i);
                    builder->CreateStore(args[i], elem_ptr);
                }
            }
        }

    } else if (op->is_intrinsic(Call::stringify)) {
        assert(!op->args.empty());

        if (op->type.is_vector()) {
            scalarize(op);
        } else {

            // Compute the maximum possible size of the message.
            int buf_size = 1; // One for the terminating zero.
            for (size_t i = 0; i < op->args.size(); i++) {
                Type t = op->args[i].type();
                if (op->args[i].as<StringImm>()) {
                    buf_size += op->args[i].as<StringImm>()->value.size();
                } else if (t.is_int() || t.is_uint()) {
                    buf_size += 19; // 2^64 = 18446744073709551616
                } else if (t.is_float()) {
                    if (t.bits() == 32) {
                        buf_size += 47; // %f format of max negative float
                    } else {
                        buf_size += 14; // Scientific notation with 6 decimal places.
                    }
                } else if (t == type_of<halide_buffer_t *>()) {
                    // Not a strict upper bound (there isn't one), but ought to be enough for most buffers.
                    buf_size += 512;
                } else {
                    internal_assert(t.is_handle());
                    buf_size += 18; // 0x0123456789abcdef
                }
            }
            // Round up to a multiple of 16 bytes.
            buf_size = ((buf_size + 15)/16)*16;

            // Clamp to at most 8k.
            if (buf_size > 8 * 1024) buf_size = 8 * 1024;

            // Allocate a stack array to hold the message.
            llvm::Value *buf = create_alloca_at_entry(i8_t, buf_size);

            llvm::Value *dst = buf;
            llvm::Value *buf_end = builder->CreateConstGEP1_32(buf, buf_size);

            llvm::Function *append_string  = module->getFunction("halide_string_to_string");
            llvm::Function *append_int64   = module->getFunction("halide_int64_to_string");
            llvm::Function *append_uint64  = module->getFunction("halide_uint64_to_string");
            llvm::Function *append_double  = module->getFunction("halide_double_to_string");
            llvm::Function *append_pointer = module->getFunction("halide_pointer_to_string");
            llvm::Function *append_buffer  = module->getFunction("halide_buffer_to_string");

            internal_assert(append_string);
            internal_assert(append_int64);
            internal_assert(append_uint64);
            internal_assert(append_double);
            internal_assert(append_pointer);
            internal_assert(append_buffer);

            for (size_t i = 0; i < op->args.size(); i++) {
                const StringImm *s = op->args[i].as<StringImm>();
                Type t = op->args[i].type();
                internal_assert(t.lanes() == 1);
                vector<Value *> call_args(2);
                call_args[0] = dst;
                call_args[1] = buf_end;

                if (s) {
                    call_args.push_back(codegen(op->args[i]));
                    dst = builder->CreateCall(append_string, call_args);
                } else if (t.is_bool()) {
                    Value *a = codegen(op->args[i]);
                    Value *t = codegen(StringImm::make("true"));
                    Value *f = codegen(StringImm::make("false"));
                    call_args.push_back(builder->CreateSelect(a, t, f));
                    dst = builder->CreateCall(append_string, call_args);
                } else if (t.is_int()) {
                    call_args.push_back(codegen(Cast::make(Int(64), op->args[i])));
                    call_args.push_back(ConstantInt::get(i32_t, 1));
                    dst = builder->CreateCall(append_int64, call_args);
                } else if (t.is_uint()) {
                    call_args.push_back(codegen(Cast::make(UInt(64), op->args[i])));
                    call_args.push_back(ConstantInt::get(i32_t, 1));
                    dst = builder->CreateCall(append_uint64, call_args);
                } else if (t.is_float()) {
                    call_args.push_back(codegen(Cast::make(Float(64), op->args[i])));
                    // Use scientific notation for doubles
                    call_args.push_back(ConstantInt::get(i32_t, t.bits() == 64 ? 1 : 0));
                    dst = builder->CreateCall(append_double, call_args);
                } else if (t == type_of<halide_buffer_t *>()) {
                    Value *buf = codegen(op->args[i]);
                    buf = builder->CreatePointerCast(buf, append_buffer->getFunctionType()->getParamType(2));
                    call_args.push_back(buf);
                    dst = builder->CreateCall(append_buffer, call_args);
                } else {
                    internal_assert(t.is_handle());
                    call_args.push_back(codegen(op->args[i]));
                    dst = builder->CreateCall(append_pointer, call_args);
                }
            }
            value = buf;
        }
    } else if (op->is_intrinsic(Call::memoize_expr)) {
        // Used as an annotation for caching, should be invisible to
        // codegen. Ignore arguments beyond the first as they are only
        // used in the cache key.
        internal_assert(op->args.size() > 0);
        value = codegen(op->args[0]);
    } else if (op->is_intrinsic(Call::alloca)) {
        // The argument is the number of bytes. For now it must be
        // const, or a call to size_of_halide_buffer_t.
        internal_assert(op->args.size() == 1);

        // We can generate slightly cleaner IR with fewer alignment
        // restrictions if we recognize the most common types we
        // expect to get alloca'd.
        const Call *call = op->args[0].as<Call>();
        if (op->type == type_of<struct halide_buffer_t *>() &&
            call && call->is_intrinsic(Call::size_of_halide_buffer_t)) {
            value = create_alloca_at_entry(buffer_t_type, 1);
        } else {
            const int64_t *sz = as_const_int(op->args[0]);
            internal_assert(sz);
            if (op->type == type_of<struct halide_dimension_t *>()) {
                value = create_alloca_at_entry(dimension_t_type, *sz / sizeof(halide_dimension_t));
            } else {
                // Just use an i8* and make the users bitcast it.
                value = create_alloca_at_entry(i8_t, *sz);
            }
        }
    } else if (op->is_intrinsic(Call::register_destructor)) {
        internal_assert(op->args.size() == 2);
        const StringImm *fn = op->args[0].as<StringImm>();
        internal_assert(fn);
        llvm::Function *f = module->getFunction(fn->value);
        if (!f) {
            llvm::Type *arg_types[] = {i8_t->getPointerTo(), i8_t->getPointerTo()};
            FunctionType *func_t = FunctionType::get(void_t, arg_types, false);
            f = llvm::Function::Create(func_t, llvm::Function::ExternalLinkage, fn->value, module.get());
            f->setCallingConv(CallingConv::C);
        }
        internal_assert(op->args[1].type().is_handle());
        Value *arg = codegen(op->args[1]);
        value = register_destructor(f, arg, Always);
    } else if (op->is_intrinsic(Call::call_cached_indirect_function)) {
        // Arguments to call_cached_indirect_function are of the form
        //
        //    cond_1, "sub_function_name_1",
        //    cond_2, "sub_function_name_2",
        //    ...
        //    cond_N, "sub_function_name_N"
        //
        // This will generate code that corresponds (roughly) to
        //
        //    static FunctionPtr f = []{
        //      if (cond_1) return sub_function_name_1;
        //      if (cond_2) return sub_function_name_2;
        //      ...
        //      if (cond_N) return sub_function_name_N;
        //    }
        //    return f(args)
        //
        // i.e.: the conditions will be evaluated *in order*; the first one
        // evaluating to true will have its corresponding function cached,
        // which will be used to complete this (and all subsequent) calls.
        //
        // The final condition (cond_N) must evaluate to a constant TRUE
        // value (so that the final function will be selected if all others
        // fail); failure to do so will cause unpredictable results.
        //
        // There is currently no way to clear the cached function pointer.
        //
        // It is assumed/required that all of the conditions are "pure"; each
        // must evaluate to the same value (within a given runtime environment)
        // across multiple evaluations.
        //
        // It is assumed/required that all of the sub-functions have arguments
        // (and return values) that are identical to those of this->function.
        //
        // Note that we require >= 4 arguments: fewer would imply
        // only one condition+function pair, which is pointless to use
        // (the function should always be called directly).
        //
        internal_assert(op->args.size() >= 4);
        internal_assert(!(op->args.size() & 1));

        // Gather information we need about each function.
        struct SubFn {
            llvm::Function *fn;
            llvm::GlobalValue *fn_ptr;
            Expr cond;
        };
        vector<SubFn> sub_fns;
        for (size_t i = 0; i < op->args.size(); i += 2) {
            const string sub_fn_name = op->args[i+1].as<StringImm>()->value;
            string extern_sub_fn_name = sub_fn_name;
            llvm::Function *sub_fn = module->getFunction(sub_fn_name);
            if (!sub_fn) {
                extern_sub_fn_name = get_mangled_names(sub_fn_name,
                                                       LinkageType::External,
                                                       NameMangling::Default,
                                                       current_function_args,
                                                       get_target()).extern_name;
                debug(1) << "Did not find function " << sub_fn_name
                         << ", assuming extern \"C\" " << extern_sub_fn_name << "\n";
                vector<llvm::Type *> arg_types;
                for (const auto &arg : function->args()) {
                     arg_types.push_back(arg.getType());
                }
                llvm::Type *result_type = llvm_type_of(op->type);
                FunctionType *func_t = FunctionType::get(result_type, arg_types, false);
                sub_fn = llvm::Function::Create(func_t, llvm::Function::ExternalLinkage,
                                                extern_sub_fn_name, module.get());
                sub_fn->setCallingConv(CallingConv::C);
            }

            llvm::GlobalValue *sub_fn_ptr = module->getNamedValue(extern_sub_fn_name);
            if (!sub_fn_ptr) {
                debug(1) << "Did not find function ptr " << extern_sub_fn_name << ", assuming extern \"C\".\n";
                sub_fn_ptr = new GlobalVariable(*module, sub_fn->getType(),
                                                /*isConstant*/ true, GlobalValue::ExternalLinkage,
                                                /*initializer*/ nullptr, extern_sub_fn_name);
            }
            auto cond = op->args[i];
            sub_fns.push_back({sub_fn, sub_fn_ptr, cond});
        }

        // Create a null-initialized global to track this object.
        const auto base_fn = sub_fns.back().fn;
        const string global_name = unique_name(base_fn->getName().str() + "_indirect_fn_ptr");
        GlobalVariable *global = new GlobalVariable(
            *module,
            base_fn->getType(),
            /*isConstant*/ false,
            GlobalValue::PrivateLinkage,
            ConstantPointerNull::get(base_fn->getType()),
            global_name);
        LoadInst *loaded_value = builder->CreateLoad(global);

        BasicBlock *global_inited_bb = BasicBlock::Create(*context, "global_inited_bb", function);
        BasicBlock *global_not_inited_bb = BasicBlock::Create(*context, "global_not_inited_bb", function);
        BasicBlock *call_fn_bb = BasicBlock::Create(*context, "call_fn_bb", function);

        // Only init the global if not already inited.
        //
        // Note that we deliberately do not attempt to make this threadsafe via (e.g.) mutexes;
        // the requirements of the conditions above mean that multiple writes *should* only
        // be able to re-write the same value, which is harmless for our purposes, and
        // avoiding such code simplifies and speeds the resulting code.
        //
        // (Note that if we ever need to add a way to clear the cached function pointer,
        // we may need to reconsider this, to avoid amusingly horrible race conditions.)
        builder->CreateCondBr(builder->CreateIsNotNull(loaded_value),
            global_inited_bb, global_not_inited_bb, very_likely_branch);

        // Build the not-already-inited case
        builder->SetInsertPoint(global_not_inited_bb);
        llvm::Value *selected_value = nullptr;
        for (int i = sub_fns.size() - 1; i >= 0; i--) {
            const auto sub_fn = sub_fns[i];
            if (!selected_value) {
                selected_value = sub_fn.fn_ptr;
            } else {
                Value *c = codegen(sub_fn.cond);
                selected_value = builder->CreateSelect(c, sub_fn.fn_ptr, selected_value);
            }
        }
        builder->CreateStore(selected_value, global);
        builder->CreateBr(call_fn_bb);

        // Just an incoming edge for the Phi node
        builder->SetInsertPoint(global_inited_bb);
        builder->CreateBr(call_fn_bb);

        builder->SetInsertPoint(call_fn_bb);
        PHINode *phi = builder->CreatePHI(selected_value->getType(), 2);
        phi->addIncoming(selected_value, global_not_inited_bb);
        phi->addIncoming(loaded_value, global_inited_bb);

        std::vector<llvm::Value *> call_args;
        for (auto &arg : function->args()) {
             call_args.push_back(&arg);
        }

        llvm::CallInst *call = builder->CreateCall(base_fn->getFunctionType(), phi, call_args);
        value = call;
    } else if (op->is_intrinsic(Call::prefetch)) {
        user_assert((op->args.size() == 4) && is_one(op->args[2]))
            << "Only prefetch of 1 cache line is supported.\n";

        llvm::Function *prefetch_fn = module->getFunction("_halide_prefetch");
        internal_assert(prefetch_fn);

        vector<llvm::Value *> args;
        args.push_back(codegen_buffer_pointer(codegen(op->args[0]), op->type, op->args[1]));
        // The first argument is a pointer, which has type i8*. We
        // need to cast the argument, which might be a pointer to a
        // different type.
        llvm::Type *ptr_type = prefetch_fn->getFunctionType()->params()[0];
        args[0] = builder->CreateBitCast(args[0], ptr_type);

        value = builder->CreateCall(prefetch_fn, args);

    } else if (op->is_intrinsic(Call::signed_integer_overflow)) {
        user_error << "Signed integer overflow occurred during constant-folding. Signed"
            " integer overflow for int32 and int64 is undefined behavior in"
            " Halide.\n";
    } else if (op->is_intrinsic(Call::indeterminate_expression)) {
        user_error << "Indeterminate expression occurred during constant-folding.\n";
    } else if (op->is_intrinsic(Call::quiet_div)) {
        internal_assert(op->args.size() == 2);
        if (is_zero(op->args[1])) {
            value = UndefValue::get(llvm_type_of(op->type));
        } else {
            Expr equiv = Call::make(op->type, Call::if_then_else, {op->args[1] == 0, undef(op->type), op->args[0] / op->args[1]}, Call::Intrinsic);
            equiv.accept(this);
        }
    } else if (op->is_intrinsic(Call::quiet_mod)) {
        internal_assert(op->args.size() == 2);
        if (is_zero(op->args[1])) {
            value = UndefValue::get(llvm_type_of(op->type));
        } else {
            Expr equiv = Call::make(op->type, Call::if_then_else, {op->args[1] == 0, undef(op->type), op->args[0] % op->args[1]}, Call::Intrinsic);
            equiv.accept(this);
        }
    } else if (op->is_intrinsic(Call::undef)) {
        value = UndefValue::get(llvm_type_of(op->type));
    } else if (op->is_intrinsic(Call::size_of_halide_buffer_t)) {
        llvm::DataLayout d(module.get());
        value = ConstantInt::get(i32_t, (int)d.getTypeAllocSize(buffer_t_type));
    } else if (op->is_intrinsic(Call::strict_float)) {
        IRBuilder<llvm::ConstantFolder, llvm::IRBuilderDefaultInserter>::FastMathFlagGuard guard(*builder);
        llvm::FastMathFlags safe_flags;
        safe_flags.clear();
        builder->setFastMathFlags(safe_flags);
        builder->setDefaultFPMathTag(strict_fp_math_md);
        value = codegen(op->args[0]);
    } else if (op->is_intrinsic()) {
        internal_error << "Unknown intrinsic: " << op->name << "\n";
    } else if (op->call_type == Call::PureExtern && op->name == "pow_f32") {
        internal_assert(op->args.size() == 2);
        Expr x = op->args[0];
        Expr y = op->args[1];
        Expr e = Internal::halide_exp(Internal::halide_log(x) * y);
        e.accept(this);
    } else if (op->call_type == Call::PureExtern && op->name == "log_f32") {
        internal_assert(op->args.size() == 1);
        Expr e = Internal::halide_log(op->args[0]);
        e.accept(this);
    } else if (op->call_type == Call::PureExtern && op->name == "exp_f32") {
        internal_assert(op->args.size() == 1);
        Expr e = Internal::halide_exp(op->args[0]);
        e.accept(this);
    } else if (op->call_type == Call::PureExtern &&
               (op->name == "is_nan_f32" || op->name == "is_nan_f64")) {
        internal_assert(op->args.size() == 1);
        Value *a = codegen(op->args[0]);

        /* NaNs are not supposed to exist in "no NaNs" compilation
         * mode, but it appears llvm special cases the unordered
         * compare instruction when the global NoNaNsFPMath option is
         * set and still checks for a NaN. However if the nnan flag is
         * set on the instruction itself, llvm treats the comparison
         * as always false. Thus we always turn off the per-instruction
         * fast-math flags for this instruction. I.e. it is always
         * treated as strict. Note that compilation may still be in
         * fast-math mode due to global options, but that's ok due to
         * the aforementioned special casing. */
        IRBuilder<llvm::ConstantFolder, llvm::IRBuilderDefaultInserter>::FastMathFlagGuard guard(*builder);
        llvm::FastMathFlags safe_flags;
        safe_flags.clear();
        builder->setFastMathFlags(safe_flags);
        builder->setDefaultFPMathTag(strict_fp_math_md);

        value = builder->CreateFCmpUNO(a, a);
    } else {
        // It's an extern call.

        std::string name;
        if (op->call_type == Call::ExternCPlusPlus) {
            user_assert(get_target().has_feature(Target::CPlusPlusMangling)) <<
                "Target must specify C++ name mangling (\"c_plus_plus_name_mangling\") in order to call C++ externs. (" <<
                op->name << ")\n";

            std::vector<std::string> namespaces;
            name = extract_namespaces(op->name, namespaces);
            std::vector<ExternFuncArgument> mangle_args;
            for (const auto &arg : op->args) {
                mangle_args.push_back(ExternFuncArgument(arg));
            }
            name = cplusplus_function_mangled_name(name, namespaces, op->type, mangle_args, get_target());
        } else {
            name = op->name;
        }

        // Codegen the args
        vector<Value *> args(op->args.size());
        for (size_t i = 0; i < op->args.size(); i++) {
            args[i] = codegen(op->args[i]);
        }

        llvm::Function *fn = module->getFunction(name);

        llvm::Type *result_type = llvm_type_of(op->type);

        // Add a user context arg as needed. It's never a vector.
        bool takes_user_context = function_takes_user_context(op->name);
        if (takes_user_context) {
            internal_assert(fn) << "External function " << op->name << " is marked as taking user_context, but is not in the runtime module. Check if runtime_api.cpp needs to be rebuilt.\n";
            debug(4) << "Adding user_context to " << op->name << " args\n";
            args.insert(args.begin(), get_user_context());
        }

        // If we can't find it, declare it extern "C"
        if (!fn) {
            vector<llvm::Type *> arg_types(args.size());
            for (size_t i = 0; i < args.size(); i++) {
                arg_types[i] = args[i]->getType();
                if (arg_types[i]->isVectorTy()) {
                    VectorType *vt = dyn_cast<VectorType>(arg_types[i]);
                    arg_types[i] = vt->getElementType();
                }
            }

            llvm::Type *scalar_result_type = result_type;
            if (result_type->isVectorTy()) {
                VectorType *vt = dyn_cast<VectorType>(result_type);
                scalar_result_type = vt->getElementType();
            }

            FunctionType *func_t = FunctionType::get(scalar_result_type, arg_types, false);

            fn = llvm::Function::Create(func_t, llvm::Function::ExternalLinkage, name, module.get());
            fn->setCallingConv(CallingConv::C);
            debug(4) << "Did not find " << op->name << ". Declared it extern \"C\".\n";
        } else {
            debug(4) << "Found " << op->name << "\n";

            // TODO: Say something more accurate here as there is now
            // partial information in the handle_type field, but it is
            // not clear it can be matched to the LLVM types and it is
            // not always there.
            // Halide's type system doesn't preserve pointer types
            // correctly (they just get called "Handle()"), so we may
            // need to pointer cast to the appropriate type. Only look at
            // fixed params (not varags) in llvm function.
            FunctionType *func_t = fn->getFunctionType();
            for (size_t i = takes_user_context ? 1 : 0;
                 i < std::min(args.size(), (size_t)(func_t->getNumParams()));
                 i++) {
                Expr halide_arg = takes_user_context ? op->args[i-1] : op->args[i];
                if (halide_arg.type().is_handle()) {
                    llvm::Type *t = func_t->getParamType(i);

                    // Widen to vector-width as needed. If the
                    // function doesn't actually take a vector,
                    // individual lanes will be extracted below.
                    if (halide_arg.type().is_vector() &&
                        !t->isVectorTy()) {
                        t = VectorType::get(t, halide_arg.type().lanes());
                    }

                    if (t != args[i]->getType()) {
                        debug(4) << "Pointer casting argument to extern call: "
                                 << halide_arg << "\n";
                        args[i] = builder->CreatePointerCast(args[i], t);
                    }
                }
            }
        }

        if (op->type.is_scalar()) {
            CallInst *call = builder->CreateCall(fn, args);
            if (op->is_pure()) {
                call->setDoesNotAccessMemory();
            }
            call->setDoesNotThrow();
            value = call;
        } else {

            // Check if a vector version of the function already
            // exists at some useful width.
            pair<llvm::Function *, int> vec =
                find_vector_runtime_function(name, op->type.lanes());
            llvm::Function *vec_fn = vec.first;
            int w = vec.second;

            if (vec_fn) {
                value = call_intrin(llvm_type_of(op->type), w,
                                    vec_fn->getName(), args);
            } else {

                // No vector version found. Scalarize. Extract each simd
                // lane in turn and do one scalar call to the function.
                value = UndefValue::get(result_type);
                for (int i = 0; i < op->type.lanes(); i++) {
                    Value *idx = ConstantInt::get(i32_t, i);
                    vector<Value *> arg_lane(args.size());
                    for (size_t j = 0; j < args.size(); j++) {
                        if (args[j]->getType()->isVectorTy()) {
                            arg_lane[j] = builder->CreateExtractElement(args[j], idx);
                        } else {
                            arg_lane[j] = args[j];
                        }
                    }
                    CallInst *call = builder->CreateCall(fn, arg_lane);
                    if (op->is_pure()) {
                        call->setDoesNotAccessMemory();
                    }
                    call->setDoesNotThrow();
                    if (!call->getType()->isVoidTy()) {
                        value = builder->CreateInsertElement(value, call, idx);
                    } // otherwise leave it as undef.
                }
            }
        }
    }
}

void CodeGen_LLVM::visit(const Prefetch *op) {
    internal_error << "Prefetch encountered during codegen\n";
}

void CodeGen_LLVM::visit(const Let *op) {
    sym_push(op->name, codegen(op->value));
    if (op->value.type() == Int(32)) {
        alignment_info.push(op->name, modulus_remainder(op->value, alignment_info));
    }
    value = codegen(op->body);
    if (op->value.type() == Int(32)) {
        alignment_info.pop(op->name);
    }
    sym_pop(op->name);
}

void CodeGen_LLVM::visit(const LetStmt *op) {
    sym_push(op->name, codegen(op->value));

    if (op->value.type() == Int(32)) {
        alignment_info.push(op->name, modulus_remainder(op->value, alignment_info));
    }

    codegen(op->body);

    if (op->value.type() == Int(32)) {
        alignment_info.pop(op->name);
    }

    sym_pop(op->name);
}

void CodeGen_LLVM::visit(const AssertStmt *op) {
    create_assertion(codegen(op->condition), op->message);
}

Constant *CodeGen_LLVM::create_string_constant(const string &s) {
    map<string, Constant *>::iterator iter = string_constants.find(s);
    if (iter == string_constants.end()) {
        vector<char> data;
        data.reserve(s.size()+1);
        data.insert(data.end(), s.begin(), s.end());
        data.push_back(0);
        Constant *val = create_binary_blob(data, "str");
        string_constants[s] = val;
        return val;
    } else {
        return iter->second;
    }
}

Constant *CodeGen_LLVM::create_binary_blob(const vector<char> &data, const string &name, bool constant) {
    internal_assert(!data.empty());
    llvm::Type *type = ArrayType::get(i8_t, data.size());
    GlobalVariable *global = new GlobalVariable(*module, type,
                                                constant, GlobalValue::PrivateLinkage,
                                                0, name);
    ArrayRef<unsigned char> data_array((const unsigned char *)&data[0], data.size());
    global->setInitializer(ConstantDataArray::get(*context, data_array));
    size_t alignment = 32;
    size_t native_vector_bytes = (size_t)(native_vector_bits() / 8);
    if (data.size() > alignment && native_vector_bytes > alignment) {
        alignment = native_vector_bytes;
    }
    global->setAlignment((unsigned)alignment);

    Constant *zero = ConstantInt::get(i32_t, 0);
    Constant *zeros[] = {zero, zero};
    Constant *ptr = ConstantExpr::getInBoundsGetElementPtr(type, global, zeros);
    return ptr;
}

void CodeGen_LLVM::create_assertion(Value *cond, Expr message, llvm::Value *error_code) {

    internal_assert(!message.defined() || message.type() == Int(32))
        << "Assertion result is not an int: " << message;

    if (target.has_feature(Target::NoAsserts)) return;

    // If the condition is a vector, fold it down to a scalar
    VectorType *vt = dyn_cast<VectorType>(cond->getType());
    if (vt) {
        Value *scalar_cond = builder->CreateExtractElement(cond, ConstantInt::get(i32_t, 0));
        for (unsigned i = 1; i < vt->getNumElements(); i++) {
            Value *lane = builder->CreateExtractElement(cond, ConstantInt::get(i32_t, i));
            scalar_cond = builder->CreateAnd(scalar_cond, lane);
        }
        cond = scalar_cond;
    }

    // Make a new basic block for the assert
    BasicBlock *assert_fails_bb = BasicBlock::Create(*context, "assert failed", function);
    BasicBlock *assert_succeeds_bb = BasicBlock::Create(*context, "assert succeeded", function);

    // If the condition fails, enter the assert body, otherwise, enter the block after
    builder->CreateCondBr(cond, assert_succeeds_bb, assert_fails_bb, very_likely_branch);

    // Build the failure case
    builder->SetInsertPoint(assert_fails_bb);

    // Call the error handler
    if (!error_code) error_code = codegen(message);

    return_with_error_code(error_code);

    // Continue on using the success case
    builder->SetInsertPoint(assert_succeeds_bb);
}

void CodeGen_LLVM::return_with_error_code(llvm::Value *error_code) {
    // Branch to the destructor block, which cleans up and then bails out.
    BasicBlock *dtors = get_destructor_block();

    // Hook up our error code to the phi node that the destructor block starts with.
    PHINode *phi = dyn_cast<PHINode>(dtors->begin());
    internal_assert(phi) << "The destructor block is supposed to start with a phi node\n";
    phi->addIncoming(error_code, builder->GetInsertBlock());

    builder->CreateBr(get_destructor_block());
}

void CodeGen_LLVM::visit(const ProducerConsumer *op) {
    string name;
    if (op->is_producer) {
        name = std::string("produce ") + op->name;
    } else {
        name = std::string("consume ") + op->name;
    }
    BasicBlock *produce = BasicBlock::Create(*context, name, function);
    builder->CreateBr(produce);
    builder->SetInsertPoint(produce);
    codegen(op->body);
}

void CodeGen_LLVM::visit(const For *op) {
    Value *min = codegen(op->min);
    Value *extent = codegen(op->extent);
    const Acquire *acquire = op->body.as<Acquire>();

    if (op->for_type == ForType::Parallel ||
        (op->for_type == ForType::Serial &&
         acquire &&
         !expr_uses_var(acquire->count, op->name))) {
        do_as_parallel_task(op);
    } else if (op->for_type == ForType::Serial) {

        Value *max = builder->CreateNSWAdd(min, extent);

        BasicBlock *preheader_bb = builder->GetInsertBlock();

        // Make a new basic block for the loop
        BasicBlock *loop_bb = BasicBlock::Create(*context, std::string("for ") + op->name, function);
        // Create the block that comes after the loop
        BasicBlock *after_bb = BasicBlock::Create(*context, std::string("end for ") + op->name, function);

        // If min < max, fall through to the loop bb
        Value *enter_condition = builder->CreateICmpSLT(min, max);
        builder->CreateCondBr(enter_condition, loop_bb, after_bb, very_likely_branch);
        builder->SetInsertPoint(loop_bb);

        // Make our phi node.
        PHINode *phi = builder->CreatePHI(i32_t, 2);
        phi->addIncoming(min, preheader_bb);

        // Within the loop, the variable is equal to the phi value
        sym_push(op->name, phi);

        // Emit the loop body
        codegen(op->body);

        // Update the counter
        Value *next_var = builder->CreateNSWAdd(phi, ConstantInt::get(i32_t, 1));

        // Add the back-edge to the phi node
        phi->addIncoming(next_var, builder->GetInsertBlock());

        // Maybe exit the loop
        Value *end_condition = builder->CreateICmpNE(next_var, max);
        builder->CreateCondBr(end_condition, loop_bb, after_bb);

        builder->SetInsertPoint(after_bb);

        // Pop the loop variable from the scope
        sym_pop(op->name);
    } else {
        internal_error << "Unknown type of For node. Only Serial and Parallel For nodes should survive down to codegen.\n";
    }
}

void CodeGen_LLVM::do_parallel_tasks(const vector<ParallelTask> &tasks) {
    Closure closure;
    for (const auto &t : tasks) {
        Stmt s = t.body;
        if (!t.loop_var.empty()) {
            s = LetStmt::make(t.loop_var, 0, s);
        }
        s.accept(&closure);
    }
<<<<<<< HEAD

    // Allocate a closure
    StructType *closure_t = build_closure_type(closure, buffer_t_type, context);
    Value *closure_ptr = create_alloca_at_entry(closure_t, 1);

    // Fill in the closure
    pack_closure(closure_t, closure_ptr, closure, symbol_table, buffer_t_type, builder);

    closure_ptr = builder->CreatePointerCast(closure_ptr, i8_t->getPointerTo());

    int num_tasks = (int)tasks.size();

    // Make space on the stack for the tasks
    llvm::Value *task_stack_ptr = create_alloca_at_entry(parallel_task_t_type, num_tasks);

    llvm::Type *args_t[] = {i8_t->getPointerTo(), i32_t, i8_t->getPointerTo()};
    FunctionType *task_t = FunctionType::get(i32_t, args_t, false);
    llvm::Type *loop_args_t[] = {i8_t->getPointerTo(), i32_t, i32_t, i8_t->getPointerTo(), i8_t->getPointerTo()};
    FunctionType *loop_task_t = FunctionType::get(i32_t, loop_args_t, false);

    Value *result = nullptr;

    for (int i = 0; i < num_tasks; i++) {
        ParallelTask t = tasks[i];

        // Analyze the task body
        class MayBlock : public IRVisitor {
            using IRVisitor::visit;
            void visit(const Acquire *op) {
                result = true;
            }
        public:
            bool result = false;
        };

        // TODO(zvookin|abadams): This makes multiple passes over the
        // IR to cover each node. (One tree walk produces the min
        // thread count for all nodes, but we redo each subtree when
        // compiling a given node.) Ideally we'd move to a lowering pass
        // that converts our parallelism constructs to Call nodes, or
        // direct hardware operations in some cases.
        // Also, this code has to exactly mirror the logic in get_parallel_tasks.
        // It would be better to do one pass on the tree and centralize the task
        // deduction logic in one place.
        class MinThreads : public IRVisitor {
            using IRVisitor::visit;

            std::pair<Stmt, int> skip_acquires(Stmt first) {
                int count = 0;
                while (first.defined()) {
                    const Acquire *acq = first.as<Acquire>();
                    if (acq == nullptr) {
                        break;
                    }
                    count++;
                    first = acq->body;
                }
                return { first, count };
            }

            void visit(const Fork *op) {
                int total_threads = 0;
                int direct_acquires = 0;
                // Take the sum of min threads across all
                // cascaded Fork nodes.
                const Fork *node = op;
                while (node != NULL) {
                    result = 0;
                    auto after_acquires = skip_acquires(node->first);
                    direct_acquires += after_acquires.second;
                    
                    after_acquires.first.accept(this);
                    total_threads += result;

                    const Fork *continued_branches = node->rest.as<Fork>();
                    if (continued_branches == NULL) {
                        result = 0;
                        after_acquires = skip_acquires(node->rest);
                        direct_acquires += after_acquires.second;
                        after_acquires.first.accept(this);
                        total_threads += result;
                    }
                    node = continued_branches;
                }
                if (direct_acquires == 0 && total_threads == 0) {
                    result = 0;
                } else {
                    result = total_threads + 1;
                }
            }

            void visit(const For *op) {
                result = 0;

                if (op->for_type == ForType::Parallel) {
                    IRVisitor::visit(op);
                    if (result > 0) {
                        result += 1;
                    }
                } else if (op->for_type == ForType::Serial) {
                    auto after_acquires = skip_acquires(op->body);
                    if (after_acquires.second > 0 &&
                        !expr_uses_var(op->body.as<Acquire>()->count, op->name)) {
                        after_acquires.first.accept(this);
                        result++;
                    } else {
                        IRVisitor::visit(op);
                    }
                } else {
                    IRVisitor::visit(op);
                }
            }

            // This is a "standalone" Acquire and will result in its own task.
            // Treat it requiring one more thread than its body.
            void visit(const Acquire *op) {
                result = 0;
                auto after_inner_acquires = skip_acquires(op);
                after_inner_acquires.first.accept(this);
                result = result + 1;
            }
 
            void visit(const Block *op) {
                result = 0;
                op->first.accept(this);
                int result_first = result;
                result = 0;
                op->rest.accept(this);
                result = std::max(result, result_first);
            }
        public:
            int result = 0;
        };
        MinThreads min_threads;
        t.body.accept(&min_threads);

        // Decide if we're going to call do_par_for or
        // do_parallel_tasks. halide_do_par_for is simpler, but
        // assumes a bunch of things. Programs that don't use async
        // can also enter the task system via do_par_for.
        Value *task_parent = sym_get("__task_parent", false);
        bool use_do_par_for = (
            num_tasks == 1 &&
            min_threads.result == 0 &&
            t.semaphores.empty() &&
            !task_parent);

        // Make the array of semaphore acquisitions this task needs to do before it runs.
        Value *semaphores;
        Value *num_semaphores = ConstantInt::get(i32_t, (int)t.semaphores.size());
        if (!t.semaphores.empty()) {
            semaphores = create_alloca_at_entry(semaphore_acquire_t_type, (int)t.semaphores.size());
            for (int i = 0; i < (int)t.semaphores.size(); i++) {
                Value *semaphore = codegen(t.semaphores[i].semaphore);
                semaphore = builder->CreatePointerCast(semaphore, semaphore_t_type->getPointerTo());
                Value *count = codegen(t.semaphores[i].count);
                Value *slot_ptr = builder->CreateConstGEP2_32(semaphore_acquire_t_type, semaphores, i, 0);
                builder->CreateStore(semaphore, slot_ptr);
                slot_ptr = builder->CreateConstGEP2_32(semaphore_acquire_t_type, semaphores, i, 1);
                builder->CreateStore(count, slot_ptr);
            }
        } else {
            semaphores = ConstantPointerNull::get(semaphore_acquire_t_type->getPointerTo());
        }

        FunctionType *fn_type = use_do_par_for ? task_t : loop_task_t;
        int closure_arg_idx = use_do_par_for ? 2 : 3;

=======

    // Allocate a closure
    StructType *closure_t = build_closure_type(closure, buffer_t_type, context);
    Value *closure_ptr = create_alloca_at_entry(closure_t, 1);

    // Fill in the closure
    pack_closure(closure_t, closure_ptr, closure, symbol_table, buffer_t_type, builder);

    closure_ptr = builder->CreatePointerCast(closure_ptr, i8_t->getPointerTo());

    int num_tasks = (int)tasks.size();

    // Make space on the stack for the tasks
    llvm::Value *task_stack_ptr = create_alloca_at_entry(parallel_task_t_type, num_tasks);

    llvm::Type *args_t[] = {i8_t->getPointerTo(), i32_t, i8_t->getPointerTo()};
    FunctionType *task_t = FunctionType::get(i32_t, args_t, false);
    llvm::Type *loop_args_t[] = {i8_t->getPointerTo(), i32_t, i32_t, i8_t->getPointerTo(), i8_t->getPointerTo()};
    FunctionType *loop_task_t = FunctionType::get(i32_t, loop_args_t, false);

    Value *result = nullptr;

    for (int i = 0; i < num_tasks; i++) {
        ParallelTask t = tasks[i];

        // Analyze the task body
        class MayBlock : public IRVisitor {
            using IRVisitor::visit;
            void visit(const Acquire *op) override {
                result = true;
            }
        public:
            bool result = false;
        };

        // TODO(zvookin|abadams): This makes multiple passes over the
        // IR to cover each node. (One tree walk produces the min
        // thread count for all nodes, but we redo each subtree when
        // compiling a given node.) Ideally we'd move to a lowering pass
        // that converts our parallelism constructs to Call nodes, or
        // direct hardware operations in some cases.
        // Also, this code has to exactly mirror the logic in get_parallel_tasks.
        // It would be better to do one pass on the tree and centralize the task
        // deduction logic in one place.
        class MinThreads : public IRVisitor {
            using IRVisitor::visit;

            std::pair<Stmt, int> skip_acquires(Stmt first) {
                int count = 0;
                while (first.defined()) {
                    const Acquire *acq = first.as<Acquire>();
                    if (acq == nullptr) {
                        break;
                    }
                    count++;
                    first = acq->body;
                }
                return { first, count };
            }

            void visit(const Fork *op) override {
                int total_threads = 0;
                int direct_acquires = 0;
                // Take the sum of min threads across all
                // cascaded Fork nodes.
                const Fork *node = op;
                while (node != NULL) {
                    result = 0;
                    auto after_acquires = skip_acquires(node->first);
                    direct_acquires += after_acquires.second;

                    after_acquires.first.accept(this);
                    total_threads += result;

                    const Fork *continued_branches = node->rest.as<Fork>();
                    if (continued_branches == NULL) {
                        result = 0;
                        after_acquires = skip_acquires(node->rest);
                        direct_acquires += after_acquires.second;
                        after_acquires.first.accept(this);
                        total_threads += result;
                    }
                    node = continued_branches;
                }
                if (direct_acquires == 0 && total_threads == 0) {
                    result = 0;
                } else {
                    result = total_threads + 1;
                }
            }

            void visit(const For *op) override {
                result = 0;

                if (op->for_type == ForType::Parallel) {
                    IRVisitor::visit(op);
                    if (result > 0) {
                        result += 1;
                    }
                } else if (op->for_type == ForType::Serial) {
                    auto after_acquires = skip_acquires(op->body);
                    if (after_acquires.second > 0 &&
                        !expr_uses_var(op->body.as<Acquire>()->count, op->name)) {
                        after_acquires.first.accept(this);
                        result++;
                    } else {
                        IRVisitor::visit(op);
                    }
                } else {
                    IRVisitor::visit(op);
                }
            }

            // This is a "standalone" Acquire and will result in its own task.
            // Treat it requiring one more thread than its body.
            void visit(const Acquire *op) override {
                result = 0;
                auto after_inner_acquires = skip_acquires(op);
                after_inner_acquires.first.accept(this);
                result = result + 1;
            }

            void visit(const Block *op) override {
                result = 0;
                op->first.accept(this);
                int result_first = result;
                result = 0;
                op->rest.accept(this);
                result = std::max(result, result_first);
            }
        public:
            int result = 0;
        };
        MinThreads min_threads;
        t.body.accept(&min_threads);

        // Decide if we're going to call do_par_for or
        // do_parallel_tasks. halide_do_par_for is simpler, but
        // assumes a bunch of things. Programs that don't use async
        // can also enter the task system via do_par_for.
        Value *task_parent = sym_get("__task_parent", false);
        bool use_do_par_for = (
            num_tasks == 1 &&
            min_threads.result == 0 &&
            t.semaphores.empty() &&
            !task_parent);

        // Make the array of semaphore acquisitions this task needs to do before it runs.
        Value *semaphores;
        Value *num_semaphores = ConstantInt::get(i32_t, (int)t.semaphores.size());
        if (!t.semaphores.empty()) {
            semaphores = create_alloca_at_entry(semaphore_acquire_t_type, (int)t.semaphores.size());
            for (int i = 0; i < (int)t.semaphores.size(); i++) {
                Value *semaphore = codegen(t.semaphores[i].semaphore);
                semaphore = builder->CreatePointerCast(semaphore, semaphore_t_type->getPointerTo());
                Value *count = codegen(t.semaphores[i].count);
                Value *slot_ptr = builder->CreateConstGEP2_32(semaphore_acquire_t_type, semaphores, i, 0);
                builder->CreateStore(semaphore, slot_ptr);
                slot_ptr = builder->CreateConstGEP2_32(semaphore_acquire_t_type, semaphores, i, 1);
                builder->CreateStore(count, slot_ptr);
            }
        } else {
            semaphores = ConstantPointerNull::get(semaphore_acquire_t_type->getPointerTo());
        }

        FunctionType *fn_type = use_do_par_for ? task_t : loop_task_t;
        int closure_arg_idx = use_do_par_for ? 2 : 3;

>>>>>>> 78673c20
        // Make a new function that does the body
        llvm::Function *containing_function = function;
        function = llvm::Function::Create(fn_type, llvm::Function::InternalLinkage,
                                          t.name, module.get());

        llvm::Value *task_ptr = builder->CreatePointerCast(function, fn_type->getPointerTo());

        #if LLVM_VERSION < 50
        function->setDoesNotAlias(closure_arg_idx + 1);
        #else
        function->addParamAttr(closure_arg_idx, Attribute::NoAlias);
        #endif

        set_function_attributes_for_target(function, target);

        // Make the initial basic block and jump the builder into the new function
        IRBuilderBase::InsertPoint call_site = builder->saveIP();
        BasicBlock *block = BasicBlock::Create(*context, "entry", function);
        builder->SetInsertPoint(block);

        // Save the destructor block
        BasicBlock *parent_destructor_block = destructor_block;
        destructor_block = nullptr;

        // Make a new scope to use
        Scope<Value *> saved_symbol_table;
        symbol_table.swap(saved_symbol_table);

        // Get the function arguments

        // The user context is first argument of the function; it's
        // important that we override the name to be "__user_context",
        // since the LLVM function has a random auto-generated name for
        // this argument.
        llvm::Function::arg_iterator iter = function->arg_begin();
        sym_push("__user_context", iterator_to_pointer(iter));

        if (use_do_par_for) {
            // Next is the loop variable.
            ++iter;
            sym_push(t.loop_var, iterator_to_pointer(iter));
        } else if (!t.loop_var.empty()) {
            // We peeled off a loop. Wrap a new loop around the body
            // that just does the slice given by the arguments.
            string loop_min_name = unique_name('t');
            string loop_extent_name = unique_name('t');
            t.body = For::make(t.loop_var,
                               Variable::make(Int(32), loop_min_name),
                               Variable::make(Int(32), loop_extent_name),
                               ForType::Serial,
                               DeviceAPI::None,
                               t.body);
            ++iter;
            sym_push(loop_min_name, iterator_to_pointer(iter));
            ++iter;
            sym_push(loop_extent_name, iterator_to_pointer(iter));
        } else {
            // This task is not any kind of loop, so skip these args.
            ++iter;
            ++iter;
        }

        // The closure pointer is either the last (for halide_do_par_for) or
        // second to last argument (for halide_do_parallel_tasks).
        ++iter;
        iter->setName("closure");
        Value *closure_handle = builder->CreatePointerCast(iterator_to_pointer(iter),
                                                           closure_t->getPointerTo());

        // Load everything from the closure into the new scope
        unpack_closure(closure, symbol_table, closure_t, closure_handle, builder);

        if (!use_do_par_for) {
            // For halide_do_parallel_tasks the threading runtime task parent
            // is the last argument.
            ++iter;
            iter->setName("task_parent");
            sym_push("__task_parent", iterator_to_pointer(iter));
        }
<<<<<<< HEAD
        
=======

>>>>>>> 78673c20
        // Generate the new function body
        codegen(t.body);

        // Return success
        return_with_error_code(ConstantInt::get(i32_t, 0));

        // Move the builder back to the main function.
        builder->restoreIP(call_site);

        // Now restore the scope
        symbol_table.swap(saved_symbol_table);
        function = containing_function;

        // Restore the destructor block
        destructor_block = parent_destructor_block;

        Value *min = codegen(t.min);
        Value *extent = codegen(t.extent);
        Value *serial = codegen(cast(UInt(8), t.serial));
<<<<<<< HEAD

        if (use_do_par_for) {
            llvm::Function *do_par_for = module->getFunction("halide_do_par_for");
            internal_assert(do_par_for) << "Could not find halide_do_par_for in initial module\n";
            #if LLVM_VERSION < 50
            do_par_for->setDoesNotAlias(5);
            #else
            do_par_for->addParamAttr(4, Attribute::NoAlias);
            #endif
            Value *args[] = {get_user_context(), task_ptr, min, extent, closure_ptr};
            debug(4) << "Creating call to do_par_for\n";
            result = builder->CreateCall(do_par_for, args);
        } else {
            // Populate the task struct
            Value *slot_ptr = builder->CreateConstGEP2_32(parallel_task_t_type, task_stack_ptr, i, 0);
            builder->CreateStore(task_ptr, slot_ptr);
            slot_ptr = builder->CreateConstGEP2_32(parallel_task_t_type, task_stack_ptr, i, 1);
            builder->CreateStore(closure_ptr, slot_ptr);
            slot_ptr = builder->CreateConstGEP2_32(parallel_task_t_type, task_stack_ptr, i, 2);
            builder->CreateStore(create_string_constant(t.name), slot_ptr);
            slot_ptr = builder->CreateConstGEP2_32(parallel_task_t_type, task_stack_ptr, i, 3);
            builder->CreateStore(semaphores, slot_ptr);
            slot_ptr = builder->CreateConstGEP2_32(parallel_task_t_type, task_stack_ptr, i, 4);
            builder->CreateStore(num_semaphores, slot_ptr);
            slot_ptr = builder->CreateConstGEP2_32(parallel_task_t_type, task_stack_ptr, i, 5);
            builder->CreateStore(min, slot_ptr);
            slot_ptr = builder->CreateConstGEP2_32(parallel_task_t_type, task_stack_ptr, i, 6);
            builder->CreateStore(extent, slot_ptr);
            slot_ptr = builder->CreateConstGEP2_32(parallel_task_t_type, task_stack_ptr, i, 7);
            builder->CreateStore(ConstantInt::get(i32_t, min_threads.result), slot_ptr);
            slot_ptr = builder->CreateConstGEP2_32(parallel_task_t_type, task_stack_ptr, i, 8);
            builder->CreateStore(serial, slot_ptr);
        }
    }

    if (!result) {
        llvm::Function *do_parallel_tasks = module->getFunction("halide_do_parallel_tasks");
        internal_assert(do_parallel_tasks) << "Could not find halide_do_parallel_tasks in initial module\n";
        #if LLVM_VERSION < 50
        do_parallel_tasks->setDoesNotAlias(3);
        #else
        do_parallel_tasks->addParamAttr(2, Attribute::NoAlias);
        #endif
        Value *task_parent = sym_get("__task_parent", false);
        if (!task_parent) {
            task_parent = ConstantPointerNull::get(i8_t->getPointerTo()); // void*
        }
        Value *args[] = {get_user_context(),
                         ConstantInt::get(i32_t, num_tasks),
                         task_stack_ptr,
                         task_parent};
        result = builder->CreateCall(do_parallel_tasks, args);
    }

    // Check for success
    Value *did_succeed = builder->CreateICmpEQ(result, ConstantInt::get(i32_t, 0));
    create_assertion(did_succeed, Expr(), result);
}

=======

        if (use_do_par_for) {
            llvm::Function *do_par_for = module->getFunction("halide_do_par_for");
            internal_assert(do_par_for) << "Could not find halide_do_par_for in initial module\n";
            #if LLVM_VERSION < 50
            do_par_for->setDoesNotAlias(5);
            #else
            do_par_for->addParamAttr(4, Attribute::NoAlias);
            #endif
            Value *args[] = {get_user_context(), task_ptr, min, extent, closure_ptr};
            debug(4) << "Creating call to do_par_for\n";
            result = builder->CreateCall(do_par_for, args);
        } else {
            // Populate the task struct
            Value *slot_ptr = builder->CreateConstGEP2_32(parallel_task_t_type, task_stack_ptr, i, 0);
            builder->CreateStore(task_ptr, slot_ptr);
            slot_ptr = builder->CreateConstGEP2_32(parallel_task_t_type, task_stack_ptr, i, 1);
            builder->CreateStore(closure_ptr, slot_ptr);
            slot_ptr = builder->CreateConstGEP2_32(parallel_task_t_type, task_stack_ptr, i, 2);
            builder->CreateStore(create_string_constant(t.name), slot_ptr);
            slot_ptr = builder->CreateConstGEP2_32(parallel_task_t_type, task_stack_ptr, i, 3);
            builder->CreateStore(semaphores, slot_ptr);
            slot_ptr = builder->CreateConstGEP2_32(parallel_task_t_type, task_stack_ptr, i, 4);
            builder->CreateStore(num_semaphores, slot_ptr);
            slot_ptr = builder->CreateConstGEP2_32(parallel_task_t_type, task_stack_ptr, i, 5);
            builder->CreateStore(min, slot_ptr);
            slot_ptr = builder->CreateConstGEP2_32(parallel_task_t_type, task_stack_ptr, i, 6);
            builder->CreateStore(extent, slot_ptr);
            slot_ptr = builder->CreateConstGEP2_32(parallel_task_t_type, task_stack_ptr, i, 7);
            builder->CreateStore(ConstantInt::get(i32_t, min_threads.result), slot_ptr);
            slot_ptr = builder->CreateConstGEP2_32(parallel_task_t_type, task_stack_ptr, i, 8);
            builder->CreateStore(serial, slot_ptr);
        }
    }

    if (!result) {
        llvm::Function *do_parallel_tasks = module->getFunction("halide_do_parallel_tasks");
        internal_assert(do_parallel_tasks) << "Could not find halide_do_parallel_tasks in initial module\n";
        #if LLVM_VERSION < 50
        do_parallel_tasks->setDoesNotAlias(3);
        #else
        do_parallel_tasks->addParamAttr(2, Attribute::NoAlias);
        #endif
        Value *task_parent = sym_get("__task_parent", false);
        if (!task_parent) {
            task_parent = ConstantPointerNull::get(i8_t->getPointerTo()); // void*
        }
        Value *args[] = {get_user_context(),
                         ConstantInt::get(i32_t, num_tasks),
                         task_stack_ptr,
                         task_parent};
        result = builder->CreateCall(do_parallel_tasks, args);
    }

    // Check for success
    Value *did_succeed = builder->CreateICmpEQ(result, ConstantInt::get(i32_t, 0));
    create_assertion(did_succeed, Expr(), result);
}

>>>>>>> 78673c20
namespace {

string task_debug_name(const std::pair<string, int> &prefix) {
    if (prefix.second <= 1) {
        return prefix.first;
    } else {
        return prefix.first + "_" + std::to_string(prefix.second - 1);
    }
}

void add_fork(std::pair<string, int> &prefix) {
    if (prefix.second == 0) {
        prefix.first += ".fork";
    }
    prefix.second++;
}

void add_suffix(std::pair<string, int> &prefix, const string &suffix) {
    if (prefix.second > 1) {
        prefix.first +=  "_" + std::to_string(prefix.second - 1);
        prefix.second = 0;
    }
    prefix.first += suffix;
}

}

void CodeGen_LLVM::get_parallel_tasks(Stmt s, vector<ParallelTask> &result, std::pair<string, int> prefix) {
    const For *loop = s.as<For>();
    const Acquire *acquire = loop ? loop->body.as<Acquire>() : s.as<Acquire>();
    if (const Fork *f = s.as<Fork>()) {
        add_fork(prefix);
        get_parallel_tasks(f->first, result, prefix);
        get_parallel_tasks(f->rest, result, prefix);
    } else if (!loop && acquire) {
        const Variable *v = acquire->semaphore.as<Variable>();
        internal_assert(v);
        add_suffix(prefix, "." + v->name);
        ParallelTask t {s, {}, "", 0, 1, const_false(), task_debug_name(prefix)};
        while (acquire) {
            t.semaphores.push_back({acquire->semaphore, acquire->count});
            t.body = acquire->body;
            acquire = t.body.as<Acquire>();
        }
        result.push_back(t);
    } else if (loop && loop->for_type == ForType::Parallel) {
        add_suffix(prefix, ".par_for." + loop->name);
        result.push_back(ParallelTask {loop->body, {}, loop->name, loop->min, loop->extent, const_false(), task_debug_name(prefix)});
    } else if (loop &&
               loop->for_type == ForType::Serial &&
               acquire &&
               !expr_uses_var(acquire->count, loop->name)) {
        const Variable *v = acquire->semaphore.as<Variable>();
        internal_assert(v);
        add_suffix(prefix, ".for." + v->name);
        ParallelTask t {loop->body, {}, loop->name, loop->min, loop->extent, const_true(), task_debug_name(prefix)};
        while (acquire) {
            t.semaphores.push_back({acquire->semaphore, acquire->count});
            t.body = acquire->body;
            acquire = t.body.as<Acquire>();
        }
        result.push_back(t);
    } else {
        add_suffix(prefix, "." + std::to_string(result.size()));
        result.push_back(ParallelTask {s, {}, "", 0, 1, const_false(), task_debug_name(prefix)});
    }
}

void CodeGen_LLVM::do_as_parallel_task(Stmt s) {
    vector<ParallelTask> tasks;
    get_parallel_tasks(s, tasks, { function->getName().str(), 0 });
    do_parallel_tasks(tasks);
}

void CodeGen_LLVM::visit(const Acquire *op) {
    do_as_parallel_task(op);
}

void CodeGen_LLVM::visit(const Fork *op) {
    do_as_parallel_task(op);
}

void CodeGen_LLVM::visit(const Store *op) {
    // Even on 32-bit systems, Handles are treated as 64-bit in
    // memory, so convert stores of handles to stores of uint64_ts.
    if (op->value.type().is_handle()) {
        Expr v = reinterpret(UInt(64, op->value.type().lanes()), op->value);
        codegen(Store::make(op->name, v, op->index, op->param, op->predicate));
        return;
    }

    // Predicated store
    if (!is_one(op->predicate)) {
        codegen_predicated_vector_store(op);
        return;
    }

    Halide::Type value_type = op->value.type();
    Value *val = codegen(op->value);
    bool is_external = (external_buffer.find(op->name) != external_buffer.end());
    // Scalar
    if (value_type.is_scalar()) {
        Value *ptr = codegen_buffer_pointer(op->name, value_type, op->index);
        StoreInst *store = builder->CreateAlignedStore(val, ptr, value_type.bytes());
        add_tbaa_metadata(store, op->name, op->index);
    } else if (const Let *let = op->index.as<Let>()) {
        Stmt s = Store::make(op->name, op->value, let->body, op->param, op->predicate);
        codegen(LetStmt::make(let->name, let->value, s));
    } else {
        int alignment = value_type.bytes();
        const Ramp *ramp = op->index.as<Ramp>();
        if (ramp && is_one(ramp->stride)) {

            int native_bits = native_vector_bits();
            int native_bytes = native_bits / 8;

            // Boost the alignment if possible, up to the native vector width.
            ModulusRemainder mod_rem = modulus_remainder(ramp->base, alignment_info);
            while ((mod_rem.remainder & 1) == 0 &&
                   (mod_rem.modulus & 1) == 0 &&
                   alignment < native_bytes) {
                mod_rem.modulus /= 2;
                mod_rem.remainder /= 2;
                alignment *= 2;
            }

            // If it is an external buffer, then we cannot assume that the host pointer
            // is aligned to at least the native vector width. However, we may be able to do
            // better than just assuming that it is unaligned.
            if (is_external && op->param.defined()) {
                int host_alignment = op->param.host_alignment();
                alignment = gcd(alignment, host_alignment);
            }

            // For dense vector stores wider than the native vector
            // width, bust them up into native vectors.
            int store_lanes = value_type.lanes();
            int native_lanes = native_bits / value_type.bits();

            for (int i = 0; i < store_lanes; i += native_lanes) {
                int slice_lanes = std::min(native_lanes, store_lanes - i);
                Expr slice_base = simplify(ramp->base + i);
                Expr slice_stride = make_one(slice_base.type());
                Expr slice_index = slice_lanes == 1 ? slice_base : Ramp::make(slice_base, slice_stride, slice_lanes);
                Value *slice_val = slice_vector(val, i, slice_lanes);
                Value *elt_ptr = codegen_buffer_pointer(op->name, value_type.element_of(), slice_base);
                Value *vec_ptr = builder->CreatePointerCast(elt_ptr, slice_val->getType()->getPointerTo());
                StoreInst *store = builder->CreateAlignedStore(slice_val, vec_ptr, alignment);
                add_tbaa_metadata(store, op->name, slice_index);
            }
        } else if (ramp) {
            Type ptr_type = value_type.element_of();
            Value *ptr = codegen_buffer_pointer(op->name, ptr_type, ramp->base);
            const IntImm *const_stride = ramp->stride.as<IntImm>();
            Value *stride = codegen(ramp->stride);
            // Scatter without generating the indices as a vector
            for (int i = 0; i < ramp->lanes; i++) {
                Constant *lane = ConstantInt::get(i32_t, i);
                Value *v = builder->CreateExtractElement(val, lane);
                if (const_stride) {
                    // Use a constant offset from the base pointer
                    Value *p =
                        builder->CreateConstInBoundsGEP1_32(
                            llvm_type_of(ptr_type),
                            ptr,
                            const_stride->value * i);
                    StoreInst *store = builder->CreateStore(v, p);
                    add_tbaa_metadata(store, op->name, op->index);
                } else {
                    // Increment the pointer by the stride for each element
                    StoreInst *store = builder->CreateStore(v, ptr);
                    add_tbaa_metadata(store, op->name, op->index);
                    ptr = builder->CreateInBoundsGEP(ptr, stride);
                }
            }
        } else {
            // Scatter
            Value *index = codegen(op->index);
            for (int i = 0; i < value_type.lanes(); i++) {
                Value *lane = ConstantInt::get(i32_t, i);
                Value *idx = builder->CreateExtractElement(index, lane);
                Value *v = builder->CreateExtractElement(val, lane);
                Value *ptr = codegen_buffer_pointer(op->name, value_type.element_of(), idx);
                StoreInst *store = builder->CreateStore(v, ptr);
                add_tbaa_metadata(store, op->name, op->index);
            }
        }
    }

}

void CodeGen_LLVM::visit(const Block *op) {
    codegen(op->first);
    codegen(op->rest);
}

void CodeGen_LLVM::visit(const Realize *op) {
    internal_error << "Realize encountered during codegen\n";
}

void CodeGen_LLVM::visit(const Provide *op) {
    internal_error << "Provide encountered during codegen\n";
}

void CodeGen_LLVM::visit(const IfThenElse *op) {
    BasicBlock *true_bb = BasicBlock::Create(*context, "true_bb", function);
    BasicBlock *false_bb = BasicBlock::Create(*context, "false_bb", function);
    BasicBlock *after_bb = BasicBlock::Create(*context, "after_bb", function);
    builder->CreateCondBr(codegen(op->condition), true_bb, false_bb);

    builder->SetInsertPoint(true_bb);
    codegen(op->then_case);
    builder->CreateBr(after_bb);

    builder->SetInsertPoint(false_bb);
    if (op->else_case.defined()) {
        codegen(op->else_case);
    }
    builder->CreateBr(after_bb);

    builder->SetInsertPoint(after_bb);
}

void CodeGen_LLVM::visit(const Evaluate *op) {
    codegen(op->value);

    // Discard result
    value = nullptr;
}

void CodeGen_LLVM::visit(const Shuffle *op) {
    if (op->is_interleave()) {
        vector<Value *> vecs;
        for (Expr i : op->vectors) {
            vecs.push_back(codegen(i));
        }
        value = interleave_vectors(vecs);
    } else {
        vector<Value *> vecs;
        for (Expr i : op->vectors) {
            vecs.push_back(codegen(i));
        }
        value = concat_vectors(vecs);
        if (op->is_concat()) {
            // If this is just a concat, we're done.
        } else if (op->is_slice() && op->slice_stride() == 1) {
            value = slice_vector(value, op->indices[0], op->indices.size());
        } else {
            value = shuffle_vectors(value, op->indices);
        }
    }

    if (op->type.is_scalar()) {
        value = builder->CreateExtractElement(value, ConstantInt::get(i32_t, 0));
    }
}

Value *CodeGen_LLVM::create_alloca_at_entry(llvm::Type *t, int n, bool zero_initialize, const string &name) {
    IRBuilderBase::InsertPoint here = builder->saveIP();
    BasicBlock *entry = &builder->GetInsertBlock()->getParent()->getEntryBlock();
    if (entry->empty()) {
        builder->SetInsertPoint(entry);
    } else {
        builder->SetInsertPoint(entry, entry->getFirstInsertionPt());
    }
    Value *size = ConstantInt::get(i32_t, n);
    AllocaInst *ptr = builder->CreateAlloca(t, size, name);
    int align = native_vector_bits() / 8;
    if (t->isVectorTy() || n > 1) {
        ptr->setAlignment(align);
    }

    if (zero_initialize) {
        if (n == 1) {
            builder->CreateStore(Constant::getNullValue(t), ptr);
        } else {
            builder->CreateMemSet(ptr, Constant::getNullValue(t), n, align);
        }
    }
    builder->restoreIP(here);
    return ptr;
}

Value *CodeGen_LLVM::get_user_context() const {
    Value *ctx = sym_get("__user_context", false);
    if (!ctx) {
        ctx = ConstantPointerNull::get(i8_t->getPointerTo()); // void*
    }
    return ctx;
}

Value *CodeGen_LLVM::call_intrin(Type result_type, int intrin_lanes,
                                 const string &name, vector<Expr> args) {
    vector<Value *> arg_values(args.size());
    for (size_t i = 0; i < args.size(); i++) {
        arg_values[i] = codegen(args[i]);
    }

    return call_intrin(llvm_type_of(result_type),
                       intrin_lanes,
                       name, arg_values);
}

Value *CodeGen_LLVM::call_intrin(llvm::Type *result_type, int intrin_lanes,
                                 const string &name, vector<Value *> arg_values) {
    internal_assert(result_type->isVectorTy()) << "call_intrin is for vector intrinsics only\n";

    int arg_lanes = (int)(result_type->getVectorNumElements());

    if (intrin_lanes != arg_lanes) {
        // Cut up each arg into appropriately-sized pieces, call the
        // intrinsic on each, then splice together the results.
        vector<Value *> results;
        for (int start = 0; start < arg_lanes; start += intrin_lanes) {
            vector<Value *> args;
            for (size_t i = 0; i < arg_values.size(); i++) {
                if (arg_values[i]->getType()->isVectorTy()) {
                    int arg_i_lanes = (int)arg_values[i]->getType()->getVectorNumElements();
                    internal_assert(arg_i_lanes >= arg_lanes);
                    // Horizontally reducing intrinsics may have
                    // arguments that have more lanes than the
                    // result. Assume that the horizontally reduce
                    // neighboring elements...
                    int reduce = arg_i_lanes / arg_lanes;
                    args.push_back(slice_vector(arg_values[i], start * reduce, intrin_lanes * reduce));
                } else {
                    args.push_back(arg_values[i]);
                }
            }

            llvm::Type *result_slice_type =
                llvm::VectorType::get(result_type->getScalarType(), intrin_lanes);

            results.push_back(call_intrin(result_slice_type, intrin_lanes, name, args));
        }
        Value *result = concat_vectors(results);
        return slice_vector(result, 0, arg_lanes);
    }

    vector<llvm::Type *> arg_types(arg_values.size());
    for (size_t i = 0; i < arg_values.size(); i++) {
        arg_types[i] = arg_values[i]->getType();
    }

    llvm::Function *fn = module->getFunction(name);

    if (!fn) {
        llvm::Type *intrinsic_result_type = VectorType::get(result_type->getScalarType(), intrin_lanes);
        FunctionType *func_t = FunctionType::get(intrinsic_result_type, arg_types, false);
        fn = llvm::Function::Create(func_t, llvm::Function::ExternalLinkage, name, module.get());
        fn->setCallingConv(CallingConv::C);
    }

    CallInst *call = builder->CreateCall(fn, arg_values);

    call->setDoesNotAccessMemory();
    call->setDoesNotThrow();

    return call;
}

Value *CodeGen_LLVM::slice_vector(Value *vec, int start, int size) {
    int vec_lanes = vec->getType()->getVectorNumElements();

    if (start == 0 && size == vec_lanes) {
        return vec;
    }

    vector<int> indices(size);
    for (int i = 0; i < size; i++) {
        int idx = start + i;
        if (idx >= 0 && idx < vec_lanes) {
            indices[i] = idx;
        } else {
            indices[i] = -1;
        }
    }
    return shuffle_vectors(vec, indices);
}

Value *CodeGen_LLVM::concat_vectors(const vector<Value *> &v) {
    if (v.size() == 1) return v[0];

    internal_assert(!v.empty());

    vector<Value *> vecs = v;

    // Force them all to be actual vectors
    for (Value *&val : vecs) {
        if (!val->getType()->isVectorTy()) {
            val = create_broadcast(val, 1);
        }
    }

    while (vecs.size() > 1) {
        vector<Value *> new_vecs;

        for (size_t i = 0; i < vecs.size()-1; i += 2) {
            Value *v1 = vecs[i];
            Value *v2 = vecs[i+1];

            int w1 = v1->getType()->getVectorNumElements();
            int w2 = v2->getType()->getVectorNumElements();

            // Possibly pad one of the vectors to match widths.
            if (w1 < w2) {
                v1 = slice_vector(v1, 0, w2);
            } else if (w2 < w1) {
                v2 = slice_vector(v2, 0, w1);
            }
            int w_matched = std::max(w1, w2);

            internal_assert(v1->getType() == v2->getType());

            vector<int> indices(w1 + w2);
            for (int i = 0; i < w1; i++) {
                indices[i] = i;
            }
            for (int i = 0; i < w2; i++) {
                indices[w1 + i] = w_matched + i;
            }

            Value *merged = shuffle_vectors(v1, v2, indices);

            new_vecs.push_back(merged);
        }

        // If there were an odd number of them, we need to also push
        // the one that didn't get merged.
        if (vecs.size() & 1) {
            new_vecs.push_back(vecs.back());
        }

        vecs.swap(new_vecs);
    }

    return vecs[0];
}

Value *CodeGen_LLVM::shuffle_vectors(Value *a, Value *b,
                                     const std::vector<int> &indices) {
    internal_assert(a->getType() == b->getType());
    vector<Constant *> llvm_indices(indices.size());
    for (size_t i = 0; i < llvm_indices.size(); i++) {
        if (indices[i] >= 0) {
            internal_assert(indices[i] < (int)a->getType()->getVectorNumElements() * 2);
            llvm_indices[i] = ConstantInt::get(i32_t, indices[i]);
        } else {
            // Only let -1 be undef.
            internal_assert(indices[i] == -1);
            llvm_indices[i] = UndefValue::get(i32_t);
        }
    }

    return builder->CreateShuffleVector(a, b, ConstantVector::get(llvm_indices));
}

Value *CodeGen_LLVM::shuffle_vectors(Value *a, const std::vector<int> &indices) {
    Value *b = UndefValue::get(a->getType());
    return shuffle_vectors(a, b, indices);
}


std::pair<llvm::Function *, int> CodeGen_LLVM::find_vector_runtime_function(const std::string &name, int lanes) {
    // Check if a vector version of the function already
    // exists at some useful width. We use the naming
    // convention that a N-wide version of a function foo is
    // called fooxN. All of our intrinsics are power-of-two
    // sized, so starting at the first power of two >= the
    // vector width, we'll try all powers of two in decreasing
    // order.
    vector<int> sizes_to_try;
    int l = 1;
    while (l < lanes) l *= 2;
    for (int i = l; i > 1; i /= 2) {
        sizes_to_try.push_back(i);
    }

    // If none of those match, we'll also try doubling
    // the lanes up to the next power of two (this is to catch
    // cases where we're a 64-bit vector and have a 128-bit
    // vector implementation).
    sizes_to_try.push_back(l*2);

    for (size_t i = 0; i < sizes_to_try.size(); i++) {
        int l = sizes_to_try[i];
        llvm::Function *vec_fn = module->getFunction(name + "x" + std::to_string(l));
        if (vec_fn) {
            return { vec_fn, l };
        }
    }

    return { nullptr, 0 };
}

ModulusRemainder CodeGen_LLVM::get_alignment_info(Expr e) {
    return modulus_remainder(e, alignment_info);
}

}  // namespace Internal
}  // namespace Halide<|MERGE_RESOLUTION|>--- conflicted
+++ resolved
@@ -3159,7 +3159,6 @@
         }
         s.accept(&closure);
     }
-<<<<<<< HEAD
 
     // Allocate a closure
     StructType *closure_t = build_closure_type(closure, buffer_t_type, context);
@@ -3188,7 +3187,7 @@
         // Analyze the task body
         class MayBlock : public IRVisitor {
             using IRVisitor::visit;
-            void visit(const Acquire *op) {
+            void visit(const Acquire *op) override {
                 result = true;
             }
         public:
@@ -3220,7 +3219,7 @@
                 return { first, count };
             }
 
-            void visit(const Fork *op) {
+            void visit(const Fork *op) override {
                 int total_threads = 0;
                 int direct_acquires = 0;
                 // Take the sum of min threads across all
@@ -3230,7 +3229,7 @@
                     result = 0;
                     auto after_acquires = skip_acquires(node->first);
                     direct_acquires += after_acquires.second;
-                    
+
                     after_acquires.first.accept(this);
                     total_threads += result;
 
@@ -3251,7 +3250,7 @@
                 }
             }
 
-            void visit(const For *op) {
+            void visit(const For *op) override {
                 result = 0;
 
                 if (op->for_type == ForType::Parallel) {
@@ -3275,14 +3274,14 @@
 
             // This is a "standalone" Acquire and will result in its own task.
             // Treat it requiring one more thread than its body.
-            void visit(const Acquire *op) {
+            void visit(const Acquire *op) override {
                 result = 0;
                 auto after_inner_acquires = skip_acquires(op);
                 after_inner_acquires.first.accept(this);
                 result = result + 1;
             }
- 
-            void visit(const Block *op) {
+
+            void visit(const Block *op) override {
                 result = 0;
                 op->first.accept(this);
                 int result_first = result;
@@ -3328,176 +3327,6 @@
         FunctionType *fn_type = use_do_par_for ? task_t : loop_task_t;
         int closure_arg_idx = use_do_par_for ? 2 : 3;
 
-=======
-
-    // Allocate a closure
-    StructType *closure_t = build_closure_type(closure, buffer_t_type, context);
-    Value *closure_ptr = create_alloca_at_entry(closure_t, 1);
-
-    // Fill in the closure
-    pack_closure(closure_t, closure_ptr, closure, symbol_table, buffer_t_type, builder);
-
-    closure_ptr = builder->CreatePointerCast(closure_ptr, i8_t->getPointerTo());
-
-    int num_tasks = (int)tasks.size();
-
-    // Make space on the stack for the tasks
-    llvm::Value *task_stack_ptr = create_alloca_at_entry(parallel_task_t_type, num_tasks);
-
-    llvm::Type *args_t[] = {i8_t->getPointerTo(), i32_t, i8_t->getPointerTo()};
-    FunctionType *task_t = FunctionType::get(i32_t, args_t, false);
-    llvm::Type *loop_args_t[] = {i8_t->getPointerTo(), i32_t, i32_t, i8_t->getPointerTo(), i8_t->getPointerTo()};
-    FunctionType *loop_task_t = FunctionType::get(i32_t, loop_args_t, false);
-
-    Value *result = nullptr;
-
-    for (int i = 0; i < num_tasks; i++) {
-        ParallelTask t = tasks[i];
-
-        // Analyze the task body
-        class MayBlock : public IRVisitor {
-            using IRVisitor::visit;
-            void visit(const Acquire *op) override {
-                result = true;
-            }
-        public:
-            bool result = false;
-        };
-
-        // TODO(zvookin|abadams): This makes multiple passes over the
-        // IR to cover each node. (One tree walk produces the min
-        // thread count for all nodes, but we redo each subtree when
-        // compiling a given node.) Ideally we'd move to a lowering pass
-        // that converts our parallelism constructs to Call nodes, or
-        // direct hardware operations in some cases.
-        // Also, this code has to exactly mirror the logic in get_parallel_tasks.
-        // It would be better to do one pass on the tree and centralize the task
-        // deduction logic in one place.
-        class MinThreads : public IRVisitor {
-            using IRVisitor::visit;
-
-            std::pair<Stmt, int> skip_acquires(Stmt first) {
-                int count = 0;
-                while (first.defined()) {
-                    const Acquire *acq = first.as<Acquire>();
-                    if (acq == nullptr) {
-                        break;
-                    }
-                    count++;
-                    first = acq->body;
-                }
-                return { first, count };
-            }
-
-            void visit(const Fork *op) override {
-                int total_threads = 0;
-                int direct_acquires = 0;
-                // Take the sum of min threads across all
-                // cascaded Fork nodes.
-                const Fork *node = op;
-                while (node != NULL) {
-                    result = 0;
-                    auto after_acquires = skip_acquires(node->first);
-                    direct_acquires += after_acquires.second;
-
-                    after_acquires.first.accept(this);
-                    total_threads += result;
-
-                    const Fork *continued_branches = node->rest.as<Fork>();
-                    if (continued_branches == NULL) {
-                        result = 0;
-                        after_acquires = skip_acquires(node->rest);
-                        direct_acquires += after_acquires.second;
-                        after_acquires.first.accept(this);
-                        total_threads += result;
-                    }
-                    node = continued_branches;
-                }
-                if (direct_acquires == 0 && total_threads == 0) {
-                    result = 0;
-                } else {
-                    result = total_threads + 1;
-                }
-            }
-
-            void visit(const For *op) override {
-                result = 0;
-
-                if (op->for_type == ForType::Parallel) {
-                    IRVisitor::visit(op);
-                    if (result > 0) {
-                        result += 1;
-                    }
-                } else if (op->for_type == ForType::Serial) {
-                    auto after_acquires = skip_acquires(op->body);
-                    if (after_acquires.second > 0 &&
-                        !expr_uses_var(op->body.as<Acquire>()->count, op->name)) {
-                        after_acquires.first.accept(this);
-                        result++;
-                    } else {
-                        IRVisitor::visit(op);
-                    }
-                } else {
-                    IRVisitor::visit(op);
-                }
-            }
-
-            // This is a "standalone" Acquire and will result in its own task.
-            // Treat it requiring one more thread than its body.
-            void visit(const Acquire *op) override {
-                result = 0;
-                auto after_inner_acquires = skip_acquires(op);
-                after_inner_acquires.first.accept(this);
-                result = result + 1;
-            }
-
-            void visit(const Block *op) override {
-                result = 0;
-                op->first.accept(this);
-                int result_first = result;
-                result = 0;
-                op->rest.accept(this);
-                result = std::max(result, result_first);
-            }
-        public:
-            int result = 0;
-        };
-        MinThreads min_threads;
-        t.body.accept(&min_threads);
-
-        // Decide if we're going to call do_par_for or
-        // do_parallel_tasks. halide_do_par_for is simpler, but
-        // assumes a bunch of things. Programs that don't use async
-        // can also enter the task system via do_par_for.
-        Value *task_parent = sym_get("__task_parent", false);
-        bool use_do_par_for = (
-            num_tasks == 1 &&
-            min_threads.result == 0 &&
-            t.semaphores.empty() &&
-            !task_parent);
-
-        // Make the array of semaphore acquisitions this task needs to do before it runs.
-        Value *semaphores;
-        Value *num_semaphores = ConstantInt::get(i32_t, (int)t.semaphores.size());
-        if (!t.semaphores.empty()) {
-            semaphores = create_alloca_at_entry(semaphore_acquire_t_type, (int)t.semaphores.size());
-            for (int i = 0; i < (int)t.semaphores.size(); i++) {
-                Value *semaphore = codegen(t.semaphores[i].semaphore);
-                semaphore = builder->CreatePointerCast(semaphore, semaphore_t_type->getPointerTo());
-                Value *count = codegen(t.semaphores[i].count);
-                Value *slot_ptr = builder->CreateConstGEP2_32(semaphore_acquire_t_type, semaphores, i, 0);
-                builder->CreateStore(semaphore, slot_ptr);
-                slot_ptr = builder->CreateConstGEP2_32(semaphore_acquire_t_type, semaphores, i, 1);
-                builder->CreateStore(count, slot_ptr);
-            }
-        } else {
-            semaphores = ConstantPointerNull::get(semaphore_acquire_t_type->getPointerTo());
-        }
-
-        FunctionType *fn_type = use_do_par_for ? task_t : loop_task_t;
-        int closure_arg_idx = use_do_par_for ? 2 : 3;
-
->>>>>>> 78673c20
         // Make a new function that does the body
         llvm::Function *containing_function = function;
         function = llvm::Function::Create(fn_type, llvm::Function::InternalLinkage,
@@ -3577,11 +3406,7 @@
             iter->setName("task_parent");
             sym_push("__task_parent", iterator_to_pointer(iter));
         }
-<<<<<<< HEAD
-        
-=======
-
->>>>>>> 78673c20
+
         // Generate the new function body
         codegen(t.body);
 
@@ -3601,7 +3426,6 @@
         Value *min = codegen(t.min);
         Value *extent = codegen(t.extent);
         Value *serial = codegen(cast(UInt(8), t.serial));
-<<<<<<< HEAD
 
         if (use_do_par_for) {
             llvm::Function *do_par_for = module->getFunction("halide_do_par_for");
@@ -3661,67 +3485,6 @@
     create_assertion(did_succeed, Expr(), result);
 }
 
-=======
-
-        if (use_do_par_for) {
-            llvm::Function *do_par_for = module->getFunction("halide_do_par_for");
-            internal_assert(do_par_for) << "Could not find halide_do_par_for in initial module\n";
-            #if LLVM_VERSION < 50
-            do_par_for->setDoesNotAlias(5);
-            #else
-            do_par_for->addParamAttr(4, Attribute::NoAlias);
-            #endif
-            Value *args[] = {get_user_context(), task_ptr, min, extent, closure_ptr};
-            debug(4) << "Creating call to do_par_for\n";
-            result = builder->CreateCall(do_par_for, args);
-        } else {
-            // Populate the task struct
-            Value *slot_ptr = builder->CreateConstGEP2_32(parallel_task_t_type, task_stack_ptr, i, 0);
-            builder->CreateStore(task_ptr, slot_ptr);
-            slot_ptr = builder->CreateConstGEP2_32(parallel_task_t_type, task_stack_ptr, i, 1);
-            builder->CreateStore(closure_ptr, slot_ptr);
-            slot_ptr = builder->CreateConstGEP2_32(parallel_task_t_type, task_stack_ptr, i, 2);
-            builder->CreateStore(create_string_constant(t.name), slot_ptr);
-            slot_ptr = builder->CreateConstGEP2_32(parallel_task_t_type, task_stack_ptr, i, 3);
-            builder->CreateStore(semaphores, slot_ptr);
-            slot_ptr = builder->CreateConstGEP2_32(parallel_task_t_type, task_stack_ptr, i, 4);
-            builder->CreateStore(num_semaphores, slot_ptr);
-            slot_ptr = builder->CreateConstGEP2_32(parallel_task_t_type, task_stack_ptr, i, 5);
-            builder->CreateStore(min, slot_ptr);
-            slot_ptr = builder->CreateConstGEP2_32(parallel_task_t_type, task_stack_ptr, i, 6);
-            builder->CreateStore(extent, slot_ptr);
-            slot_ptr = builder->CreateConstGEP2_32(parallel_task_t_type, task_stack_ptr, i, 7);
-            builder->CreateStore(ConstantInt::get(i32_t, min_threads.result), slot_ptr);
-            slot_ptr = builder->CreateConstGEP2_32(parallel_task_t_type, task_stack_ptr, i, 8);
-            builder->CreateStore(serial, slot_ptr);
-        }
-    }
-
-    if (!result) {
-        llvm::Function *do_parallel_tasks = module->getFunction("halide_do_parallel_tasks");
-        internal_assert(do_parallel_tasks) << "Could not find halide_do_parallel_tasks in initial module\n";
-        #if LLVM_VERSION < 50
-        do_parallel_tasks->setDoesNotAlias(3);
-        #else
-        do_parallel_tasks->addParamAttr(2, Attribute::NoAlias);
-        #endif
-        Value *task_parent = sym_get("__task_parent", false);
-        if (!task_parent) {
-            task_parent = ConstantPointerNull::get(i8_t->getPointerTo()); // void*
-        }
-        Value *args[] = {get_user_context(),
-                         ConstantInt::get(i32_t, num_tasks),
-                         task_stack_ptr,
-                         task_parent};
-        result = builder->CreateCall(do_parallel_tasks, args);
-    }
-
-    // Check for success
-    Value *did_succeed = builder->CreateICmpEQ(result, ConstantInt::get(i32_t, 0));
-    create_assertion(did_succeed, Expr(), result);
-}
-
->>>>>>> 78673c20
 namespace {
 
 string task_debug_name(const std::pair<string, int> &prefix) {
