--- conflicted
+++ resolved
@@ -257,8 +257,6 @@
         }
     }
 
-<<<<<<< HEAD
-=======
     // Pull a widening cast outside of a slice
     if (new_vectors.size() == 1 &&
         op->type.lanes() < new_vectors[0].type().lanes()) {
@@ -308,7 +306,6 @@
         }
     }
 
->>>>>>> 968f6b3c
     if (!changed) {
         return op;
     } else {
