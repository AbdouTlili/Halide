#include <iostream>
#include <sstream>

#include "LLVM_Headers.h"
#include "CodeGen_Hexagon.h"
#include "IROperator.h"
#include "IRMatch.h"
#include "IREquality.h"
#include "Target.h"
#include "Debug.h"
#include "Util.h"
#include "Simplify.h"
#include "IRPrinter.h"
#include "EliminateBoolVectors.h"

#define HEXAGON_SINGLE_MODE_VECTOR_SIZE 64
#define HEXAGON_SINGLE_MODE_VECTOR_SIZE_IN_BITS 64 * 8
#define CPICK(c128, c64) (B128 ? c128 : c64)
#define WPICK(w128, w64) (B128 ? w128 : w64)
#define IPICK(i64) (B128 ? i64##_128B : i64)

#define UINT_8_IMAX 255
#define UINT_8_IMIN 0
#define UINT_16_IMAX 65535
#define UINT_16_IMIN 0
#define INT_8_IMAX 127
#define INT_8_IMIN -128
#define INT_16_IMAX 32767
#define INT_16_IMIN -32768

namespace Halide {
namespace Internal {

using std::vector;
using std::string;
using std::ostringstream;
using std::pair;
using std::make_pair;

using namespace llvm;

  /** Various patterns to peephole match against */
  struct Pattern {

    Expr pattern;
    //        enum PatternType {Simple = 0, LeftShift, RightShift, NarrowArgs};
    enum PatternType {Simple = 0, LeftShift, RightShift, NarrowArgs};
    Intrinsic::ID ID;
    PatternType type;
    bool InvertOperands;
    Pattern() {}
    Pattern(Expr p, llvm::Intrinsic::ID id, PatternType t = Simple,
            bool Invert = false) : pattern(p), ID(id), type(t),
                                   InvertOperands(Invert) {}
  };
  std::vector<Pattern> global_casts, typecasts, multiplies;

namespace {
Expr sat_h_ub(Expr A) {
  return max(min(A, 255), 0);
}
Expr sat_w_h(Expr A) {
  return max(min(A, 32767), -32768);
}

<<<<<<< HEAD
=======
Expr bitwiseOr(Expr A, Expr B) {
  return Internal::Call::make(A.type(), Internal::Call::bitwise_or, {A, B},
                              Internal::Call::PureIntrinsic);
}
Expr bitwiseAnd(Expr A, Expr B) {
  return Internal::Call::make(A.type(), Internal::Call::bitwise_and, {A, B},
                              Internal::Call::PureIntrinsic);
}
Expr bitwiseXor(Expr A, Expr B) {
  return Internal::Call::make(A.type(), Internal::Call::bitwise_xor, {A, B},
                              Internal::Call::PureIntrinsic);
}
>>>>>>> d8946e97
Expr vavg_round(Expr A, Expr B) {
  Type wider = A.type().with_bits(A.type().bits() * 2);
  return cast(A.type(), (cast(wider, A) + cast(wider, B) + 1)/2);
}
Expr vavg(Expr A, Expr B) {
  Type wider = A.type().with_bits(A.type().bits() * 2);
  return cast(A.type(), (cast(wider, A) + cast(wider, B))/2);
}
Expr vnavg(Expr A, Expr B) {
  Type wider = A.type().with_bits(A.type().bits() * 2);
  return cast(A.type(), (cast(wider, A) - cast(wider, B))/2);
}
Expr sat_sub(Expr A, Expr B) {
  Type wider = Int(A.type().bits() * 2, A.type().lanes());
  Expr max_v = A.type().max();
  Expr min_v = A.type().min();
  return cast(A.type(), max(min(cast(wider, A) - cast(wider, B),
                                max_v), min_v));

}
Expr sat_add(Expr A, Expr B) {
  Type wider = Int(A.type().bits() * 2, A.type().lanes());
  Expr max_v = A.type().max();
  Expr min_v = A.type().min();
  return cast(A.type(), max(min(cast(wider, A) + cast(wider, B),
                                max_v), min_v));
}
<<<<<<< HEAD
=======
#ifdef THESE_ARE_UNUSED
Expr bitwiseNot(Expr A) {
  return Internal::Call::make(A.type(), Internal::Call::bitwise_not, {A},
                              Internal::Call::PureIntrinsic);
}
Expr shiftLeft(Expr A, Expr B) {
  return Internal::Call::make(A.type(), Internal::Call::shift_left, {A, B},
                              Internal::Call::PureIntrinsic);
}

Expr shiftRight(Expr A, Expr B) {
  return Internal::Call::make(A.type(), Internal::Call::shift_right, {A, B},
                              Internal::Call::PureIntrinsic);
}
#endif
>>>>>>> d8946e97

Expr u8_(Expr E) {
  return cast (UInt(8, E.type().lanes()), E);
}
Expr i8_(Expr E) {
  return cast (Int(8, E.type().lanes()), E);
}
Expr u16_(Expr E) {
  return cast (UInt(16, E.type().lanes()), E);
}
Expr i16_(Expr E) {
  return cast (Int(16, E.type().lanes()), E);
}
Expr u32_(Expr E) {
  return cast (UInt(32, E.type().lanes()), E);
}
Expr i32_(Expr E) {
  return cast (Int(32, E.type().lanes()), E);
}
Expr u64_(Expr E) {
  return cast (UInt(64, E.type().lanes()), E);
}
Expr i64_(Expr E) {
  return cast (Int(64, E.type().lanes()), E);
}

const int min_i8 = -128, max_i8 = 127;
const int min_i16 = -32768, max_i16 = 32767;
const int min_i32 = 0x80000000, max_i32 = 0x7fffffff;
const int max_u8 = 255;
const int max_u16 = 65535;
Expr max_u32 = UInt(32).max();

Expr i32c(Expr e) { return i32_(clamp(e, min_i32, max_i32)); }
Expr u32c(Expr e) { return u32_(clamp(e, 0, max_u32)); }
Expr i16c(Expr e) { return i16_(clamp(e, min_i16, max_i16)); }
Expr u16c(Expr e) { return u16_(clamp(e, 0, max_u16)); }
Expr i8c(Expr e) { return i8_(clamp(e, min_i8, max_i8)); }
Expr u8c(Expr e) { return u8_(clamp(e, 0, max_u8)); }
}


CodeGen_Hexagon::CodeGen_Hexagon(Target t)
  : CodeGen_Posix(t),
    wild_i32(Variable::make(Int(32), "*")),
    wild_u32(Variable::make(UInt(32), "*")),
    wild_i16(Variable::make(Int(16), "*")),
    wild_u16(Variable::make(UInt(16), "*")),
    wild_i8(Variable::make(Int(8), "*")),
    wild_u8(Variable::make(UInt(8), "*")) {

    // Define wildcards matching any vector width.
    Expr wild_u8x = Variable::make(Type(Type::UInt, 8, 0), "*");
    Expr wild_u16x = Variable::make(Type(Type::UInt, 16, 0), "*");
    Expr wild_u32x = Variable::make(Type(Type::UInt, 32, 0), "*");
    Expr wild_i8x = Variable::make(Type(Type::Int, 8, 0), "*");
    Expr wild_i16x = Variable::make(Type(Type::Int, 16, 0), "*");
    Expr wild_i32x = Variable::make(Type(Type::Int, 32, 0), "*");

    // Adds
    adds.emplace_back("halide.hexagon.vadd.ub", wild_u8x + wild_u8x);
    adds.emplace_back("halide.hexagon.vadd.uh", wild_u16x + wild_u16x);
    adds.emplace_back("halide.hexagon.vadd.uw", wild_u32x + wild_u32x);
    adds.emplace_back("halide.hexagon.vadd.b", wild_i8x + wild_i8x);
    adds.emplace_back("halide.hexagon.vadd.h", wild_i16x + wild_i16x);
    adds.emplace_back("halide.hexagon.vadd.w", wild_i32x + wild_i32x);

    // Subtracts
    subs.emplace_back("halide.hexagon.vsub.ub", wild_u8x - wild_u8x);
    subs.emplace_back("halide.hexagon.vsub.uh", wild_u16x - wild_u16x);
    subs.emplace_back("halide.hexagon.vsub.uw", wild_u32x - wild_u32x);
    subs.emplace_back("halide.hexagon.vsub.b", wild_i8x - wild_i8x);
    subs.emplace_back("halide.hexagon.vsub.h", wild_i16x - wild_i16x);
    subs.emplace_back("halide.hexagon.vsub.w", wild_i32x - wild_i32x);

    // Casts
    casts.emplace_back("halide.hexagon.vaddsat.ub", u8c(i16_(wild_u8x) + i16_(wild_u8x)));
    casts.emplace_back("halide.hexagon.vaddsat.uh", u16c(i32_(wild_u16x) + i32_(wild_u16x)));
    casts.emplace_back("halide.hexagon.vaddsat.h", i16c(i32_(wild_i16x) + i32_(wild_i16x)));
    casts.emplace_back("halide.hexagon.vaddsat.w", i32c(i64_(wild_i32x) + i64_(wild_i32x)));

    casts.emplace_back("halide.hexagon.vsubsat.ub", u8c(i16_(wild_u8x) - i16_(wild_u8x)));
    casts.emplace_back("halide.hexagon.vsubsat.uh", u16c(i32_(wild_u16x) - i32_(wild_u16x)));
    casts.emplace_back("halide.hexagon.vsubsat.h", i16c(i32_(wild_i16x) - i32_(wild_i16x)));
    casts.emplace_back("halide.hexagon.vsubsat.w", i32c(i64_(wild_i32x) - i64_(wild_i32x)));

    casts.emplace_back("halide.hexagon.vavg.ub", vavg(wild_u8x, wild_u8x));
    casts.emplace_back("halide.hexagon.vavg.uh", vavg(wild_u16x, wild_u16x));
    casts.emplace_back("halide.hexagon.vavg.h", vavg(wild_i16x, wild_i16x));
    casts.emplace_back("halide.hexagon.vavg.w", vavg(wild_i32x, wild_i32x));

    casts.emplace_back("halide.hexagon.vavgrnd.ub", vavg_round(wild_u8x, wild_u8x));
    casts.emplace_back("halide.hexagon.vavgrnd.uh", vavg_round(wild_u16x, wild_u16x));
    casts.emplace_back("halide.hexagon.vavgrnd.h", vavg_round(wild_i16x, wild_i16x));
    casts.emplace_back("halide.hexagon.vavgrnd.w", vavg_round(wild_i32x, wild_i32x));

    casts.emplace_back("halide.hexagon.vnavg.ub", vnavg(wild_u8x, wild_u8x));
    casts.emplace_back("halide.hexagon.vnavg.h", vnavg(wild_i16x, wild_i16x));
    casts.emplace_back("halide.hexagon.vnavg.w", vnavg(wild_i32x, wild_i32x));
    // The corresponding intrinsic for this one seems to be missing.
    //casts.emplace_back("halide.hexagon.vnavg.uh", vnavg(wild_u16x, wild_u16x));


  // Define a bunch of patterns that use fixed vector widths.
  // TODO: Remove these in favor of general patterns.
  bool B128 = t.has_feature(Halide::Target::HVX_128);
  wild_u8xW = B128 ? wild_u8x128 : wild_u8x64;
  wild_i8xW = B128 ? wild_i8x128 : wild_i8x64;
  wild_u16xW = B128 ? wild_u16x64 : wild_u16x32;
  wild_i16xW = B128 ? wild_i16x64 : wild_i16x32;
  wild_u32xW = B128 ? wild_u32x32 : wild_u32x16;
  wild_i32xW = B128 ? wild_i32x32 : wild_i32x16;

  wild_u8x2W = B128 ? wild_u8x256 : wild_u8x128;
  wild_i8x2W = B128 ? wild_i8x256 : wild_i8x128;
  wild_u16x2W = B128 ? wild_u16x128 : wild_u16x64;
  wild_i16x2W = B128 ? wild_i16x128 : wild_i16x64;
  wild_u32x2W = B128 ? wild_u32x64 : wild_u32x32;
  wild_i32x2W = B128 ? wild_i32x64 : wild_i32x32;

  wild_u8x4W = B128 ? wild_u8x512 : wild_u8x256;
  wild_i8x4W = B128 ? wild_i8x512 : wild_i8x256;
  wild_u16x4W = B128 ? wild_u16x256 : wild_u16x128;
  wild_i16x4W = B128 ? wild_i16x256 : wild_i16x128;
  wild_u32x4W = B128 ? wild_u32x128 : wild_u32x64;
  wild_i32x4W = B128 ? wild_i32x128 : wild_i32x64;

  global_casts.emplace_back(cast(UInt(16, CPICK(128,64)), wild_u8xW), IPICK(Intrinsic::hexagon_V6_vzb));
  global_casts.emplace_back(cast(UInt(16, CPICK(128,64)), wild_i8xW), IPICK(Intrinsic::hexagon_V6_vzb));
  global_casts.emplace_back(cast(Int(16, CPICK(128,64)), wild_u8xW), IPICK(Intrinsic::hexagon_V6_vzb));
  global_casts.emplace_back(cast(UInt(32, CPICK(64,32)), wild_u16xW), IPICK(Intrinsic::hexagon_V6_vzh));
  global_casts.emplace_back(cast(Int(32, CPICK(64,32)), wild_u16xW), IPICK(Intrinsic::hexagon_V6_vzh));
  global_casts.emplace_back(cast(Int(16, CPICK(128,64)), wild_i8xW), IPICK(Intrinsic::hexagon_V6_vsb));
  global_casts.emplace_back(cast(Int(32, CPICK(64,32)), wild_i16xW), IPICK(Intrinsic::hexagon_V6_vsh));

  // same size typecasts
  typecasts.emplace_back(cast(Int(32, CPICK(32,16)), wild_u32xW), IPICK(Intrinsic::hexagon_V6_vassign));
  typecasts.emplace_back(cast(Int(16, CPICK(64,32)), wild_u16xW), IPICK(Intrinsic::hexagon_V6_vassign));
  typecasts.emplace_back(cast(Int(8, CPICK(128,64)), wild_u8xW), IPICK(Intrinsic::hexagon_V6_vassign));
  typecasts.emplace_back(cast(UInt(32, CPICK(32,16)), wild_i32xW), IPICK(Intrinsic::hexagon_V6_vassign));
  typecasts.emplace_back(cast(UInt(16, CPICK(64,32)), wild_i16xW), IPICK(Intrinsic::hexagon_V6_vassign));
  typecasts.emplace_back(cast(UInt(8, CPICK(128,64)), wild_i8xW), IPICK(Intrinsic::hexagon_V6_vassign));

  // "Add"
#include <v62feat1.inc>

// Hexagon v62 feature
#include <v62feat2.inc>

  multiplies.emplace_back(u16_(wild_u8xW * wild_u8xW), IPICK(Intrinsic::hexagon_V6_vmpyubv));
  multiplies.emplace_back(i16_(wild_i8xW * wild_i8xW), IPICK(Intrinsic::hexagon_V6_vmpybv));
  multiplies.emplace_back(u32_(wild_u16xW * wild_u16xW), IPICK(Intrinsic::hexagon_V6_vmpyuhv));
  multiplies.emplace_back(i32_(wild_i16xW * wild_i16xW), IPICK(Intrinsic::hexagon_V6_vmpyhv));
  multiplies.emplace_back(wild_i16xW * wild_i16xW, IPICK(Intrinsic::hexagon_V6_vmpyih));

}

std::unique_ptr<llvm::Module> CodeGen_Hexagon::compile(const Module &module) {
    auto llvm_module = CodeGen_Posix::compile(module);
    static bool options_processed = false;

    // TODO: This should be set on the module itself, or some other
    // safer way to pass this through to the target specific lowering
    // passes. We set the option here (after the base class'
    // implementaiton of compile) because it is the last
    // Hexagon-specific code to run prior to invoking the target
    // specific lowering in LLVM, minimizing the chances of the wrong
    // flag being set for the wrong module.
    if (!options_processed) {
      cl::ParseEnvironmentOptions("halide-hvx-be", "HALIDE_LLVM_ARGS",
                                  "Halide HVX internal compiler\n");
      // We need to EnableQuIC for LLVM and Halide (Unrolling).
      char *s = strdup("HALIDE_LLVM_QUIC=-hexagon-small-data-threshold=0");
      ::putenv(s);
      cl::ParseEnvironmentOptions("halide-hvx-be", "HALIDE_LLVM_QUIC",
                                  "Halide HVX quic option\n");
    }
    options_processed = true;

    if (module.target().has_feature(Halide::Target::HVX_128)) {
        char *s = strdup("HALIDE_LLVM_INTERNAL=-enable-hexagon-hvx-double");
        ::putenv(s);
        cl::ParseEnvironmentOptions("halide-hvx-be", "HALIDE_LLVM_INTERNAL",
                                    "Halide HVX internal options\n");
        if (module.target().has_feature(Halide::Target::HVX_64))
                internal_error << "Both HVX_64 and HVX_128 set at same time\n";
    }
    return llvm_module;
}

void CodeGen_Hexagon::compile_func(const LoweredFunc &f) {
    CodeGen_Posix::begin_func(f.linkage, f.name, f.args);

    // Modify the body to add a call to halide_qurt_hvx_lock, and
    // register a destructor to call halide_qurt_hvx_unlock.
    Expr hvx_mode = target.has_feature(Target::HVX_128) ? 128 : 64;
    Expr hvx_lock = Call::make(Int(32), "halide_qurt_hvx_lock", {hvx_mode}, Call::Extern);
    string hvx_lock_result_name = unique_name("hvx_lock_result");
    Expr hvx_lock_result_var = Variable::make(Int(32), hvx_lock_result_name);
    Stmt check_hvx_lock = LetStmt::make(hvx_lock_result_name, hvx_lock,
                                        AssertStmt::make(EQ::make(hvx_lock_result_var, 0), hvx_lock_result_var));

    Expr dummy_obj = reinterpret(Handle(), cast<uint64_t>(1));
    Expr hvx_unlock = Call::make(Int(32), Call::register_destructor,
                                 {Expr("halide_qurt_hvx_unlock_as_destructor"), dummy_obj}, Call::Intrinsic);

    Stmt body = f.body;
    body = Block::make(Evaluate::make(hvx_unlock), body);
    body = Block::make(check_hvx_lock, body);

    // We can't deal with bool vectors, convert them to integer vectors.
    debug(1) << "Eliminating boolean vectors from Hexagon code...\n";
    body = eliminate_bool_vectors(body);
    debug(2) << "Lowering after eliminating boolean vectors: " << body << "\n\n";

    debug(1) << "Hexagon function body:\n";
    debug(1) << body << "\n";

    body.accept(this);

    CodeGen_Posix::end_func(f.args);
}

void CodeGen_Hexagon::init_module() {
    CodeGen_Posix::init_module();

    bool B128 = target.has_feature(Halide::Target::HVX_128);

    Type i8 = Int(8);
    Type i16 = Int(16);
    Type i32 = Int(32);
    Type u8 = UInt(8);
    Type u16 = UInt(16);
    Type u32 = UInt(32);

    // Define some confusingly named vectors that are 1x and 2x the
    // Hexagon HVX width.
    Type i8x1 = i8.with_lanes(native_vector_bits() / 8);
    Type i16x1 = i16.with_lanes(native_vector_bits() / 16);
    Type i32x1 = i32.with_lanes(native_vector_bits() / 32);
    Type u8x1 = u8.with_lanes(native_vector_bits() / 8);
    Type u16x1 = u16.with_lanes(native_vector_bits() / 16);
    Type u32x1 = u32.with_lanes(native_vector_bits() / 32);

    Type i8x2 = i8x1.with_lanes(i8x1.lanes() * 2);
    Type i16x2 = i16x1.with_lanes(i16x1.lanes() * 2);
    Type i32x2 = i32x1.with_lanes(i32x1.lanes() * 2);
    Type u8x2 = u8x1.with_lanes(u8x1.lanes() * 2);
    Type u16x2 = u16x1.with_lanes(u16x1.lanes() * 2);
    Type u32x2 = u32x1.with_lanes(u32x1.lanes() * 2);

    // LLVM's HVX vector intrinsics don't include the type of the
    // operands, they all operate on 32 bit integer vectors. To make
    // it easier to generate code, we define wrapper intrinsics with
    // the correct type (plus the necessary bitcasts).
    struct HvxIntrinsic {
        Intrinsic::ID id;
        Type ret_type;
        const char *name;
        std::vector<Type> arg_types;
    };
    HvxIntrinsic intrinsic_wrappers[] = {
        // Adds/subtracts:
        // Note that we just use signed arithmetic for unsigned
        // operands, because it works with two's complement arithmetic.
        { IPICK(Intrinsic::hexagon_V6_vaddb),     u8x1,  "vadd.ub",    {u8x1,  u8x1} },
        { IPICK(Intrinsic::hexagon_V6_vaddh),     u16x1, "vadd.uh",    {u16x1, u16x1} },
        { IPICK(Intrinsic::hexagon_V6_vaddw),     u32x1, "vadd.uw",    {u32x1, u32x1} },
        { IPICK(Intrinsic::hexagon_V6_vaddb),     i8x1,  "vadd.b",     {i8x1,  i8x1} },
        { IPICK(Intrinsic::hexagon_V6_vaddh),     i16x1, "vadd.h",     {i16x1, i16x1} },
        { IPICK(Intrinsic::hexagon_V6_vaddw),     i32x1, "vadd.w",     {i32x1, i32x1} },
        { IPICK(Intrinsic::hexagon_V6_vaddb_dv),  u8x2,  "vadd.ub.dv", {u8x2,  u8x2} },
        { IPICK(Intrinsic::hexagon_V6_vaddh_dv),  u16x2, "vadd.uh.dv", {u16x2, u16x2} },
        { IPICK(Intrinsic::hexagon_V6_vaddw_dv),  u32x2, "vadd.uw.dv", {u32x2, u32x2} },
        { IPICK(Intrinsic::hexagon_V6_vaddb_dv),  i8x2,  "vadd.b.dv",  {i8x2,  i8x2} },
        { IPICK(Intrinsic::hexagon_V6_vaddh_dv),  i16x2, "vadd.h.dv",  {i16x2, i16x2} },
        { IPICK(Intrinsic::hexagon_V6_vaddw_dv),  i32x2, "vadd.w.dv",  {i32x2, i32x2} },

        { IPICK(Intrinsic::hexagon_V6_vsubb),     u8x1,  "vsub.ub",    {u8x1,  u8x1} },
        { IPICK(Intrinsic::hexagon_V6_vsubh),     u16x1, "vsub.uh",    {u16x1, u16x1} },
        { IPICK(Intrinsic::hexagon_V6_vsubw),     u32x1, "vsub.uw",    {u32x1, u32x1} },
        { IPICK(Intrinsic::hexagon_V6_vsubb),     i8x1,  "vsub.b",     {i8x1,  i8x1} },
        { IPICK(Intrinsic::hexagon_V6_vsubh),     i16x1, "vsub.h",     {i16x1, i16x1} },
        { IPICK(Intrinsic::hexagon_V6_vsubw),     i32x1, "vsub.w",     {i32x1, i32x1} },
        { IPICK(Intrinsic::hexagon_V6_vsubb_dv),  u8x2,  "vsub.ub.dv", {u8x2,  u8x2} },
        { IPICK(Intrinsic::hexagon_V6_vsubh_dv),  u16x2, "vsub.uh.dv", {u16x2, u16x2} },
        { IPICK(Intrinsic::hexagon_V6_vsubw_dv),  u32x2, "vsub.uw.dv", {u32x2, u32x2} },
        { IPICK(Intrinsic::hexagon_V6_vsubb_dv),  i8x2,  "vsub.b.dv",  {i8x2,  i8x2} },
        { IPICK(Intrinsic::hexagon_V6_vsubh_dv),  i16x2, "vsub.h.dv",  {i16x2, i16x2} },
        { IPICK(Intrinsic::hexagon_V6_vsubw_dv),  i32x2, "vsub.w.dv",  {i32x2, i32x2} },


        // Adds/subtract of unsigned values with saturation.
        { IPICK(Intrinsic::hexagon_V6_vaddubsat),    u8x1,  "vaddsat.ub",    {u8x1,  u8x1} },
        { IPICK(Intrinsic::hexagon_V6_vadduhsat),    u16x1, "vaddsat.uh",    {u16x1, u16x1} },
        { IPICK(Intrinsic::hexagon_V6_vaddhsat),     i16x1, "vaddsat.h",     {i16x1, i16x1} },
        { IPICK(Intrinsic::hexagon_V6_vaddwsat),     i32x1, "vaddsat.w",     {i32x1, i32x1} },
        { IPICK(Intrinsic::hexagon_V6_vaddubsat_dv), u8x2,  "vaddsat.ub.dv", {u8x2,  u8x2} },
        { IPICK(Intrinsic::hexagon_V6_vadduhsat_dv), u16x2, "vaddsat.uh.dv", {u16x2, u16x2} },
        { IPICK(Intrinsic::hexagon_V6_vaddhsat_dv),  i16x2, "vaddsat.h.dv",  {i16x2, i16x2} },
        { IPICK(Intrinsic::hexagon_V6_vaddwsat_dv),  i32x2, "vaddsat.w.dv",  {i32x2, i32x2} },

        { IPICK(Intrinsic::hexagon_V6_vsububsat),    u8x1,  "vsubsat.ub",    {u8x1,  u8x1} },
        { IPICK(Intrinsic::hexagon_V6_vsubuhsat),    u16x1, "vsubsat.uh",    {u16x1, u16x1} },
        { IPICK(Intrinsic::hexagon_V6_vsubhsat),     i16x1, "vsubsat.h",     {i16x1, i16x1} },
        { IPICK(Intrinsic::hexagon_V6_vsubwsat),     i32x1, "vsubsat.w",     {i32x1, i32x1} },
        { IPICK(Intrinsic::hexagon_V6_vsububsat_dv), u8x2,  "vsubsat.ub.dv", {u8x2,  u8x2} },
        { IPICK(Intrinsic::hexagon_V6_vsubuhsat_dv), u16x2, "vsubsat.uh.dv", {u16x2, u16x2} },
        { IPICK(Intrinsic::hexagon_V6_vsubhsat_dv),  i16x2, "vsubsat.h.dv",  {i16x2, i16x2} },
        { IPICK(Intrinsic::hexagon_V6_vsubwsat_dv),  i32x2, "vsubsat.w.dv",  {i32x2, i32x2} },

        // Not present:
        // vaddsat.uw
        // vaddsat.b
        // vaddsat.uw.dv
        // vaddsat.b.dv
        // vsubsat.uw
        // vsubsat.b
        // vsubsat.uw.dv
        // vsubsat.b.dv


        // Averaging:
        { IPICK(Intrinsic::hexagon_V6_vavgub), u8x1,  "vavg.ub", {u8x1,  u8x1} },
        { IPICK(Intrinsic::hexagon_V6_vavguh), u16x1, "vavg.uh", {u16x1, u16x1} },
        { IPICK(Intrinsic::hexagon_V6_vavgh),  i16x1, "vavg.h",  {i16x1, i16x1} },
        { IPICK(Intrinsic::hexagon_V6_vavgw),  i32x1, "vavg.w",  {i32x1, i32x1} },

        { IPICK(Intrinsic::hexagon_V6_vavgubrnd), u8x1,  "vavgrnd.ub", {u8x1,  u8x1} },
        { IPICK(Intrinsic::hexagon_V6_vavguhrnd), u16x1, "vavgrnd.uh", {u16x1, u16x1} },
        { IPICK(Intrinsic::hexagon_V6_vavghrnd),  i16x1, "vavgrnd.h",  {i16x1, i16x1} },
        { IPICK(Intrinsic::hexagon_V6_vavgwrnd),  i32x1, "vavgrnd.w",  {i32x1, i32x1} },

        { IPICK(Intrinsic::hexagon_V6_vnavgub), u8x1,  "vnavg.ub", {u8x1,  u8x1} },
        //{ IPICK(Intrinsic::hexagon_V6_vnavguh), u16x1, "vnavg.uh", {u16x1, u16x1} },
        { IPICK(Intrinsic::hexagon_V6_vnavgh),  i16x1, "vnavg.h",  {i16x1, i16x1} },
        { IPICK(Intrinsic::hexagon_V6_vnavgw),  i32x1, "vnavg.w",  {i32x1, i32x1} },

        // Not present:
        // vavg.uw
        // vavg.b
        // vavgrnd.uw
        // vavgrnd.b
        // vnavg.uw
        // vnavg.b


        // Select/conditionals. Conditions are always signed integer vectors.
        { IPICK(Intrinsic::hexagon_V6_vmux), u8x1,  "vmux.ub", {i8x1,  u8x1,  u8x1} },
        { IPICK(Intrinsic::hexagon_V6_vmux), u16x1, "vmux.uh", {i16x1, u16x1, u16x1} },
        { IPICK(Intrinsic::hexagon_V6_vmux), u32x1, "vmux.uw", {i32x1, u32x1, u32x1} },
        { IPICK(Intrinsic::hexagon_V6_vmux), i8x1,  "vmux.b",  {i8x1,  i8x1,  i8x1} },
        { IPICK(Intrinsic::hexagon_V6_vmux), i16x1, "vmux.h",  {i16x1, i16x1, i16x1} },
        { IPICK(Intrinsic::hexagon_V6_vmux), i32x1, "vmux.w",  {i32x1, i32x1, i32x1} },

        { IPICK(Intrinsic::hexagon_V6_veqb), i8x1,  "veq.ub", {u8x1,  u8x1} },
        { IPICK(Intrinsic::hexagon_V6_veqh), i16x1, "veq.uh", {u16x1, u16x1} },
        { IPICK(Intrinsic::hexagon_V6_veqw), i32x1, "veq.uw", {u32x1, u32x1} },
        { IPICK(Intrinsic::hexagon_V6_veqb), i8x1,  "veq.b",  {i8x1,  i8x1} },
        { IPICK(Intrinsic::hexagon_V6_veqh), i16x1, "veq.h",  {i16x1, i16x1} },
        { IPICK(Intrinsic::hexagon_V6_veqw), i32x1, "veq.w",  {i32x1, i32x1} },

        { IPICK(Intrinsic::hexagon_V6_vgtub), i8x1,  "vgt.ub", {u8x1,  u8x1} },
        { IPICK(Intrinsic::hexagon_V6_vgtuh), i16x1, "vgt.uh", {u16x1, u16x1} },
        { IPICK(Intrinsic::hexagon_V6_vgtuw), i32x1, "vgt.uw", {u32x1, u32x1} },
        { IPICK(Intrinsic::hexagon_V6_vgtb),  i8x1,  "vgt.b",  {i8x1,  i8x1} },
        { IPICK(Intrinsic::hexagon_V6_vgth),  i16x1, "vgt.h",  {i16x1, i16x1} },
        { IPICK(Intrinsic::hexagon_V6_vgtw),  i32x1, "vgt.w",  {i32x1, i32x1} },

        // Min/max:
        { IPICK(Intrinsic::hexagon_V6_vmaxub), u8x1,  "vmax.ub", {u8x1,  u8x1} },
        { IPICK(Intrinsic::hexagon_V6_vmaxuh), u16x1, "vmax.uh", {u16x1, u16x1} },
        { IPICK(Intrinsic::hexagon_V6_vmaxh),  i16x1, "vmax.h",  {i16x1, i16x1} },
        { IPICK(Intrinsic::hexagon_V6_vmaxw),  i32x1, "vmax.w",  {i32x1, i32x1} },

        { IPICK(Intrinsic::hexagon_V6_vminub), u8x1,  "vmin.ub", {u8x1,  u8x1} },
        { IPICK(Intrinsic::hexagon_V6_vminuh), u16x1, "vmin.uh", {u16x1, u16x1} },
        { IPICK(Intrinsic::hexagon_V6_vminh),  i16x1, "vmin.h",  {i16x1, i16x1} },
        { IPICK(Intrinsic::hexagon_V6_vminw),  i32x1, "vmin.w",  {i32x1, i32x1} },

        // Not present:
        // vmax.uw
        // vmax.b
        // vmin.uw
        // vmin.b
    };
    for (HvxIntrinsic &i : intrinsic_wrappers) {
        define_hvx_intrinsic(i.id, i.ret_type, i.name, i.arg_types);
    }
}

llvm::Function *CodeGen_Hexagon::define_hvx_intrinsic(Intrinsic::ID id, Type ret_ty, const std::string &name,
                                                      const std::vector<Type> &arg_types) {
    internal_assert(id != Intrinsic::not_intrinsic);
    // Get the real intrinsic.
    llvm::Function *intrin = Intrinsic::getDeclaration(module.get(), id);
    llvm::FunctionType *intrin_ty = intrin->getFunctionType();

    // Get the types of the arguments we want to pass.
    std::vector<llvm::Type *> llvm_arg_types;
    llvm_arg_types.reserve(arg_types.size());
    for (Type i : arg_types) {
        llvm_arg_types.push_back(llvm_type_of(i));
    }

    // Make a wrapper intrinsic.
    llvm::FunctionType *wrapper_ty =
        llvm::FunctionType::get(llvm_type_of(ret_ty), llvm_arg_types, false);
    llvm::Function *wrapper =
        llvm::Function::Create(wrapper_ty, llvm::GlobalValue::InternalLinkage,
                               "halide.hexagon." + name, module.get());
    llvm::BasicBlock *block = llvm::BasicBlock::Create(module->getContext(), "entry", wrapper);
    llvm::IRBuilder<> builder(module->getContext());
    builder.SetInsertPoint(block);

    std::vector<llvm::Value *> args;
    for (llvm::Value &arg : wrapper->args()) {
        args.push_back(&arg);
    }

    // Replace args with bitcasts if necessary.
    for (size_t i = 0; i < wrapper_ty->getNumParams(); i++) {
        llvm::Type *arg_ty = intrin_ty->getParamType(i);
        if (args[i]->getType() != arg_ty) {
            if (arg_ty->isVectorTy()) {
                args[i] = builder.CreateBitCast(args[i], arg_ty);
            } else {
                args[i] = builder.CreateIntCast(args[i], arg_ty, arg_types[i].is_int());
            }
        }
    }

    // Call the real intrinsic.
    llvm::Value *ret = builder.CreateCall(intrin, args);

    // Cast the result, if necessary.
    if (ret->getType() != wrapper_ty->getReturnType()) {
        ret = builder.CreateBitCast(ret, wrapper_ty->getReturnType());
    }

    builder.CreateRet(ret);

    // Always inline these wrappers.
    wrapper->addFnAttr(llvm::Attribute::AlwaysInline);

    llvm::verifyFunction(*wrapper);
    return wrapper;

}

llvm::Value *CodeGen_Hexagon::callLLVMIntrinsic(llvm::Function *F,
                                                std::vector<Value *> Ops) {
  unsigned I;
  llvm::FunctionType *FType = F->getFunctionType();
  internal_assert(FType->getNumParams() == Ops.size());
  for (I = 0; I < FType->getNumParams(); ++I) {
    llvm::Type *T = FType->getParamType(I);
    if (T != Ops[I]->getType()) {
      Ops[I] = builder->CreateBitCast(Ops[I], T);
    }
  }
  return builder->CreateCall(F, Ops);
}
llvm::Value *CodeGen_Hexagon::callLLVMIntrinsic(llvm::Intrinsic::ID id,
                                                std::vector<Value *> Ops) {
    return callLLVMIntrinsic(Intrinsic::getDeclaration(module.get(), id), Ops);
}

namespace {
Intrinsic::ID select_intrinsic(Type type,
                               Intrinsic::ID b, Intrinsic::ID h, Intrinsic::ID w,
                               Intrinsic::ID ub, Intrinsic::ID uh, Intrinsic::ID uw) {
    switch (type.bits()) {
    case 8: return type.is_int() ? b : ub;
    case 16: return type.is_int() ? h : uh;
    case 32: return type.is_int() ? w : uw;
    }

    internal_error << "Type not handled for intrinsic.\n";
    return Intrinsic::not_intrinsic;
}

Intrinsic::ID select_intrinsic(Type type,
                               Intrinsic::ID b, Intrinsic::ID h, Intrinsic::ID w) {
    return select_intrinsic(type, b, h, w, b, h, w);
}

std::string type_suffix(Type type, bool signed_variants = true) {
    if (type.is_int() || !signed_variants) {
        switch (type.bits()) {
        case 8: return "b";
        case 16: return "h";
        case 32: return "w";
        }
    } else if (type.is_uint()) {
        switch (type.bits()) {
        case 8: return "ub";
        case 16: return "uh";
        case 32: return "uw";
        }
    }
    internal_error << "Unsupported HVX type: " << type << "\n";
    return "";
}
}  // namespace

llvm::Value *CodeGen_Hexagon::call_intrin(Type t, int intrin_lanes,
                                          llvm::Intrinsic::ID id,
                                          int ops_lanes,
                                          std::vector<Expr> ops) {
    vector<Value *> values;
    values.reserve(ops.size());
    for (Expr i : ops) {
        values.push_back(codegen(i));
    }

    return call_intrin(llvm_type_of(t), intrin_lanes, id, ops_lanes, values);
}

Value *CodeGen_Hexagon::call_intrin(Type result_type, const string &name, vector<Expr> args) {
    llvm::Function *fn = module->getFunction(name);
    internal_assert(fn) << "Function '" << name << "' not found\n";
    if (fn->getReturnType()->getVectorNumElements()*2 <= static_cast<unsigned>(result_type.lanes())) {
        // We have fewer than half as many lanes in our intrinsic as
        // we have in the call. Check to see if a double vector
        // version of this intrinsic exists.
        llvm::Function *fn2 = module->getFunction(name + ".dv");
        if (fn2) {
            fn = fn2;
        }
    }
    return call_intrin(result_type, fn->getReturnType()->getVectorNumElements(), fn->getName(), args);
}

Value *CodeGen_Hexagon::call_intrin(llvm::Type *result_type, const string &name, vector<llvm::Value *> args) {
    llvm::Function *fn = module->getFunction(name);
    internal_assert(fn) << "Function '" << name << "' not found\n";
    if (fn->getReturnType()->getVectorNumElements()*2 <= result_type->getVectorNumElements()) {
        // We have fewer than half as many lanes in our intrinsic as
        // we have in the call. Check to see if a double vector
        // version of this intrinsic exists.
        llvm::Function *fn2 = module->getFunction(name + ".dv");
        if (fn2) {
            fn = fn2;
        }
    }
    return call_intrin(result_type, fn->getReturnType()->getVectorNumElements(), fn->getName(), args);
}

llvm::Value *CodeGen_Hexagon::call_intrin(llvm::Type *t, int intrin_lanes,
                                          llvm::Intrinsic::ID id,
                                          int ops_lanes,
                                          std::vector<llvm::Value *> ops) {
    internal_assert(id != Intrinsic::not_intrinsic);
    llvm::Function *fn = Intrinsic::getDeclaration(module.get(), id);
    llvm::FunctionType *fty = fn->getFunctionType();
    internal_assert(fty->getNumParams() == ops.size());
    for (size_t i = 0; i < ops.size(); i++) {
        llvm::Type *ty = fty->getParamType(i);
        if (ty != ops[i]->getType()) {
            // We might need to cast, but the operands might have a
            // different number of lanes. Fix up vector types before
            // trying to cast.
            if (ty->isVectorTy()) {
                ty = llvm::VectorType::get(ty->getVectorElementType(),
                                           ops_lanes*ty->getVectorNumElements()/intrin_lanes);
            }
            ops[i] = builder->CreateBitCast(ops[i], ty);
        }
    }

    return CodeGen_LLVM::call_intrin(t, intrin_lanes, fn->getName(), ops);
}

llvm::Value *
CodeGen_Hexagon::convertValueType(llvm::Value *V, llvm::Type *T) {
  if (T != V->getType())
    return builder->CreateBitCast(V, T);
  else
    return V;
}
std::vector<Expr>
CodeGen_Hexagon::getHighAndLowVectors(Expr DoubleVec) {
  bool B128 = target.has_feature(Halide::Target::HVX_128);
  int VecSize = HEXAGON_SINGLE_MODE_VECTOR_SIZE;
  if (B128) VecSize *= 2;
  Expr Hi, Lo;

  Type t = DoubleVec.type();
  Type NewT = Type(t.code(), t.bits(), t.lanes()/2);
  int NumElements = NewT.lanes();

  debug(4) << "HexCG: getHighAndLowVectors(Expr) "
           << "DoubleVec.type: " << t
           << " NewT: " << NewT << "\n";

  internal_assert(t.is_vector());
  internal_assert((t.bytes() * t.lanes()) == 2*VecSize);
  internal_assert(NewT.is_vector());
  internal_assert((NewT.bytes() * NumElements) == VecSize);

  const Broadcast *B = DoubleVec.as<Broadcast>();
  if (B) {
    Hi = Broadcast::make(B->value, NumElements);
    Lo = Broadcast::make(B->value, NumElements);
  } else {
    Hi = Call::make(NewT, Call::get_high_register, {DoubleVec},
                    Call::PureIntrinsic);
    Lo = Call::make(NewT, Call::get_low_register, {DoubleVec},
                    Call::PureIntrinsic);
  }
  return {Hi, Lo};
}
std::vector<Value *>
CodeGen_Hexagon::getHighAndLowVectors(llvm::Value *DoubleVec) {
  bool B128 = target.has_feature(Halide::Target::HVX_128);

  debug(4) << "HexCG: getHighAndLowVectors(Value)\n";

  Value *Hi = callLLVMIntrinsic(IPICK(Intrinsic::hexagon_V6_hi), {DoubleVec});
  Value *Lo = callLLVMIntrinsic(IPICK(Intrinsic::hexagon_V6_lo), {DoubleVec});
  return {Hi, Lo};
}
llvm::Value *
CodeGen_Hexagon::concatVectors(Value *High, Value *Low) {
  bool B128 = target.has_feature(Halide::Target::HVX_128);

  debug(4) << "HexCG: concatVectors(Value, Value)\n";

  Value *CombineCall = callLLVMIntrinsic(IPICK(Intrinsic::hexagon_V6_vcombine), {High, Low});
  return CombineCall;
}
std::vector<Expr>
CodeGen_Hexagon::slice_into_halves(Expr a) {
  if(!a.type().is_vector())
      return {};
  Expr A_low, A_high;
  Type t = a.type();
  Type NewT = Type(t.code(), t.bits(), t.lanes()/2);
  int NumElements = NewT.lanes();

  debug(4) << "HexCG: slice_into_halves(Expr) "
           << "a.type: " << t
           << " NewT: " << NewT << "\n";

  const Broadcast *B = a.as<Broadcast>();
  if (B) {
    A_low = Broadcast::make(B->value, NewT.lanes());
    A_high = Broadcast::make(B->value, NewT.lanes());
  } else {
    std::vector<Expr> ShuffleArgsALow, ShuffleArgsAHigh;
    ShuffleArgsALow.push_back(a);
    ShuffleArgsAHigh.push_back(a);
    for (int i = 0; i < NumElements; ++i) {
      ShuffleArgsALow.push_back(i);
      ShuffleArgsAHigh.push_back(i + NumElements);
    }
    A_low = Call::make(NewT, Call::shuffle_vector, ShuffleArgsALow,
                       Call::PureIntrinsic);
    A_high = Call::make(NewT, Call::shuffle_vector, ShuffleArgsAHigh,
                        Call::PureIntrinsic);
  }

  // use high/low ordering to match getHighAndLowVectors
  return {A_high, A_low};
}

string CodeGen_Hexagon::mcpu() const {
  if (target.has_feature(Halide::Target::HVX_V62))
    return "hexagonv62";
  else
    return "hexagonv60";
}

string CodeGen_Hexagon::mattrs() const {
  return "+hvx";
}

bool CodeGen_Hexagon::use_soft_float_abi() const {
  return false;
}
static bool EmittedOnce = false;
int CodeGen_Hexagon::native_vector_bits() const {
  bool DoTrace = ! EmittedOnce;
  EmittedOnce = true;
  if (DoTrace)
    debug(1) << (target.has_feature(Halide::Target::HVX_V62)
             ? "V62\n" : "V60\n");
  if (target.has_feature(Halide::Target::HVX_128)) {
    if (DoTrace) debug(1) << "128 Byte mode\n";
    return 128*8;
  } else {
    if (DoTrace) debug(1) << "64 Byte mode\n";
    return 64*8;
  }
}

#ifdef HEX_CG_ASSERTS
  static bool enableVecAsserts = true;
#else
  static bool enableVecAsserts = false;
#endif

static int show_chk = -1;

// checkVectorOp
//
// Check to see if the op has a vector type.
// If so, report an error or warning (as selected) .
// This routine is to be called before calling the CodeGen_Posix visitor
// to detect when we are scalarizing a vector operation.
static void
checkVectorOp(const Expr op, string msg) {
  if (show_chk < 0) { // Not yet initialized.
    #ifdef _WIN32
    char chk[128];
    size_t read = 0;
    getenv_s(&read, chk, "HEX_CHK");
    if (read)
    #else
    if (char *chk = getenv("HEX_CHK"))
    #endif
    {
      show_chk = atoi(chk);
    }
  }
  if (op.type().is_vector()) {
    debug(2) << "VEC-EXPECT " << msg ;
    if (enableVecAsserts)
      internal_error << "VEC-EXPECT " << msg;
    if (show_chk > 0) {
      user_warning << "Unsupported vector op: "
                   << op.type() << " " << msg
                   << "  " << op << "\n";
    }
  }
}
static bool isDblVector(Type t, int vec_bits) {
  return t.is_vector() && (
    ((t.bits() * t.lanes()) == (2 * vec_bits)));
}
static bool isQuadVector(Type t, int vec_bits) {
  return t.is_vector() && (
    ((t.bits() * t.lanes()) == (4 * vec_bits)));
}
static bool isDblOrQuadVector(Type t, int vec_bits) {
  return t.is_vector() && (
    ((t.bits() * t.lanes()) == (2 * vec_bits)) ||
    ((t.bits() * t.lanes()) == (4 * vec_bits)));
}
static bool
isLargerThanVector(Type t, int vec_bits) {
  return t.is_vector() &&
    (t.bits() * t.lanes()) > vec_bits;
}
static bool
isLargerThanDblVector(Type t, int vec_bits) {
  return t.is_vector() &&
    (t.bits() * t.lanes()) > (2 * vec_bits);
}
static bool
isValidHexagonVector(Type t, int vec_bits) {
  return t.is_vector() &&
    ((t.bits() * t.lanes()) == vec_bits);
}
static bool
isValidHexagonVectorPair(Type t, int vec_bits) {
  return t.is_vector() &&
    ((t.bits() * t.lanes()) == 2*vec_bits);
}
int CodeGen_Hexagon::bytes_in_vector() const {
  return native_vector_bits() / 8;
}

llvm::Value *CodeGen_Hexagon::emitBinaryOp(const BaseExprNode *op,
                                           std::vector<Pattern> &Patterns) {
  vector<Expr> matches;
  for (const Pattern &P : Patterns) {
    if (expr_match(P.pattern, op, matches)) {
        Intrinsic::ID ID = P.ID;
        bool BitCastNeeded = false;
        llvm::Type *BitCastBackTo;
        llvm::Function *F = Intrinsic::getDeclaration(module.get(), ID);
        llvm::FunctionType *FType = F->getFunctionType();
        Value *Lt = codegen(matches[0]);
        Value *Rt = codegen(matches[1]);
        llvm::Type *T0 = FType->getParamType(0);
        llvm::Type *T1 = FType->getParamType(1);
        if (T0 != Lt->getType()) {
          BitCastBackTo = Lt->getType();
          Lt = builder->CreateBitCast(Lt, T0);
          BitCastNeeded = true;
        }
        if (T1 != Rt->getType())
          Rt = builder->CreateBitCast(Rt, T1);
        std::vector<Value *> Ops;
        Ops.push_back(Lt);
        Ops.push_back(Rt);
        Value *Call = builder->CreateCall(F, Ops);
        if (BitCastNeeded)
          return builder->CreateBitCast(Call, BitCastBackTo);
        else
          return Call;
      }
  }
  return NULL;
}

Expr lossless_cast_cmp(Type t, Expr e) {
  const EQ *eq = e.as<EQ>();
  const NE *ne = e.as<NE>();
  const LT *lt = e.as<LT>();
  const LE *le = e.as<LE>();
  const GT *gt = e.as<GT>();
  const GE *ge = e.as<GE>();
  Expr a = eq ? eq->a : (ne ? ne->a : (lt ? lt->a : (gt ? gt->a : (ge ? ge->a :
                                                                   Expr()))));
  Expr b = eq ? eq->b : (ne ? ne->b : (lt ? lt->b : (gt ? gt->b : (ge ? ge->b :
                                                                   Expr()))));
  if (!a.defined() || !b.defined())
    return Expr();
  a = lossless_cast(t, a);
  b = lossless_cast(t, b);
  if (!a.defined() || !b.defined())
    return Expr();
  if (eq)
    return EQ::make(a, b);
  else if (ne)
    return NE::make(a, b);
  else if (lt)
    return LT::make(a, b);
  else if (le)
    return LE::make(a, b);
  else if (gt)
    return GT::make(a, b);
  else if (ge)
    return GE::make(a, b);
  else
    return Expr();
}
// Check to see if LoadA and LoadB are vectors of 'Width' elements and
// that they form interleaved loads of even and odd elements
//. i.e they are of the form.
// LoadA = A[ramp(base, 2, Width)]
// LoadB = A[ramp(base+1, 2, Width)]
bool checkInterleavedLoadPair(const Load *LoadA, const Load*LoadC, int Width) {
  if (!LoadA || !LoadC)
    return false;
  debug(4) << "HexCG: checkInterleavedLoadPair\n";
  debug(4) << "LoadA = " << LoadA->name << "[" << LoadA->index << "]\n";
  debug(4) << "LoadC = " << LoadC->name << "[" << LoadC->index << "]\n";
  const Ramp *RampA = LoadA->index.as<Ramp>();
  const Ramp *RampC = LoadC->index.as<Ramp>();
  if (!RampA  || !RampC) {
    debug(4) << "checkInterleavedLoadPair: Not both Ramps\n";
    return false;
  }
  const IntImm *StrideA = RampA->stride.as<IntImm>();
  const IntImm *StrideC = RampC->stride.as<IntImm>();

  if (StrideA->value != 2 || StrideC->value != 2) {
    debug(4) << "checkInterleavedLoadPair: Not all strides are 2\n";
    return false;
  }

  if (RampA->lanes != Width || RampC->lanes != Width) {
      debug(4) << "checkInterleavedLoadPair: Not all widths are 64\n";
      return false;
  }

  Expr BaseA = RampA->base;
  Expr BaseC = RampC->base;

  Expr DiffCA = simplify(BaseC - BaseA);
  debug (4) << "checkInterleavedLoadPair: BaseA = " << BaseA << "\n";
  debug (4) << "checkInterleavedLoadPair: BaseC = " << BaseC << "\n";
  debug (4) << "checkInterleavedLoadPair: DiffCA = " << DiffCA << "\n";
  if (is_one(DiffCA))
    return true;
  return false;
}
// Check to see if the elements of the 'matches' form a dot product
// of interleaved values, i.e, they are this for example
// matches[0]*matches[1] + matches[2]*matches[3]
// where matches[0] and matches[2] are interleaved loads
// i.e matches[0] is A[ramp(base, 2, Width)]
// and matches[2] is A[ramp(base+1, 2, Width)]
// Similarly, matches[1] is B[ramp(base, 2, Width)]
// and matches[3] is B[ramp(base+1, 2, Width)]
bool checkTwoWayDotProductOperandsCombinations(vector<Expr> &matches,
                                               int Width) {
  internal_assert(matches.size() == 4);
  // We accept only two combinations for now.
  // All four vector loads.
  // Two vector loads and two broadcasts.
  // Check if all four are loads
  int I;
  debug(4) << "HexCG: checkTwoWayDotProductOperandsCombinations\n";
  for (I = 0; I < 4; ++I)
    debug(4) << "matches[" << I << "] = " << matches[I] << "\n";

  const Load *LoadA = matches[0].as<Load>();
  const Load *LoadB = matches[1].as<Load>();
  const Load *LoadC = matches[2].as<Load>();
  const Load *LoadD = matches[3].as<Load>();
  if (LoadA && LoadB && LoadC && LoadD) {
    if (((LoadA->name != LoadC->name) && (LoadA->name != LoadD->name)) ||
        ((LoadB->name != LoadC->name) && (LoadB->name != LoadD->name))) {
      debug(4) <<
        "checkTwoWayDotProductOperandsCombinations: All 4 loads, but not"
        " exactly two pairs of arrays\n";
      return false;
    }
    if (LoadA->name == LoadD->name){
      std::swap(matches[2], matches[3]);
      std::swap(LoadC, LoadD);
    }
    return checkInterleavedLoadPair(LoadA, LoadC, Width) &&
      checkInterleavedLoadPair(LoadB, LoadD, Width);
  } else {
    // Theoretically we can deal with all of them not being vector loads
    // (Hint: Think 4 broadcasts), but this is rare, so now we will deal
    // only with 2 broadcasts and 2 loads to catch this case for example
    // 3*f(2x) + 7*f(2x+1);
    const Load *InterleavedLoad1 = NULL, *InterleavedLoad2 = NULL;
    if (!LoadA && LoadB) {
      const Broadcast *BroadcastA = matches[0].as<Broadcast>();
      if (!BroadcastA) {
        debug(4) << "checkTwoWayDotProductOperandsCombinations: A is neither a"
          "vector load  nor a broadcast\n";
        return false;
      }
      InterleavedLoad1 = LoadB;
    } else if (LoadA && !LoadB) {
      const Broadcast *BroadcastB = matches[1].as<Broadcast>();
      if (!BroadcastB) {
        debug(4) << "checkTwoWayDotProductOperandsCombinations: B is neither a"
          " vector laod nor a broadcast\n";
        return false;
      }
      InterleavedLoad1 = LoadA;
      std::swap(matches[0], matches[1]);
    }
    if (!LoadC && LoadD) {
      const Broadcast *BroadcastC = matches[2].as<Broadcast>();
      if (!BroadcastC) {
        debug(4) << "checkTwoWayDotProductOperandsCombinations: C is neither a"
          " vector load nor a broadcast\n";
        return false;
      }
      InterleavedLoad2 = LoadD;
    } else if (LoadC && !LoadD) {
      const Broadcast *BroadcastD = matches[3].as<Broadcast>();
      if (!BroadcastD) {
        debug(4) << "checkTwoWayDotProductOperandsCombinations: D is neither a"
          "vector load nor a broadcast\n";
        return false;
      }
      InterleavedLoad2 = LoadC;
      std::swap(matches[2], matches[3]);
    }
    if (InterleavedLoad1->name != InterleavedLoad2->name)
      return false;
    // Todo: Should we be checking the broadcasts?
    return checkInterleavedLoadPair(InterleavedLoad1, InterleavedLoad2, Width);
  }
  return false;
}
bool CodeGen_Hexagon::shouldUseVDMPY(const Add *op,
                                     std::vector<Value *> &LLVMValues){
  Expr pattern;
  int I;
  bool B128 = target.has_feature(Halide::Target::HVX_128);

  pattern = (wild_i32xW * wild_i32xW) + (wild_i32xW * wild_i32xW);
  vector<Expr> matches;
  if (expr_match(pattern, op, matches)) {
    internal_assert(matches.size() == 4);
    debug(4) << "HexCG: shouldUseVDMPY\n";
    for (I = 0; I < 4; ++I)
      debug(4) << "matches[" << I << "] = " << matches[I] << "\n";

    matches[0] = lossless_cast(Int(16, CPICK(32,16)), matches[0]);
    matches[1] = lossless_cast(Int(16, CPICK(32,16)), matches[1]);
    matches[2] = lossless_cast(Int(16, CPICK(32,16)), matches[2]);
    matches[3] = lossless_cast(Int(16, CPICK(32,16)), matches[3]);
    if (!matches[0].defined() || !matches[1].defined() ||
        !matches[2].defined() || !matches[3].defined())
      return false;
    if (!checkTwoWayDotProductOperandsCombinations(matches, CPICK(32,16)))
      return false;

    std::vector<Expr> vecA, vecB;
    vecA.push_back(matches[0]);
    vecA.push_back(matches[2]);
    vecB.push_back(matches[1]);
    vecB.push_back(matches[3]);
    Value *a = interleave_vectors(Int(16, CPICK(64,32)), vecA);
    Value *b = interleave_vectors(Int(16, CPICK(64,32)), vecB);
    LLVMValues.push_back(a);
    LLVMValues.push_back(b);
    return true;

  }
  return false;
}
bool CodeGen_Hexagon::shouldUseVMPA(const Add *op,
                                    std::vector<Value *> &LLVMValues){
  bool B128 = target.has_feature(Halide::Target::HVX_128);
  Expr pattern;
  // pattern = (cast(Int(16, 64), wild_u8x64) * cast(Int(16, 64), wild_u8x64)) +
  //   (cast(Int(16, 64), wild_u8x64) * cast(Int(16, 64), wild_u8x64));
  pattern = (wild_i16x2W * wild_i16x2W) + (wild_i16x2W * wild_i16x2W);
  vector<Expr> matches;
  if (expr_match(pattern, op, matches)) {
    debug(4) << "Pattern matched\n";
    internal_assert(matches.size() == 4);
    matches[0] = lossless_cast(UInt(8, CPICK(128,64)), matches[0]);
    matches[1] = lossless_cast(UInt(8, CPICK(128,64)), matches[1]);
    matches[2] = lossless_cast(UInt(8, CPICK(128,64)), matches[2]);
    matches[3] = lossless_cast(UInt(8, CPICK(128,64)), matches[3]);
    if (!matches[0].defined() || !matches[1].defined() ||
        !matches[2].defined() || !matches[3].defined())
      return false;
    if (!checkTwoWayDotProductOperandsCombinations(matches, CPICK(128,64)))
      return false;

    std::vector<Expr> vecA, vecB;
    vecA.push_back(matches[0]);
    vecA.push_back(matches[2]);
    vecB.push_back(matches[1]);
    vecB.push_back(matches[3]);
    Value *a = interleave_vectors(Int(8, CPICK(256,128)), vecA);
    Value *b = interleave_vectors(Int(8, CPICK(256,128)), vecB);
    LLVMValues.push_back(a);
    LLVMValues.push_back(b);
    return true;
  }
  return false;
}
bool CodeGen_Hexagon::possiblyGenerateVMPAAccumulate(const Add *op) {
  bool B128 = target.has_feature(Halide::Target::HVX_128);
  std::vector<Pattern> Patterns;

  // Convert A:zxt(a:u8x64) + B:zxt(bu8x64) + C:i16x64 ->
  // C += (vcombine(a,b).ub, 0x01010101)
  //
  // PDB: FIXME: Is it ok to accumulate into C? For instance, if C is needed
  // in another iteration, then C will need to be reloaded, right? Consider this
  // Halide code.
  //   ImageParam g(type_of<uint8_t>(), 2);
  //   Halide::Func f, g_16;
  //   g_16(x, y) = cast<int16_t> g(x, y);
  //   f(x, y) = g_16(x, y-1) + g_16(x, y) + g_16(x, y+1)
  // In this case the vectors for g_16(x, y) and g_16(x, y+1) can be reused,
  // but if we accumulate into either one of the two, then reuse is not
  // possible.

  Patterns.emplace_back(wild_i16x2W + wild_i16x2W + wild_i16x2W,
                        IPICK(Intrinsic::hexagon_V6_vmpabus_acc));
  Patterns.emplace_back(wild_i32x2W + wild_i32x2W + wild_i32x2W,
                        IPICK(Intrinsic::hexagon_V6_vmpahb_acc));
  vector<Expr> matches;
  for (const Pattern &P : Patterns) {
    if (expr_match(P.pattern, op, matches)) {
      internal_assert(matches.size() == 3);
      Expr Op0, Op1, Op2;
      Expr Acc, OpA, OpB;
      Op0 = lossless_cast(UInt(8, CPICK(128, 64)), matches[0]);
      Op1 = lossless_cast(UInt(8, CPICK(128, 64)), matches[1]);
      Op2 = lossless_cast(UInt(8, CPICK(128, 64)), matches[2]);
      if (Op0.defined() && Op1.defined() && !Op2.defined()) {
        Acc = matches[2]; OpA = Op0; OpB = Op1;
      } else if (Op0.defined() && !Op1.defined() && Op2.defined()) {
        Acc = matches[1]; OpA = Op0; OpB = Op2;
      } else if (!Op0.defined() && Op1.defined() && Op2.defined()) {
        Acc = matches[0]; OpA = Op1; OpB = Op2;
      } else if (Op0.defined() && Op1.defined() && Op2.defined()) {
        Acc = matches[0]; OpA = Op1; OpB = Op2;
      } else
        return false;
      Value *Accumulator = codegen(Acc);
      Value *Operand0 = codegen(OpA);
      Value *Operand1 = codegen(OpB);
      Value *Multiplicand = concatVectors(Operand0, Operand1);
      int ScalarValue = 0x01010101;
      Expr ScalarImmExpr = IntImm::make(Int(32), ScalarValue);
      Value *Scalar = codegen(ScalarImmExpr);
      Value *Result = callLLVMIntrinsic(P.ID, {Accumulator, Multiplicand, Scalar});
      value =  convertValueType(Result, llvm_type_of(op->type));
      return true;
    }
  }
  return false;
}
void CodeGen_Hexagon::visit(const Add *op) {
  bool B128 = target.has_feature(Halide::Target::HVX_128);
  debug(4) << "HexagonCodegen: " << op->type << ", " << op->a
           << " + " << op->b << "\n";
  if (isLargerThanDblVector(op->type, native_vector_bits())) {
    value = handleLargeVectors(op);
    if (value)
      return;
  }
  std::vector<Value *>LLVMValues;
  if (shouldUseVMPA(op, LLVMValues)) {
    internal_assert (LLVMValues.size() == 2);
    Value *Lt = LLVMValues[0];
    Value *Rt = LLVMValues[1];
    llvm::Function *F =
      Intrinsic::getDeclaration(module.get(), IPICK(Intrinsic::hexagon_V6_vmpabuuv));
    llvm::FunctionType *FType = F->getFunctionType();
    llvm::Type *T0 = FType->getParamType(0);
    llvm::Type *T1 = FType->getParamType(1);
    if (T0 != Lt->getType()) {
      Lt = builder->CreateBitCast(Lt, T0);
    }
    if (T1 != Rt->getType())
      Rt = builder->CreateBitCast(Rt, T1);

    Halide::Type DestType = op->type;
    llvm::Type *DestLLVMType = llvm_type_of(DestType);
    std::vector<Value *> Ops;
    Ops.push_back(Lt);
    Ops.push_back(Rt);
    Value *Call = builder->CreateCall(F, Ops);
    if (DestLLVMType != Call->getType())
      value = builder->CreateBitCast(Call, DestLLVMType);
    else
      value = Call;
    debug(4) << "Generating vmpa\n";
    return;
  }
  if (shouldUseVDMPY(op, LLVMValues)) {
    internal_assert (LLVMValues.size() == 2);
    Value *Lt = LLVMValues[0];
    Value *Rt = LLVMValues[1];
    llvm::Function *F =
      Intrinsic::getDeclaration(module.get(), IPICK(Intrinsic::hexagon_V6_vdmpyhvsat));
    llvm::FunctionType *FType = F->getFunctionType();
    llvm::Type *T0 = FType->getParamType(0);
    llvm::Type *T1 = FType->getParamType(1);
    if (T0 != Lt->getType()) {
      Lt = builder->CreateBitCast(Lt, T0);
    }
    if (T1 != Rt->getType())
      Rt = builder->CreateBitCast(Rt, T1);

    Halide::Type DestType = op->type;
    llvm::Type *DestLLVMType = llvm_type_of(DestType);
    std::vector<Value *> Ops;
    Ops.push_back(Lt);
    Ops.push_back(Rt);
    Value *Call = builder->CreateCall(F, Ops);
    if (DestLLVMType != Call->getType())
      value = builder->CreateBitCast(Call, DestLLVMType);
    else
      value = Call;
    debug(4) << "HexagonCodegen: Generating Vd32.w=vdmpy(Vu32.h,Rt32.h):sat\n";
    return;
  }
  // See if you can generate Vdd.h += vmpa(Vuu.ub, Rt.b)
  if(possiblyGenerateVMPAAccumulate(op)) {
    return;
  }
  if (!value &&
      isLargerThanVector(op->type, native_vector_bits())) {
    value = handleLargeVectors(op);
    if (value)
      return;
  }

    if (op->type.is_vector()) {
        vector<Expr> matches;
        for (GeneralPattern &p : adds) {
            if (expr_match(p.pattern, op, matches)) {
                value = call_intrin(op->type, p.intrin, matches);
                return;
            }
        }
    }

  if (!value) {
    checkVectorOp(op, "in visit(Add *)\n");
    CodeGen_Posix::visit(op);
  }
  return;
}

llvm::Value *
CodeGen_Hexagon::possiblyCodeGenWideningMultiplySatRndSat(const Div *op) {
  bool B128 = target.has_feature(Halide::Target::HVX_128);
  std::vector<Expr> Patterns, matches;
  int num_hw_pair = (bytes_in_vector() / 2) * 2; // num half words in a pair.
  int num_w_quad = (bytes_in_vector() / 4) * 4;
  Patterns.push_back((wild_i32x4W * wild_i32x4W + (1 << 14))
                     / Broadcast::make(wild_i32, num_w_quad));
  Patterns.push_back((wild_i16x2W * wild_i16x2W + (1 << 14))
                     / Broadcast::make(wild_i16, num_hw_pair));
  for (const Expr &P : Patterns) {
    if (expr_match(P, op, matches)) {
      Type t = matches[0].type();
      if (t.bits() == 32) {
        Type narrow = Type(t.code(), (t.bits()/2), t.lanes());
        matches[0] = lossless_cast(narrow, matches[0]);
        matches[1] = lossless_cast(narrow, matches[1]);
        if (!matches[0].defined() || !matches[1].defined())
          return NULL;
      }
      int rt_shift_by = 0;
      if (is_const_power_of_two_integer(matches[2], &rt_shift_by)
          && rt_shift_by == 15) {
        Intrinsic::ID IntrinsID = IPICK(Intrinsic::hexagon_V6_vmpyhvsrs);
        Value *DoubleVecA = codegen(matches[0]);
        Value *DoubleVecB = codegen(matches[1]);
        std::vector<Value *> OpsA = getHighAndLowVectors(DoubleVecA);
        std::vector<Value *> OpsB = getHighAndLowVectors(DoubleVecB);
        Value *HighRes = callLLVMIntrinsic(IntrinsID, {OpsA[0], OpsB[0]});
        Value *LowRes = callLLVMIntrinsic(IntrinsID, {OpsA[1], OpsB[1]});
        Value *Op = concat_vectors({LowRes, HighRes});
        if (t.bits() != 32)
          return convertValueType(Op, llvm_type_of(op->type));
        else
          return convertValueType(Op, llvm_type_of(matches[0].type()));
      } else
        return NULL;
    }
  }
  return NULL;
}
void CodeGen_Hexagon::visit(const Div *op) {
  debug(2) << "HexCG: " << op->type <<  ", visit(Div)\n";
  if (!op->type.is_vector()) {
    CodeGen_Posix::visit(op);
    return;
  }
  bool B128 = target.has_feature(Halide::Target::HVX_128);
  std::vector<Pattern> Patterns;
  std::vector<Expr> matches;
  if (isLargerThanDblVector(op->type, native_vector_bits()))
    value = handleLargeVectors(op);
  else if (isValidHexagonVectorPair(op->type, native_vector_bits())) {
    if (possiblyCodeGenWideningMultiplySatRndSat(op))
      return;
  }
  else {
    // If the Divisor is a power of 2, simply generate right shifts.
    int WordsInVector  = native_vector_bits() / 32;
    int HalfWordsInVector = WordsInVector * 2;
    Patterns.emplace_back(wild_u32xW / Broadcast::make(wild_u32, WordsInVector),
                          IPICK(Intrinsic::hexagon_V6_vlsrw));
    Patterns.emplace_back(wild_u16xW / Broadcast::make(wild_u16, HalfWordsInVector),
                          IPICK(Intrinsic::hexagon_V6_vlsrh));
    Patterns.emplace_back(wild_i32xW / Broadcast::make(wild_i32, WordsInVector),
                          IPICK(Intrinsic::hexagon_V6_vasrw));
    Patterns.emplace_back(wild_i16xW / Broadcast::make(wild_i16, HalfWordsInVector),
                          IPICK(Intrinsic::hexagon_V6_vasrh));
    for (const Pattern &P : Patterns) {
      if (expr_match(P.pattern, op, matches)) {
        int rt_shift_by = 0;
        if (is_const_power_of_two_integer(matches[1], &rt_shift_by)) {
          Value *Vector = codegen(matches[0]);
          Value *ShiftBy = codegen(rt_shift_by);
          Value *Result = callLLVMIntrinsic(P.ID, {Vector, ShiftBy});
          value = convertValueType(Result, llvm_type_of(op->type));
          return;
        }
      }
    }
  }

  if (!value &&
      isLargerThanVector(op->type, native_vector_bits())) {
    value = handleLargeVectors(op);
    if (value)
      return;
  }
  if (!value) {
    checkVectorOp(op, "in visit(Div *)\n");
    CodeGen_Posix::visit(op);
  }
  return;
}

void CodeGen_Hexagon::visit(const Sub *op) {
    if (op->type.is_vector()) {
        vector<Expr> matches;
        for (GeneralPattern &p : subs) {
            if (expr_match(p.pattern, op, matches)) {
                value = call_intrin(op->type, p.intrin, matches);
                return;
            }
        }
    }
    CodeGen_Posix::visit(op);
}

/////////////////////////////////////////////////////////////////////////////
// Start of handleLargeVectors

// Handle Add on types greater than a single vector
llvm::Value *
CodeGen_Hexagon::handleLargeVectors(const Add *op) {
  debug(4) << "HexCG: " << op->type << ", handleLargeVectors (Add)\n";
  #define _OP(a,b)  a + b
  #include "CodeGen_Hexagon_LV.h"
}

// Handle Mul on types greater than a single vector
llvm::Value *
CodeGen_Hexagon::handleLargeVectors(const Mul *op) {
  debug(4) << "HexCG: " << op->type << ", handleLargeVectors (Mul)\n";
  #define _OP(a,b)  a * b
  #include "CodeGen_Hexagon_LV.h"
}

// Handle Div on types greater than a single vector
llvm::Value *
CodeGen_Hexagon::handleLargeVectors(const Div *op) {
  debug(4) << "HexCG: " << op->type << ", handleLargeVectors (Div)\n";
  #define _OP(a,b)  a / b
  #include "CodeGen_Hexagon_LV.h"
}

// Handle Cast on types greater than a single vector
static
bool isWideningVectorCast(const Cast *op) {
  Type t = op->type;
  Type e_type = op->value.type();
  return (t.is_vector() && e_type.is_vector() &&
          t.bits() > e_type.bits());
}
static
bool isSameSizeVectorCast(const Cast *op) {
  Type t = op->type;
  Type e_type = op->value.type();
  return (t.is_vector() && e_type.is_vector() &&
          t.bits() == e_type.bits());
}
static
bool isNarrowingVectorCast(const Cast *op) {
  Type t = op->type;
  Type e_type = op->value.type();
  return (t.is_vector() && e_type.is_vector() &&
          t.bits() < e_type.bits());
}
llvm::Value *
CodeGen_Hexagon::handleLargeVectors(const Cast *op) {
  bool B128 = target.has_feature(Halide::Target::HVX_128);
  if (isWideningVectorCast(op)) {
    std::vector<Pattern> Patterns;
    debug(4) << "Entered handleLargeVectors (Cast)\n";
    std::vector<Expr> matches;

    // 8-bit -> 16-bit (2x widening)
    Patterns.emplace_back(cast(UInt(16, CPICK(128, 64)), wild_u8xW), IPICK(Intrinsic::hexagon_V6_vzb));
    Patterns.emplace_back(cast(UInt(16, CPICK(128, 64)), wild_i8xW), IPICK(Intrinsic::hexagon_V6_vzb));

    Patterns.emplace_back(cast(Int(16, CPICK(128, 64)), wild_u8xW), IPICK(Intrinsic::hexagon_V6_vzb));
    Patterns.emplace_back(cast(Int(16, CPICK(128, 64)), wild_i8xW), IPICK(Intrinsic::hexagon_V6_vsb));

    // 16-bit -> 32-bit (2x widening)
    Patterns.emplace_back(cast(UInt(32, CPICK(128, 64)), wild_u16x2W), IPICK(Intrinsic::hexagon_V6_vzh));
    Patterns.emplace_back(cast(UInt(32, CPICK(128, 64)), wild_i16x2W), IPICK(Intrinsic::hexagon_V6_vzh));

    Patterns.emplace_back(cast(Int(32, CPICK(128, 64)), wild_u16x2W), IPICK(Intrinsic::hexagon_V6_vzh));
    Patterns.emplace_back(cast(Int(32, CPICK(128, 64)), wild_i16x2W), IPICK(Intrinsic::hexagon_V6_vsh));

    // 8-bit -> 32-bit (4x widening)
    // Note: listed intrinsic is the second step (16->32bit) widening
    Patterns.emplace_back(cast(UInt(32, CPICK(128, 64)), wild_u8xW), IPICK(Intrinsic::hexagon_V6_vzh));
    Patterns.emplace_back(cast(UInt(32, CPICK(128, 64)), wild_i8xW), IPICK(Intrinsic::hexagon_V6_vzh));

    Patterns.emplace_back(cast(Int(32, CPICK(128, 64)), wild_u8xW), IPICK(Intrinsic::hexagon_V6_vzh));
    Patterns.emplace_back(cast(Int(32, CPICK(128, 64)), wild_i8xW), IPICK(Intrinsic::hexagon_V6_vsh));


    for (const Pattern &P : Patterns) {
        if (expr_match(P.pattern, op, matches)) {
          // You have a vector that is u8x64 in matches. Extend this to u32x64.
          debug(4) << "HexCG::" << op->type <<
            " handleLargeVectors(const Cast *)\n";

          Value *DoubleVector = NULL;
          // First, check to see if we are widening 4x.
          if ((op->value.type().bits() == 8) && (op->type.bits() == 32))
          {
            debug(4) << "HexCG::First widening 2x to 16bit elements\n";
            Type NewT = Type(op->type.code(), 16, op->type.lanes());
            DoubleVector = codegen(cast(NewT, op->value));
          } else {
            DoubleVector = codegen(op->value);
          }

          // We now have a vector is that u16x64/i16x64. Get the lower half of
          // this vector which contains the events elements of A and extend that
          // to 32 bits. Similarly, deal with the upper half of the double
          // vector.
          std::vector<Value *> Ops = getHighAndLowVectors(DoubleVector);
          Value *HiVecReg = Ops[0];
          Value *LowVecReg = Ops[1];

          debug(4) << "HexCG::" << "Widening lower vector reg elements(even)"
            " elements to 32 bit\n";
          Value *EvenRegisterPair = callLLVMIntrinsic(P.ID, {LowVecReg});
          debug(4) << "HexCG::" << "Widening higher vector reg elements(odd)"
            " elements to 32 bit\n";
          Value *OddRegisterPair = callLLVMIntrinsic(P.ID, {HiVecReg});
          // Note: At this point we are returning a concatenated vector of type
          // u32x64 or i32x64. This is essentially an illegal type for the
          // Hexagon HVX LLVM backend. However, we expect to break this
          // down before it is stored or whenever these are computed say by
          // a mul node, we expect the visitor to break them down and compose
          // them again.
          debug(4) << "HexCG::" << "Concatenating the two vectors\n";
          Value *V = concat_vectors({EvenRegisterPair, OddRegisterPair});
          return convertValueType(V, llvm_type_of(op->type));
        }
    }
  } else {
    // Look for saturate & pack
    std::vector<Pattern> Patterns;
    std::vector<Expr> matches;
    Patterns.emplace_back(u8_(min(wild_u32x4W, UINT_8_IMAX)), IPICK(Intrinsic::hexagon_V6_vsathub));
    // Due to aggressive simplification introduced by the patch below
    // the max operator is removed when saturating a signed value down
    // to an unsigned value.
    // commit 23c461ce6cc50e22becbd38e6217c7e9e9b4dd98
    //  Author: Andrew Adams <andrew.b.adams@gmail.com>
    //  Date:   Mon Jun 16 15:38:13 2014 -0700
    // Weaken some simplification rules due to horrible compile times.
    Patterns.emplace_back(u8_(min(wild_i32x4W, UINT_8_IMAX)), IPICK(Intrinsic::hexagon_V6_vsathub));
    // Fixme: PDB: Shouldn't the signed version have a max in the pattern too?
    // Yes it should. So adding it now.
    Patterns.emplace_back(i8c(wild_i32x4W), Intrinsic::not_intrinsic);
    Patterns.emplace_back(u8c(wild_i32x4W), IPICK(Intrinsic::hexagon_V6_vsathub));

    for (const Pattern &P : Patterns) {
      if (expr_match(P.pattern, op, matches)) {
        // At the present moment we barf when saturating to an i8 value.
        // Once we fix this issue, make sure to get rid of the error
        // below in the else part as well.
        if (P.ID == Intrinsic::not_intrinsic) {
          user_error << "Saturate and packing not supported when downcasting"
            " words to signed chars\n";
        } else {
          internal_assert(matches.size() == 1);
          bool operand_type_signed = matches[0].type().is_int();
          Type FirstStepType = Type(matches[0].type().code(), 16, op->type.lanes());
          Value *FirstStep = NULL;
          if (operand_type_signed) {
            if (op->type.is_int()) {
              // i32->i8.
              // This is not supported currently.
              user_error << "Saturate and packing not supported when"
                "downcasting words to signed chars\n";
            } else {
              // i32->u8.
              const Div *d = matches[0].as<Div>();
              if (d) {
                FirstStep = possiblyCodeGenWideningMultiplySatRndSat(d);
              }
              // FirstSteType is int16
              if (!FirstStep) {
                FirstStep = codegen(i16c(matches[0]));
              }
            }
          } else {
            // u32->u8
            // FirstStepType is uint16.
            FirstStep = codegen(cast(FirstStepType,
                                     (min(matches[0],
                                          UINT_16_IMAX))));
          }
          Value *V = callLLVMIntrinsic(P.ID, getHighAndLowVectors(FirstStep));
          return convertValueType(V, llvm_type_of(op->type));
        }
      }
    }
    {
      // Truncate and pack.
      Patterns.clear();
      matches.clear();

      Patterns.emplace_back(u8_(wild_u32x4W), IPICK(Intrinsic::hexagon_V6_vshuffeb));
      Patterns.emplace_back(i8_(wild_u32x4W), IPICK(Intrinsic::hexagon_V6_vshuffeb));
      Patterns.emplace_back(u8_(wild_i32x4W), IPICK(Intrinsic::hexagon_V6_vshuffeb));
      Patterns.emplace_back(i8_(wild_i32x4W), IPICK(Intrinsic::hexagon_V6_vshuffeb));
      for (const Pattern & P : Patterns) {
        if (expr_match(P.pattern, op, matches)) {
          Type FirstStepType = Type(matches[0].type().code(), 16, op->type.lanes());
          Value *FirstStep = codegen(cast(FirstStepType, matches[0]));
          Value * V = callLLVMIntrinsic(P.ID, getHighAndLowVectors(FirstStep));
          return convertValueType(V, llvm_type_of(op->type));
        }
      }
    }
    {
      // This lowers the first step of u32x64->u8x64 with saturation, which is a
      // two step saturate and pack. This first step converts a u32x64/i32x64
      // into u16x64/i16x64
      Patterns.clear();
      matches.clear();
#include <v62feat3.inc>
      Patterns.emplace_back(u16_(min(wild_u32x4W, UINT_16_IMAX)),
                            IPICK(Intrinsic::hexagon_V6_vsatwh));

      Patterns.emplace_back(i16c(wild_i32x4W), IPICK(Intrinsic::hexagon_V6_vsatwh));
      for (const Pattern &P : Patterns) {
        if (expr_match(P.pattern, op, matches)) {
          Value *Vector = codegen(matches[0]);
          int bytes_in_vector = native_vector_bits() / 8;
          int VectorSize = (2 * bytes_in_vector)/4;
          // We now have a u32x64 vector, i.e. 2 vector register pairs.
          Value *EvenRegPair = slice_vector(Vector, 0, VectorSize);
          Value *OddRegPair = slice_vector(Vector, VectorSize, VectorSize);
          // We now have the lower register pair in EvenRegPair.
          // TODO: For v61 use hexagon_V6_vsathuwuh
          Value *EvenHalf = callLLVMIntrinsic(P.ID, getHighAndLowVectors(EvenRegPair));
          Value *OddHalf = callLLVMIntrinsic(P.ID, getHighAndLowVectors(OddRegPair));

          // EvenHalf & OddHalf are each one vector wide.
          Value *Result = concatVectors(OddHalf, EvenHalf);
          return convertValueType(Result, llvm_type_of(op->type));
        }
      }
    }
    {
      // This lowers the first step of u32x64->u8x64 with truncation, which is a
      // two step saturate and pack. This first step converts a u32x64/i32x64
      // into u16x64/i16x64
      Patterns.clear();
      matches.clear();

      Patterns.emplace_back(u16_(wild_u32x4W), IPICK(Intrinsic::hexagon_V6_vshufeh));
      Patterns.emplace_back(i16_(wild_u32x4W), IPICK(Intrinsic::hexagon_V6_vshufeh));
      Patterns.emplace_back(u16_(wild_i32x4W), IPICK(Intrinsic::hexagon_V6_vshufeh));
      Patterns.emplace_back(i16_(wild_i32x4W), IPICK(Intrinsic::hexagon_V6_vshufeh));
      for (const Pattern &P : Patterns) {
        if (expr_match(P.pattern, op, matches)) {
          Value *Vector = codegen(matches[0]);
          int bytes_in_vector = native_vector_bits() / 8;
          int VectorSize = (2 * bytes_in_vector)/4;
          // We now have a u32x64 vector, i.e. 2 vector register pairs.
          Value *EvenRegPair = slice_vector(Vector, 0, VectorSize);
          Value *OddRegPair = slice_vector(Vector, VectorSize, VectorSize);
          // We now have the lower register pair in EvenRegPair.
          Value *EvenHalf = callLLVMIntrinsic(P.ID, getHighAndLowVectors(EvenRegPair));
          Value *OddHalf = callLLVMIntrinsic(P.ID, getHighAndLowVectors(OddRegPair));

          // EvenHalf & OddHalf are each one vector wide.
          Value *Result = concatVectors(OddHalf, EvenHalf);
          return convertValueType(Result, llvm_type_of(op->type));
        }
      }
    }
  }
  return NULL;
}
// End of handleLargeVectors
/////////////////////////////////////////////////////////////////////////////

void CodeGen_Hexagon::visit(const Cast *op) {
    vector<Expr> matches;
    for (GeneralPattern &p : casts) {
        if (expr_match(p.pattern, op, matches)) {
            value = call_intrin(op->type, p.intrin, matches);
            return;
        }
    }

  debug(2) << "HexCG: " << op->type << " <- " << op->value.type() << ", " << "visit(Cast)\n";
  if (isWideningVectorCast(op)) {
      // ******** Part 1: Up casts (widening) ***************
      // Two step extensions.
      // i8x64 -> i32x64 <to do>
      // u8x64 -> u32x64
      if (isLargerThanDblVector(op->type, native_vector_bits())) {
        value = handleLargeVectors(op);
        if (value)
          return;
      }
      matches.clear();
      // vmpy - vector multiply - vector by vector.
      // Vdd32.uh=vmpy(Vu32.ub,Vv32.ub)
      // Vdd32.h=vmpy(Vu32.b,Vv32.b)
      // Vdd32.uw=vmpy(Vu32.uh,Vv32.uh)
      // Vdd32.w=vmpy(Vu32.h,Vv32.h)
      // Vd32.h=vmpyi(Vu32.h,Vv32.h)
      for (const Pattern &P : multiplies) {
        if (expr_match(P.pattern, op, matches)) {
          internal_assert(matches.size() == 2);
          Intrinsic::ID ID = P.ID;
          llvm::Function *F = Intrinsic::getDeclaration(module.get(), ID);
          llvm::FunctionType *FType = F->getFunctionType();
          bool InvertOperands = P.InvertOperands;
          Value *Lt = codegen(matches[0]);
          Value *Rt = codegen(matches[1]);
          if (InvertOperands)
            std::swap(Lt, Rt);

          llvm::Type *T0 = FType->getParamType(0);
          llvm::Type *T1 = FType->getParamType(1);
          if (T0 != Lt->getType()) {
            Lt = builder->CreateBitCast(Lt, T0);
          }
          if (T1 != Rt->getType())
            Rt = builder->CreateBitCast(Rt, T1);

          Halide::Type DestType = op->type;
          llvm::Type *DestLLVMType = llvm_type_of(DestType);
          std::vector<Value *> Ops;
          Ops.push_back(Lt);
          Ops.push_back(Rt);
          Value *Call = builder->CreateCall(F, Ops);

          if (DestLLVMType != Call->getType())
            value = builder->CreateBitCast(Call, DestLLVMType);
          else
            value = Call;
          return;
        }
      }
      matches.clear();
      // Try to generate the following casts.
      // Vdd32.uh=vzxt(Vu32.ub) i.e. u8x64 -> u16x64
      // Vdd32.uw=vzxt(Vu32.uh) i.e. u16x32 -> u32x32
      // Vdd32.h=vsxt(Vu32.b) i.e. i8x64 -> i16x64
      // Vdd32.w=vsxt(Vu32.h) i.e. i16x32 -> i32x32
      for (const Pattern &P : global_casts) {
        if (expr_match(P.pattern, op, matches)) {
          Intrinsic::ID ID = P.ID;
          llvm::Function *F = Intrinsic::getDeclaration(module.get(), ID);
          llvm::FunctionType *FType = F->getFunctionType();
          Value *Op0 = codegen(matches[0]);
          const Cast *C = P.pattern.as<Cast>();
          internal_assert (C);
          internal_assert(FType->getNumParams() == 1);
          Halide::Type DestType = C->type;
          llvm::Type *DestLLVMType = llvm_type_of(DestType);
          llvm::Type *T0 = FType->getParamType(0);
          if (T0 != Op0->getType()) {
            Op0 = builder->CreateBitCast(Op0, T0);
          }
          Value *Call = builder->CreateCall(F, Op0);
          value = builder->CreateBitCast(Call, DestLLVMType);
          return;
        }
      }
      // ******** End Part 1: Up casts (widening) ***************
  } else if (isNarrowingVectorCast(op)) {
      // ******** Part 2: Down casts (Narrowing) ****************
      // Two step downcasts.
      // std::vector<Expr> Patterns;
      //  Patterns.push_back(u8_(min(wild_u32x64, 255)));
    if (isLargerThanDblVector(op->value.type(), native_vector_bits())) {
        value = handleLargeVectors(op);
        if (value)
          return;
      }
    bool B128 = target.has_feature(Halide::Target::HVX_128);
    // Looking for shuffles
    {
      std::vector<Pattern> Shuffles;
      // Halide has a bad habit of converting "a >> 8" to "a/256"
      Expr TwoFiveSix_u = Broadcast::make(u16_(256), CPICK(128, 64));
      Expr TwoFiveSix_i = Broadcast::make(i16_(256), CPICK(128, 64));
      Expr Divisor_u = Broadcast::make(u32_(65536), CPICK(64, 32));
      Expr Divisor_i = Broadcast::make(i32_(65536), CPICK(64, 32));
      // Vd.b = shuffo(Vu.b, Vv.b)
      Shuffles.emplace_back(u8_(wild_u16x2W / TwoFiveSix_u), IPICK(Intrinsic::hexagon_V6_vshuffob));
      Shuffles.emplace_back(i8_(wild_u16x2W / TwoFiveSix_u), IPICK(Intrinsic::hexagon_V6_vshuffob));
      Shuffles.emplace_back(u8_(wild_i16x2W / TwoFiveSix_i), IPICK(Intrinsic::hexagon_V6_vshuffob));
      Shuffles.emplace_back(i8_(wild_i16x2W / TwoFiveSix_i), IPICK(Intrinsic::hexagon_V6_vshuffob));
      // Vd.h = shuffo(Vu.h, Vv.h)
      Shuffles.emplace_back(u16_(wild_u32x2W / Divisor_u), IPICK(Intrinsic::hexagon_V6_vshufoh));
      Shuffles.emplace_back(i16_(wild_u32x2W / Divisor_u), IPICK(Intrinsic::hexagon_V6_vshufoh));
      Shuffles.emplace_back(u16_(wild_i32x2W / Divisor_i), IPICK(Intrinsic::hexagon_V6_vshufoh));
      Shuffles.emplace_back(i16_(wild_i32x2W / Divisor_i), IPICK(Intrinsic::hexagon_V6_vshufoh));

      matches.clear();
      for (const Pattern &P : Shuffles) {
        if (expr_match(P.pattern, op, matches)) {
          Value *DoubleVector = codegen(matches[0]);
          Value *ShuffleInst = callLLVMIntrinsic(P.ID, getHighAndLowVectors(DoubleVector));
          value = convertValueType(ShuffleInst, llvm_type_of(op->type));
          return;
        }
      }
    }

    // Lets look for saturate and pack.
    std::vector<Pattern> SatAndPack;
    matches.clear();
    int WrdsInVP  = 2 * (native_vector_bits() / 32);
    int HWrdsInVP = WrdsInVP * 2;
    Expr wild_i16xHWrdsInVP = Broadcast::make(wild_i16, HWrdsInVP);
    Expr wild_i32xWrdsInVP = Broadcast::make(wild_i32, WrdsInVP);

    SatAndPack.emplace_back(u8c(wild_i16x2W >> wild_i16xHWrdsInVP), IPICK(Intrinsic::hexagon_V6_vasrhubsat));
    SatAndPack.emplace_back(i8c(wild_i16x2W >> wild_i16xHWrdsInVP), IPICK(Intrinsic::hexagon_V6_vasrhbrndsat));
    SatAndPack.emplace_back(i16c(wild_i32x2W >> wild_i32xWrdsInVP), IPICK(Intrinsic::hexagon_V6_vasrwhsat));
    SatAndPack.emplace_back(u16c(wild_i32x2W >> wild_i32xWrdsInVP), IPICK(Intrinsic::hexagon_V6_vasrwuhsat));

    for (const Pattern &P : SatAndPack) {
      if (expr_match(P.pattern, op, matches)) {
        Value *DoubleVector = codegen(matches[0]);
        Value *ShiftOperand = codegen(matches[1]);
        std::vector<Value *> Ops = getHighAndLowVectors(DoubleVector);
        Ops.push_back(ShiftOperand);
        Value *SatAndPackInst = callLLVMIntrinsic(P.ID, Ops);
        value = convertValueType(SatAndPackInst, llvm_type_of(op->type));
        return;
      }
    }
    // when saturating a signed value to an unsigned value, we see "max"
    // unlike saturating an unsinged value to a smaller unsinged value when
    // the max(Expr, 0) part is redundant.
    SatAndPack.emplace_back(u8c(wild_i16x2W / wild_i16xHWrdsInVP), IPICK(Intrinsic::hexagon_V6_vasrhubsat));
    SatAndPack.emplace_back(i8c(wild_i16x2W / wild_i16xHWrdsInVP), IPICK(Intrinsic::hexagon_V6_vasrhbrndsat));
    SatAndPack.emplace_back(i16c(wild_i32x2W / wild_i32xWrdsInVP), IPICK(Intrinsic::hexagon_V6_vasrwhsat));
    SatAndPack.emplace_back(u16c(wild_i32x2W / wild_i32xWrdsInVP), IPICK(Intrinsic::hexagon_V6_vasrwuhsat));

    for (const Pattern &P : SatAndPack) {
      if (expr_match(P.pattern, op, matches)) {
          int rt_shift_by = 0;
          if (is_const_power_of_two_integer(matches[1], &rt_shift_by)) {
            Value *DoubleVector = codegen(matches[0]);
            Value *ShiftBy = codegen(rt_shift_by);
            std::vector<Value *> Ops = getHighAndLowVectors(DoubleVector);
            Ops.push_back(ShiftBy);
            Value *Result = callLLVMIntrinsic(P.ID, Ops);
            value = convertValueType(Result, llvm_type_of(op->type));
            return;
          }
      }
    }
    SatAndPack.clear();
    matches.clear();
    SatAndPack.emplace_back(u8_(min(wild_u16x2W, 255)), IPICK(Intrinsic::hexagon_V6_vsathub));
    SatAndPack.emplace_back(u8c(wild_i16x2W), IPICK(Intrinsic::hexagon_V6_vsathub));
    SatAndPack.emplace_back(i8c(wild_i16x2W), Intrinsic::not_intrinsic);
    // -128 when implicitly coerced to uint16 is 65408.
    SatAndPack.emplace_back(i8_(max(min(wild_u16x2W, 127), 65408 /*uint16(-128)*/)),
                            Intrinsic::not_intrinsic);
    for (const Pattern &P : SatAndPack) {
      if (expr_match(P.pattern, op, matches)) {
        if (P.ID == Intrinsic::not_intrinsic) {
          user_error << "Saturate and packing not supported when downcasting"
            " shorts (signed and unsigned) to signed chars\n";
        } else {
          Value *DoubleVector = codegen(matches[0]);
          Value *SatAndPackInst = callLLVMIntrinsic(P.ID, getHighAndLowVectors(DoubleVector));
          value = convertValueType(SatAndPackInst, llvm_type_of(op->type));
          return;
        }
      }
    }
    {
      std::vector<Pattern> Shuffles;
      // Vd.b = shuffe(Vu.b, Vv.b)
      Shuffles.emplace_back(u8_(wild_u16x2W), IPICK(Intrinsic::hexagon_V6_vshuffeb));
      Shuffles.emplace_back(i8_(wild_u16x2W), IPICK(Intrinsic::hexagon_V6_vshuffeb));
      Shuffles.emplace_back(u8_(wild_i16x2W), IPICK(Intrinsic::hexagon_V6_vshuffeb));
      Shuffles.emplace_back(i8_(wild_i16x2W), IPICK(Intrinsic::hexagon_V6_vshuffeb));

      // Vd.h = shuffe(Vu.h, Vv.h)
      Shuffles.emplace_back(u16_(wild_u32x2W), IPICK(Intrinsic::hexagon_V6_vshufeh));
      Shuffles.emplace_back(i16_(wild_u32x2W), IPICK(Intrinsic::hexagon_V6_vshufeh));
      Shuffles.emplace_back(u16_(wild_i32x2W), IPICK(Intrinsic::hexagon_V6_vshufeh));
      Shuffles.emplace_back(i16_(wild_i32x2W), IPICK(Intrinsic::hexagon_V6_vshufeh));
      matches.clear();
      for (const Pattern &P : Shuffles) {
        if (expr_match(P.pattern, op, matches)) {
          Value *DoubleVector = codegen(matches[0]);
          Value *ShuffleInst = callLLVMIntrinsic(P.ID, getHighAndLowVectors(DoubleVector));
          value = convertValueType(ShuffleInst, llvm_type_of(op->type));
          return;
        }
      }
    }
      // ******** End Part 2: Down casts (Narrowing) ************
  } else if (isSameSizeVectorCast(op)) {
      // ******** Part 3: Same size casts (typecast) ************
      matches.clear();
      for (const Pattern &P : typecasts) {
        if (expr_match(P.pattern, op, matches)) {
          Intrinsic::ID ID = P.ID;
          llvm::Function *F = Intrinsic::getDeclaration(module.get(), ID);
          llvm::FunctionType *FType = F->getFunctionType();
          Value *Op0 = codegen(matches[0]);
          const Cast *C = P.pattern.as<Cast>();
          internal_assert (C);
          internal_assert(FType->getNumParams() == 1);
          Halide::Type DestType = C->type;
          llvm::Type *DestLLVMType = llvm_type_of(DestType);
          llvm::Type *T0 = FType->getParamType(0);
          if (T0 != Op0->getType()) {
            Op0 = builder->CreateBitCast(Op0, T0);
          }
          Value *Call = builder->CreateCall(F, Op0);
          value = builder->CreateBitCast(Call, DestLLVMType);
          return;
        }
      }
      // ******** End Part 3: Same size casts (typecast) ********
  }

  ostringstream msgbuf;
  msgbuf << "<- " << op->value.type();
  string msg = msgbuf.str() + " in visit(Cast *)\n";
  checkVectorOp(op, msg);
  CodeGen_Posix::visit(op);
  return;
}
void CodeGen_Hexagon::visit(const Call *op) {
    internal_assert((op->call_type == Call::Extern || op->call_type == Call::Intrinsic))
        << "Can only codegen extern calls and intrinsics\n";

    bool B128 = target.has_feature(Halide::Target::HVX_128);

    if (op->call_type == Call::Intrinsic && op->type.is_vector()) {
        Intrinsic::ID intrin = Intrinsic::not_intrinsic;
        int intrin_lanes = native_vector_bits() / op->type.bits();
        if (op->name == Call::bitwise_and) {
            internal_assert(op->args.size() == 2);
            intrin = IPICK(Intrinsic::hexagon_V6_vand);
        } else if (op->name == Call::bitwise_xor) {
            internal_assert(op->args.size() == 2);
            intrin = IPICK(Intrinsic::hexagon_V6_vxor);
        } else if (op->name == Call::bitwise_or) {
            internal_assert(op->args.size() == 2);
            intrin = IPICK(Intrinsic::hexagon_V6_vor);
        } else if (op->name == Call::bitwise_not) {
            internal_assert(op->args.size() == 1);
            intrin = IPICK(Intrinsic::hexagon_V6_vnot);
        } else if (op->name == Call::absd) {
            internal_assert(op->args.size() == 2);
            intrin = select_intrinsic(op->args[0].type(),
                                                Intrinsic::not_intrinsic,
                                                IPICK(Intrinsic::hexagon_V6_vabsdiffh),
                                                IPICK(Intrinsic::hexagon_V6_vabsdiffw),
                                                IPICK(Intrinsic::hexagon_V6_vabsdiffub),
                                                IPICK(Intrinsic::hexagon_V6_vabsdiffuh),
                                                Intrinsic::not_intrinsic);
        }
        if (intrin != Intrinsic::not_intrinsic) {
            value = call_intrin(op->type, intrin_lanes, intrin, op->type.lanes(), op->args);
            return;
        }
    }

  int VecSize = HEXAGON_SINGLE_MODE_VECTOR_SIZE;
  if (B128) VecSize *= 2;

  if (!value) {
<<<<<<< HEAD
    if (op->name == Call::get_high_register) {
=======
    if (op->is_intrinsic(Call::bitwise_not)) {
      if (op->type.is_vector() &&
          ((op->type.bytes() * op->type.lanes()) == VecSize)) {
        Value *Call = callLLVMIntrinsic(IPICK(Intrinsic::hexagon_V6_vnot), {codegen(op->args[0])});
        value = convertValueType(Call, llvm_type_of(op->type));
        return;
      }
    } else if (op->is_intrinsic(Call::absd)) {
      if (isLargerThanVector(op->type, native_vector_bits())) {
        value = handleLargeVectors_absd(op);
        if (value)
          return;
      }
      // vector sized absdiff should have been covered by the look up table
      // "combiners".
    } else if (op->is_intrinsic(Call::get_high_register)) {
>>>>>>> d8946e97
      internal_assert(op->type.is_vector());
      internal_assert((op->type.bytes() * op->type.lanes()) == VecSize);
      Value *Call = callLLVMIntrinsic(IPICK(Intrinsic::hexagon_V6_hi), {codegen(op->args[0])});
      value = convertValueType(Call, llvm_type_of(op->type));
      return;
    } else if (op->is_intrinsic(Call::get_low_register)) {
      internal_assert(op->type.is_vector());
      internal_assert((op->type.bytes() * op->type.lanes()) == VecSize);
      Value *Call = callLLVMIntrinsic(IPICK(Intrinsic::hexagon_V6_lo), {codegen(op->args[0])});
      value = convertValueType(Call, llvm_type_of(op->type));
      return;
    } else if (op->is_intrinsic(Call::interleave_vectors)) {
      if (isDblVector(op->type, native_vector_bits()) &&
                      op->args.size() == 2) {
        Expr arg0 = op->args[0];
        Expr arg1 = op->args[1];
        if ((arg0.type() == arg1.type()) &&
            op->type.element_of() == arg0.type().element_of()) {
          internal_assert(op->type.lanes() == 2*arg0.type().lanes());
          int scalar = -1 * op->type.bytes();
          std::vector<Value *> Ops = {codegen(arg1), codegen(arg0), codegen(scalar)};
          Value * Call = callLLVMIntrinsic(IPICK(Intrinsic::hexagon_V6_vshuffvdd), Ops);
          value = convertValueType(Call, llvm_type_of(op->type));
          return;
        }
      }
    }

    int chk_call = show_chk;
    // Only check these calls at higher levels
    if ((chk_call < 2) &&
        ((op->is_intrinsic(Call::interleave_vectors)) ||
         (op->is_intrinsic(Call::shuffle_vector)))) {
      chk_call = 0;
    }
    if (chk_call > 0) {
      checkVectorOp(op, "in visit(Call *)\n");
    }
    CodeGen_Posix::visit(op);
  }
}
bool CodeGen_Hexagon::possiblyCodeGenWideningMultiply(const Mul *op) {
  const Broadcast *bc_a = op->a.as<Broadcast>();
  const Broadcast *bc_b = op->b.as<Broadcast>();
  if (!bc_a && !bc_b)
    // both cannot be broadcasts because simplify should have reduced them.
    return false;
  // So we know at least one is a broadcast.
  //   Vdd.h=vmpy(Vu.ub,Rt.b)
  //   Vdd.w=vmpy(Vu.h,Rt.h)
  //   Vdd.uh=vmpy(Vu.ub,Rt.ub)
  //   Vdd.uw=vmpy(Vu.uh,Rt.uh)
  bool B128 = target.has_feature(Halide::Target::HVX_128);
  std::vector<Pattern>Patterns;
  std::vector<Expr> matches;
  Expr Vec, BC, bc_value;
  Intrinsic::ID IntrinsID = Intrinsic::not_intrinsic;
  //   Deal with these first.
  //   Vdd.h=vmpy(Vu.ub,Rt.b)
  //   Vdd.w=vmpy(Vu.h,Rt.h)
  Patterns.emplace_back(wild_i16x2W * wild_i16x2W, IPICK(Intrinsic::hexagon_V6_vmpybus));
  Patterns.emplace_back(wild_i32x2W * wild_i32x2W, IPICK(Intrinsic::hexagon_V6_vmpyh));
  for (const Pattern & P : Patterns) {
    if (expr_match(P.pattern, op, matches)) {
      if (bc_a) {
        BC = matches[0];
        Vec = matches[1];
        bc_value = bc_a->value;
      } else {
        Vec = matches[0];
        BC = matches[1];
        bc_value = bc_b->value;
      }
      Type t_vec, t_bc;
      if (Vec.type().bits() == 16) {
        t_vec = UInt(8, Vec.type().lanes());
        t_bc = Int(8, Vec.type().lanes());
      }
      else if (Vec.type().bits() == 32) {
        t_vec = Int(16, Vec.type().lanes());
        t_bc = Int(16, Vec.type().lanes());
      }
      Vec  = lossless_cast(t_vec, Vec);
      BC = lossless_cast(t_bc, BC);
      IntrinsID = P.ID;
      break;
    }
  }
  if (!Vec.defined()) {
    Patterns.clear();
    matches.clear();
    //   Vdd.uh=vmpy(Vu.ub,Rt.ub)
    //   Vdd.uw=vmpy(Vu.uh,Rt.uh)
    Patterns.emplace_back(wild_u16x2W * wild_u16x2W, IPICK(Intrinsic::hexagon_V6_vmpyub));
    Patterns.emplace_back(wild_u32x2W * wild_u32x2W, IPICK(Intrinsic::hexagon_V6_vmpyuh));
    for (const Pattern & P : Patterns) {
      if (expr_match(P.pattern, op, matches)) {
        if (bc_a) {
          BC = matches[0];
          Vec = matches[1];
          bc_value = bc_a->value;
        } else {
          Vec = matches[0];
          BC = matches[1];
          bc_value = bc_b->value;
        }
        Type t_vec, t_bc;
        if (Vec.type().bits() == 16) {
          t_vec = UInt(8, Vec.type().lanes());
          t_bc = UInt(8, Vec.type().lanes());
        }
        else if (Vec.type().bits() == 32) {
          t_vec = UInt(16, Vec.type().lanes());
          t_bc = UInt(16, Vec.type().lanes());
        }
        Vec  = lossless_cast(t_vec, Vec);
        BC = lossless_cast(t_bc, BC);
        IntrinsID = P.ID;
        break;
      }
    }
  }
  if (!Vec.defined() || !BC.defined())
    return false;
  if (!is_const(BC))
    return false;
  const int64_t *ImmValue_p = as_const_int(BC);
  const uint64_t *UImmValue_p = as_const_uint(BC);
  if (!ImmValue_p && !UImmValue_p)
    return false;
  int64_t ImmValue = ImmValue_p ? *ImmValue_p :
    (int64_t) *UImmValue_p;

  Value *Vector = codegen(Vec);
  //   Vdd.h=vmpy(Vu.ub,Rt.b)
  //   Vdd.w=vmpy(Vu.h,Rt.h)
  int ScalarValue = 0;
  if (Vec.type().bits() == 8) {
    int A = ImmValue & 0xFF;
    int B = A | (A << 8);
    ScalarValue = B | (B << 16);
  } else {
    int A = ImmValue & 0xFFFF;
    ScalarValue = A | (A << 16);
  }
  Value *Scalar = codegen(ScalarValue);
  Value *Vmpy = callLLVMIntrinsic(IntrinsID, {Vector, Scalar});
  value = convertValueType(Vmpy, llvm_type_of(op->type));
  return true;
}
void CodeGen_Hexagon::visit(const Mul *op) {
  if (!op->a.type().is_vector() && !op->b.type().is_vector()) {
    // scalar x scalar multiply
    CodeGen_Posix::visit(op);
    return;
  }
  bool B128 = target.has_feature(Halide::Target::HVX_128);
  int VecSize = HEXAGON_SINGLE_MODE_VECTOR_SIZE;
  if (B128) VecSize *= 2;
  debug(2) << "HexCG: " << op->type << ", " << "visit(Mul)\n";
  if (isLargerThanDblVector(op->type, native_vector_bits())) {
    // Consider such Halide code.
    //  ImageParam input(type_of<uint8_t>(), 2);
    //  Func input_32("input_32");
    //  input_32(x, y) = cast<uint32_t>(input(x, y));
    //  Halide::Func rows("rows");
    //  rows(x, y) = (input_32(x,y)) + (10*input_32(x+1,y))
    // + (45 * input_32(x+2,y))  + (120 * input_32(x+3,y)) +
    //  rows.vectorize(x, 64);
    // The multiplication operations here are of type u32x64.
    // These need to be broken down into 4 u32x16 multiplies and then the result
    // needs to composed together.
    value = handleLargeVectors(op);
    if (value)
      return;
  }
  if (!value) {
    // There is a good chance we are dealing with
    // vector by scalar kind of multiply instructions.
    Expr A = op->a;

    if (A.type().is_vector() &&
          ((A.type().bytes() * A.type().lanes()) ==
           2*VecSize)) {
      // If it is twice the hexagon vector width, then try
      // splitting into two vector multiplies.
      debug (4) << "HexCG: visit(Const Mul *op) ** \n";
      debug (4) << "op->a:" << op->a << "\n";
      debug (4) << "op->b:" << op->b << "\n";
      // Before we generate vector by scalar multiplies check if we can
      // use widening multiplies
      if (possiblyCodeGenWideningMultiply(op))
        return;
      int types[] = {16, 32};
      std::vector<Expr> Patterns;
      for (size_t i = 0; i < sizeof(types)/sizeof(types[0]); i++) {
        int HexagonVectorPairSizeInBits = 2 * native_vector_bits();
        Expr WildUCard = Variable::make(UInt(types[i]), "*");
        int Width = HexagonVectorPairSizeInBits / types[i];
        Expr WildUBroadcast = Broadcast::make(WildUCard, Width);
        Expr WildUIntVector = Variable::make(UInt(types[i], Width), "*");

        Expr WildICard = Variable::make(Int(types[i]), "*");
        Expr WildIBroadcast = Broadcast::make(WildICard, Width);
        Expr WildIntVector = Variable::make(Int(types[i], Width), "*");

        Patterns.push_back(WildUIntVector * WildUBroadcast);
        Patterns.push_back(WildUBroadcast * WildUIntVector);
        Patterns.push_back(WildIntVector * WildIBroadcast);
        Patterns.push_back(WildIBroadcast * WildIntVector);
      }
      std::vector<Expr> matches;
      Expr Vec, Other;
      for (const Expr &P : Patterns) {
        if (expr_match(P, op, matches)) {
          //__builtin_HEXAGON_V6_vmpyhss, __builtin_HEXAGON_V6_hi
          debug (4)<< "HexCG: Going to generate __builtin_HEXAGON_V6_vmpyhss\n";
          // Exactly one of them definitely has to be a vector.
          if (matches[0].type().is_vector()) {
            Vec = matches[0];
            Other = matches[1];
          } else {
            Vec = matches[1];
            Other = matches[0];
          }
          debug(4) << "vector " << Vec << "\n";
          debug(4) << "Broadcast " << Other << "\n";
          debug(4) << "Other bits size : " << Other.type().bits() << "\n";
          if (is_const(Other)) {
            const int64_t *ImmValue_p = as_const_int(Other);
            const uint64_t *UImmValue_p = as_const_uint(Other);
            if (ImmValue_p || UImmValue_p) {
              int64_t ImmValue = ImmValue_p ? *ImmValue_p :
                (int64_t) *UImmValue_p;
              unsigned int ScalarValue = 0;
              Intrinsic::ID IntrinsID = (Intrinsic::ID) 0;
              if (Vec.type().bits() == 16
                  && ImmValue <=  INT_8_IMAX) {
                unsigned int A = ImmValue & 0xFF;
                unsigned int B = A | (A << 8);
                ScalarValue = B | (B << 16);
                IntrinsID = IPICK(Intrinsic::hexagon_V6_vmpyihb);
              } else if (Vec.type().bits() == 32) {
                if (ImmValue <= INT_8_IMAX) {
                  unsigned int A = ImmValue & 0xFF;
                  unsigned int B = A | (A << 8);
                  ScalarValue = B | (B << 16);
                  IntrinsID = IPICK(Intrinsic::hexagon_V6_vmpyiwb);
                } else if (ImmValue <= INT_16_IMAX) {
                  unsigned int A = ImmValue & 0xFFFF;
                  ScalarValue = (A << 16) | A;
                  IntrinsID = IPICK(Intrinsic::hexagon_V6_vmpyiwh);
                } else
                  internal_error <<
                    "Cannot deal with an Imm value greater than 16"
                    "bits in generating vmpyi\n";
              } else
                checkVectorOp(op, "in visit(Mul *) Vector Scalar Imm\n");
              Expr ScalarImmExpr = IntImm::make(Int(32), ScalarValue);
              Value *Scalar = codegen(ScalarImmExpr);
              Value *VectorOp = codegen(Vec);
              debug(4) << "HexCG: Generating vmpyhss\n";

              std::vector<Value *> Ops = getHighAndLowVectors(VectorOp);
              Value *HiCall = Ops[0];  //Odd elements.
              Value *LoCall = Ops[1];  //Even elements
              Value *CallEven = callLLVMIntrinsic(IntrinsID, {HiCall, Scalar});
              Value *CallOdd = callLLVMIntrinsic(IntrinsID, {LoCall, Scalar});
              IntrinsID = IPICK(Intrinsic::hexagon_V6_vcombine);
              Value *CombineCall = callLLVMIntrinsic(IntrinsID, {CallEven, CallOdd});
              Halide::Type DestType = op->type;
              llvm::Type *DestLLVMType = llvm_type_of(DestType);
              if (DestLLVMType != CombineCall->getType())
                value = builder->CreateBitCast(CombineCall, DestLLVMType);
              else
                value = CombineCall;
              return;
              // It is Vector x Vector
            } else  if (matches[0].type().is_vector() && matches[1].type().is_vector()) {
              checkVectorOp(op, "in visit(Mul *) Vector x Vector\n");
              internal_error << "in visit(Mul *) Vector x Vector\n";
            }
          }
        } // expr_match
      }
      checkVectorOp(op, "in visit(Mul *) Vector x Vector no match)\n");
      debug(4) << "HexCG: FAILED to generate a  vector multiply.\n";
    }
  }
  value = emitBinaryOp(op, multiplies);
  if (!value &&
      isLargerThanVector(op->type, native_vector_bits())) {
    value = handleLargeVectors(op);
    if (value)
      return;
  }
  if (!value) {
    user_warning << "Unsupported type for vector multiply ("
                 << op->a.type()
                 << " * "
                 << op->b.type()
                 << " = "
                 << op->type
                 << ")\n";
    checkVectorOp(op, "in visit(Mul *)\n");
    CodeGen_Posix::visit(op);
    return;
  }
}

void CodeGen_Hexagon::visit(const Broadcast *op) {
    if (is_zero(op->value)) {
        if (op->lanes * op->type.bits() <= 32) {
            // If the result is not more than 32 bits, just use scalar code.
            CodeGen_Posix::visit(op);
        } else {
            // Use vd0.
            bool B128 = target.has_feature(Halide::Target::HVX_128);
            int intrin_lanes = native_vector_bits() / op->type.bits();
            value = call_intrin(llvm_type_of(op->type), intrin_lanes,
                                IPICK(Intrinsic::hexagon_V6_vd0),
                                0, {});
        }
    } else {
        // vsplatw only splats 32 bit words, so if scalar is less, we need
        // to broadcast it to (up to) 32 bits, then use vsplat if necessary.
        int scalar_broadcast = std::min(op->lanes, 32 / op->type.bits());
        value = create_broadcast(codegen(op->value), scalar_broadcast);
        if (scalar_broadcast == op->lanes) {
            // We only needed to broadcast up to the scalar broadcast width,
            // we're done.
        } else if (op->lanes % scalar_broadcast == 0) {
            bool B128 = target.has_feature(Halide::Target::HVX_128);
            int intrin_lanes = native_vector_bits() / op->type.bits();
            value = call_intrin(llvm_type_of(op->type), intrin_lanes,
                                IPICK(Intrinsic::hexagon_V6_lvsplatw),
                                scalar_broadcast, {value});
        } else {
            // TODO: We can handle this case (the broadcast result is not
            // a multiple of 32 bits) by being clever with call_intrin.
            CodeGen_Posix::visit(op);
        }
    }
}

void CodeGen_Hexagon::visit(const Load *op) {
  bool B128 = target.has_feature(Halide::Target::HVX_128);
  if (op->type.is_vector() && isValidHexagonVector(op->type,
                                                   native_vector_bits())) {

    bool possibly_misaligned = (might_be_misaligned.find(op->name) != might_be_misaligned.end());
    const Ramp *ramp = op->index.as<Ramp>();
    const IntImm *stride = ramp ? ramp->stride.as<IntImm>() : NULL;
    if (ramp && stride && stride->value == 1) {
      int lanes = ramp->lanes;
      // int alignment = op->type.bytes(); // The size of a single element
      int native_vector_bytes = native_vector_bits() / 8;

      // We are loading a partial vector. if we are, default to vanilla codegen.
      if (lanes * op->type.bytes() != native_vector_bytes) {
        CodeGen_Posix::visit(op);
        return;
      }
      // At this point we are satisfied that we are loading a native vector.
      ModulusRemainder mod_rem = get_alignment_info(ramp->base);
      if (mod_rem.modulus == 1 &&
          mod_rem.remainder == 0) {
        // We know nothing about alignment. Just fall back upon vanilla codegen.
        CodeGen_Posix::visit(op);
        return;
      }
      // ModulusRemainder tells us if something can be written in the
      // form
      // (ModulusRemainder.modulus * c1) + ModulusRemainder.remainder.
      // So for us to be able to generate an aligned load, ramp->base
      // should be
      // (lanes * c1) + c2.
      if (!possibly_misaligned && !(mod_rem.modulus % lanes)) {
        if (mod_rem.remainder == 0) {
          // This is a perfectly aligned address. Vanilla codegen can deal with
          // this.
          CodeGen_Posix::visit(op);
          return;
        } else {
          Expr base = simplify(ramp->base);
          const Add *add = base.as<Add>();
          const IntImm *b = add->b.as<IntImm>();
          // We can generate a combination of two vmems (aligned) followed by
          // a valign/vlalign if The base is like
          // 1. (aligned_expr + const)
          // In the former case, for double vector mode, we will have
          // mod_rem.modulus == alignment_required and
          // mod_rem.remainder == vector_width + const
          if (!b) {
            CodeGen_Posix::visit(op);
            return;
          }
          int b_val = b->value;
          // offset_elements is an expr that tells us how many elements away we
          // are from an aligned vector;
          int offset_elements = mod_imp(b_val, lanes);
          if (offset_elements == 0) {
            CodeGen_Posix::visit(op);
            return;
          }
          // If the index is A + b, then we know that A is already aligned. We need
          // to know if b, which is an IntImm also contains an aligned vector inside.
          // For e.g. if b is 65 and lanes is 64, then we have 1 aligned vector in it.
          // and base_low should be (A + 64)
          int offset_vector = div_imp(b_val, lanes) * lanes;
          // offset_elements tells us that we are off by those many elements
          // from the vector width. We will load two vectors
          // v_low = load(add->a + offset_vector)
          // v_high = load(add->a + offset_vector + lanes)
          // Now,
          // valign (v_high, v_low, x) = vlalign(v_high, v_low, vec_length - x);
          // Since offset_elements is always between 0 and (lanes-1), we need to
          // look at the sign of b_val to create the right offset for vlalign.
          int bytes_off = b_val > 0 ? offset_elements * op->type.bytes() :
              (lanes - offset_elements)  * op->type.bytes();
          Expr base_low =  simplify(add->a + offset_vector);
          Expr base_high =  simplify(base_low + lanes);
          Expr ramp_low = Ramp::make(base_low, 1, lanes);
          Expr ramp_high = Ramp::make(base_high, 1, lanes);
          Expr load_low = Load::make(op->type, op->name, ramp_low, op->image,
                                     op->param);
          Expr load_high = Load::make(op->type, op->name, ramp_high, op->image,
                                      op->param);
          Value *vec_low = codegen(load_low);
          Value *vec_high = codegen(load_high);

          Intrinsic::ID IntrinsID = (Intrinsic::ID) 0;
          if (b_val > 0) {
            Value *Scalar;
            if (bytes_off < 7) {
              IntrinsID = IPICK(Intrinsic::hexagon_V6_valignbi);
              Expr ScalarImmExpr = IntImm::make(Int(32), bytes_off);
              Scalar = codegen(ScalarImmExpr);
            }
            else {
              IntrinsID = IPICK(Intrinsic::hexagon_V6_valignb);
              // FIXME: PDB: Is this correct? Should this require a register
              // transfer.
              Scalar = codegen(bytes_off);
            }
            Value *valign = callLLVMIntrinsic(IntrinsID, {vec_high, vec_low, Scalar});
            value = convertValueType(valign, llvm_type_of(op->type));
            return;
          } else {
            Value *Scalar;
            if (bytes_off < 7) {
              IntrinsID = IPICK(Intrinsic::hexagon_V6_vlalignbi);
              Expr ScalarImmExpr = IntImm::make(Int(32), bytes_off);
              Scalar = codegen(ScalarImmExpr);
            }
            else {
              IntrinsID = IPICK(Intrinsic::hexagon_V6_vlalignb);
              // FIXME: PDB: Is this correct? Should this require a register
              // transfer.
              Scalar = codegen(bytes_off);
            }
            Value *valign = callLLVMIntrinsic(IntrinsID, {vec_high, vec_low, Scalar});
            value = convertValueType(valign, llvm_type_of(op->type));
            return;
          }
        }
      }
    } else if (ramp && stride && stride->value == 2) {
        // Load two vectors worth and then shuffle
        Expr base_a = ramp->base, base_b = ramp->base + ramp->lanes;

        // False indicates we should take the even-numbered lanes
        // from the load, true indicates we should take the
        // odd-numbered-lanes.
        bool shifted_a = false, shifted_b = false;
        // If the base ends in an odd constant, then subtract one
        // and do a different shuffle. This helps expressions like
        // (f(2*x) + f(2*x+1) share loads
        const Add *add = ramp->base.as<Add>();
        const IntImm *offset = add ? add->b.as<IntImm>() : NULL;
        if (offset && offset->value & 1) {
          base_a -= 1;
          shifted_a = true;
          base_b -= 1;
          shifted_b = true;
        }

        // Do each load.
        Expr ramp_a = Ramp::make(base_a, 1, ramp->lanes);
        Expr ramp_b = Ramp::make(base_b, 1, ramp->lanes);
        Expr load_a = Load::make(op->type, op->name, ramp_a, op->image,
                                 op->param);
        Expr load_b = Load::make(op->type, op->name, ramp_b, op->image,
                                 op->param);
        Value *vec_a = codegen(load_a);
        Value *vec_b = codegen(load_b);

        // Shuffle together the results.
        vector<Constant *> indices(ramp->lanes);
        for (int i = 0; i < (ramp->lanes + 1)/2; i++) {
          indices[i] = ConstantInt::get(i32, i*2 + (shifted_a ? 1 : 0));
        }
        for (int i = (ramp->lanes + 1)/2; i < ramp->lanes; i++) {
          indices[i] = ConstantInt::get(i32, i*2 + (shifted_b ? 1 : 0));
        }

        debug(2) << "Loading two vectors and shuffle: \n";
        value = builder->CreateShuffleVector(vec_a, vec_b,
                                             ConstantVector::get(indices));
        if (debug::debug_level >= 2) value -> dump();
      }
  }
  if (!value)
    CodeGen_Posix::visit(op);
  return;
}

void CodeGen_Hexagon::visit(const Max *op) {
    if (op->type.is_vector()) {
        value = call_intrin(op->type,
                            "halide.hexagon.vmax." + type_suffix(op->type),
                            {op->a, op->b});
    } else {
        CodeGen_Posix::visit(op);
    }
}

void CodeGen_Hexagon::visit(const Min *op) {
    if (op->type.is_vector()) {
        value = call_intrin(op->type,
                            "halide.hexagon.vmin." + type_suffix(op->type),
                            {op->a, op->b});
    } else {
        CodeGen_Posix::visit(op);
    }
}

void CodeGen_Hexagon::visit(const Select *op) {
    if (op->type.is_vector() && op->condition.type().is_vector()) {
        // eliminate_bool_vectors has replaced all boolean vectors
        // with integer vectors of the appropriate size, and this
        // condition is of the form 'cond != 0'. We just need to grab
        // cond and use that as the operand for vmux.
        const NE *cond_ne_0 = op->condition.as<NE>();
        internal_assert(cond_ne_0);
        internal_assert(is_zero(cond_ne_0->b));
        Value *condition = codegen(cond_ne_0->a);
        Value *true_value = codegen(op->true_value);
        Value *false_value = codegen(op->false_value);
        value = call_intrin(llvm_type_of(op->type),
                            "halide.hexagon.vmux." + type_suffix(op->type),
                            {condition, true_value, false_value});
    } else {
        CodeGen_Posix::visit(op);
    }
}

void CodeGen_Hexagon::visit(const GT *op) {
    if (op->type.is_vector()) {
        value = call_intrin(eliminated_bool_type(op->type, op->a.type()),
                            "halide.hexagon.vgt." + type_suffix(op->a.type()),
                            {op->a, op->b});
    } else {
        CodeGen_Posix::visit(op);
    }
}

void CodeGen_Hexagon::visit(const EQ *op) {
    if (op->type.is_vector()) {
        value = call_intrin(eliminated_bool_type(op->type, op->a.type()),
                            "halide.hexagon.veq." + type_suffix(op->a.type()),
                            {op->a, op->b});
    } else {
        CodeGen_Posix::visit(op);
    }
}

void CodeGen_Hexagon::visit(const GE *op) {
    Expr ge = Not::make(GT::make(op->b, op->a));
    ge.accept(this);
}

void CodeGen_Hexagon::visit(const LE *op) {
    Expr le = Not::make(GT::make(op->a, op->b));
    le.accept(this);
}

void CodeGen_Hexagon::visit(const LT *op) {
    Expr lt = GT::make(op->b, op->a);
    lt.accept(this);
}

void CodeGen_Hexagon::visit(const NE *op) {
    Expr eq = Not::make(EQ::make(op->a, op->b));
    eq.accept(this);
}

}}<|MERGE_RESOLUTION|>--- conflicted
+++ resolved
@@ -63,21 +63,6 @@
   return max(min(A, 32767), -32768);
 }
 
-<<<<<<< HEAD
-=======
-Expr bitwiseOr(Expr A, Expr B) {
-  return Internal::Call::make(A.type(), Internal::Call::bitwise_or, {A, B},
-                              Internal::Call::PureIntrinsic);
-}
-Expr bitwiseAnd(Expr A, Expr B) {
-  return Internal::Call::make(A.type(), Internal::Call::bitwise_and, {A, B},
-                              Internal::Call::PureIntrinsic);
-}
-Expr bitwiseXor(Expr A, Expr B) {
-  return Internal::Call::make(A.type(), Internal::Call::bitwise_xor, {A, B},
-                              Internal::Call::PureIntrinsic);
-}
->>>>>>> d8946e97
 Expr vavg_round(Expr A, Expr B) {
   Type wider = A.type().with_bits(A.type().bits() * 2);
   return cast(A.type(), (cast(wider, A) + cast(wider, B) + 1)/2);
@@ -105,24 +90,6 @@
   return cast(A.type(), max(min(cast(wider, A) + cast(wider, B),
                                 max_v), min_v));
 }
-<<<<<<< HEAD
-=======
-#ifdef THESE_ARE_UNUSED
-Expr bitwiseNot(Expr A) {
-  return Internal::Call::make(A.type(), Internal::Call::bitwise_not, {A},
-                              Internal::Call::PureIntrinsic);
-}
-Expr shiftLeft(Expr A, Expr B) {
-  return Internal::Call::make(A.type(), Internal::Call::shift_left, {A, B},
-                              Internal::Call::PureIntrinsic);
-}
-
-Expr shiftRight(Expr A, Expr B) {
-  return Internal::Call::make(A.type(), Internal::Call::shift_right, {A, B},
-                              Internal::Call::PureIntrinsic);
-}
-#endif
->>>>>>> d8946e97
 
 Expr u8_(Expr E) {
   return cast (UInt(8, E.type().lanes()), E);
@@ -1939,27 +1906,30 @@
   return;
 }
 void CodeGen_Hexagon::visit(const Call *op) {
-    internal_assert((op->call_type == Call::Extern || op->call_type == Call::Intrinsic))
+    internal_assert(op->call_type == Call::Extern ||
+                    op->call_type == Call::Intrinsic ||
+                    op->call_type == Call::PureExtern ||
+                    op->call_type == Call::PureIntrinsic)
         << "Can only codegen extern calls and intrinsics\n";
 
     bool B128 = target.has_feature(Halide::Target::HVX_128);
 
-    if (op->call_type == Call::Intrinsic && op->type.is_vector()) {
+    if (op->type.is_vector()) {
         Intrinsic::ID intrin = Intrinsic::not_intrinsic;
         int intrin_lanes = native_vector_bits() / op->type.bits();
-        if (op->name == Call::bitwise_and) {
+        if (op->is_intrinsic(Call::bitwise_and)) {
             internal_assert(op->args.size() == 2);
             intrin = IPICK(Intrinsic::hexagon_V6_vand);
-        } else if (op->name == Call::bitwise_xor) {
+        } else if (op->is_intrinsic(Call::bitwise_xor)) {
             internal_assert(op->args.size() == 2);
             intrin = IPICK(Intrinsic::hexagon_V6_vxor);
-        } else if (op->name == Call::bitwise_or) {
+        } else if (op->is_intrinsic(Call::bitwise_or)) {
             internal_assert(op->args.size() == 2);
             intrin = IPICK(Intrinsic::hexagon_V6_vor);
-        } else if (op->name == Call::bitwise_not) {
+        } else if (op->is_intrinsic(Call::bitwise_not)) {
             internal_assert(op->args.size() == 1);
             intrin = IPICK(Intrinsic::hexagon_V6_vnot);
-        } else if (op->name == Call::absd) {
+        } else if (op->is_intrinsic(Call::absd)) {
             internal_assert(op->args.size() == 2);
             intrin = select_intrinsic(op->args[0].type(),
                                                 Intrinsic::not_intrinsic,
@@ -1979,26 +1949,7 @@
   if (B128) VecSize *= 2;
 
   if (!value) {
-<<<<<<< HEAD
-    if (op->name == Call::get_high_register) {
-=======
-    if (op->is_intrinsic(Call::bitwise_not)) {
-      if (op->type.is_vector() &&
-          ((op->type.bytes() * op->type.lanes()) == VecSize)) {
-        Value *Call = callLLVMIntrinsic(IPICK(Intrinsic::hexagon_V6_vnot), {codegen(op->args[0])});
-        value = convertValueType(Call, llvm_type_of(op->type));
-        return;
-      }
-    } else if (op->is_intrinsic(Call::absd)) {
-      if (isLargerThanVector(op->type, native_vector_bits())) {
-        value = handleLargeVectors_absd(op);
-        if (value)
-          return;
-      }
-      // vector sized absdiff should have been covered by the look up table
-      // "combiners".
-    } else if (op->is_intrinsic(Call::get_high_register)) {
->>>>>>> d8946e97
+    if (op->is_intrinsic(Call::get_high_register)) {
       internal_assert(op->type.is_vector());
       internal_assert((op->type.bytes() * op->type.lanes()) == VecSize);
       Value *Call = callLLVMIntrinsic(IPICK(Intrinsic::hexagon_V6_hi), {codegen(op->args[0])});
