#include "Simplify_Internal.h"

namespace Halide {
namespace Internal {

Expr Simplify::visit(const Div *op, ExprInfo *bounds) {
    ExprInfo a_bounds, b_bounds;
    Expr a = mutate(op->a, &a_bounds);
    Expr b = mutate(op->b, &b_bounds);

    if (bounds && no_overflow_int(op->type)) {
        bounds->min = INT64_MAX;
        bounds->max = INT64_MIN;

        // Enumerate all possible values for the min and max and take the extreme values.
        if (a_bounds.min_defined && b_bounds.min_defined && b_bounds.min != 0) {
            int64_t v = div_imp(a_bounds.min, b_bounds.min);
            bounds->min = std::min(bounds->min, v);
            bounds->max = std::max(bounds->max, v);
        }

        if (a_bounds.min_defined && b_bounds.max_defined && b_bounds.max != 0) {
            int64_t v = div_imp(a_bounds.min, b_bounds.max);
            bounds->min = std::min(bounds->min, v);
            bounds->max = std::max(bounds->max, v);
        }

        if (a_bounds.max_defined && b_bounds.max_defined && b_bounds.max != 0) {
            int64_t v = div_imp(a_bounds.max, b_bounds.max);
            bounds->min = std::min(bounds->min, v);
            bounds->max = std::max(bounds->max, v);
        }

        if (a_bounds.max_defined && b_bounds.min_defined && b_bounds.min != 0) {
            int64_t v = div_imp(a_bounds.max, b_bounds.min);
            bounds->min = std::min(bounds->min, v);
            bounds->max = std::max(bounds->max, v);
        }

        const bool b_positive = b_bounds.min_defined && b_bounds.min > 0;
        const bool b_negative = b_bounds.max_defined && b_bounds.max < 0;

        if ((b_positive && !b_bounds.max_defined) ||
            (b_negative && !b_bounds.min_defined)) {
            // Take limit as b -> +/- infinity
            int64_t v = 0;
            bounds->min = std::min(bounds->min, v);
            bounds->max = std::max(bounds->max, v);
        }

        bounds->min_defined = ((a_bounds.min_defined && b_positive) ||
                               (a_bounds.max_defined && b_negative));
        bounds->max_defined = ((a_bounds.max_defined && b_positive) ||
                               (a_bounds.min_defined && b_negative));

        // That's as far as we can get knowing the sign of the
        // denominator. For bounded numerators, we additionally know
        // that div can't make anything larger in magnitude, so we can
        // take the intersection with that.
        if (a_bounds.max_defined && a_bounds.min_defined) {
            int64_t v = std::max(a_bounds.max, -a_bounds.min);
            if (bounds->min_defined) {
                bounds->min = std::max(bounds->min, -v);
            } else {
                bounds->min = -v;
            }
            if (bounds->max_defined) {
                bounds->max = std::min(bounds->max, v);
            } else {
                bounds->max = v;
            }
            bounds->min_defined = bounds->max_defined = true;
        }

        // Bounded numerator divided by constantish
        // denominator can sometimes collapse things to a
        // constant at this point
        if (bounds->min_defined &&
            bounds->max_defined &&
            bounds->max == bounds->min) {
            if (op->type.can_represent(bounds->min)) {
                return make_const(op->type, bounds->min);
            } else {
                // Even though this is 'no-overflow-int', if the result
                // we calculate can't fit into the destination type,
                // we're better off returning an overflow condition than
                // a known-wrong value. (Note that no_overflow_int() should
                // only be true for signed integers.)
                internal_assert(op->type.is_int());
                return make_signed_integer_overflow(op->type);
            }
        }
        // Code downstream can use min/max in calculated-but-unused arithmetic
        // that can lead to UB (and thus, flaky failures under ASAN/UBSAN)
        // if we leave them set to INT64_MAX/INT64_MIN; normalize to zero to avoid this.
        if (!bounds->min_defined) bounds->min = 0;
        if (!bounds->max_defined) bounds->max = 0;
        bounds->alignment = a_bounds.alignment / b_bounds.alignment;
        bounds->trim_bounds_using_alignment();
    }

    bool denominator_non_zero =
        (no_overflow_int(op->type) &&
         ((b_bounds.min_defined && b_bounds.min > 0) ||
          (b_bounds.max_defined && b_bounds.max < 0) ||
          (b_bounds.alignment.remainder != 0)));

    if (may_simplify(op->type)) {

        int lanes = op->type.lanes();

        auto rewrite = IRMatcher::rewriter(IRMatcher::div(a, b), op->type);

        if (rewrite(IRMatcher::Overflow() / x, a) ||
            rewrite(x / IRMatcher::Overflow(), b) ||
            rewrite(x / 1, x) ||
            rewrite(c0 / c1, fold(c0 / c1)) ||
            (!op->type.is_float() && rewrite(x / 0, 0)) ||
            (!op->type.is_float() && denominator_non_zero && rewrite(x / x, 1)) ||
            rewrite(0 / x, 0) ||
            false) {
            return rewrite.result;
        }

        // clang-format off
        if (EVAL_IN_LAMBDA
            (rewrite(broadcast(x) / broadcast(y), broadcast(x / y), is_same_type(x, y)) ||
             rewrite(select(x, c0, c1) / c2, select(x, fold(c0/c2), fold(c1/c2))) ||
             (!op->type.is_float() &&
              rewrite(x / x, select(x == 0, 0, 1))) ||
             (no_overflow(op->type) &&
              (// Fold repeated division
               rewrite((x / c0) / c2, x / fold(c0 * c2),                          c0 > 0 && c2 > 0 && !overflows(c0 * c2)) ||
               rewrite((x / c0 + c1) / c2, (x + fold(c1 * c0)) / fold(c0 * c2),   c0 > 0 && c2 > 0 && !overflows(c0 * c2) && !overflows(c0 * c1)) ||
               rewrite((x * c0) / c1, x / fold(c1 / c0),                          c1 % c0 == 0 && c0 > 0 && c1 / c0 != 0) ||
               // Pull out terms that are a multiple of the denominator
               rewrite((x * c0) / c1, x * fold(c0 / c1),                          c0 % c1 == 0 && c1 > 0) ||

               rewrite((x * c0 + y) / c1, y / c1 + x * fold(c0 / c1),             c0 % c1 == 0 && c1 > 0) ||
               rewrite((x * c0 - y) / c0, x + (0 - y) / c0) ||
<<<<<<< HEAD
=======
               rewrite((x * c1 - y) / c0, (0 - y) / c0 - x,                       c0 + c1 == 0) ||
>>>>>>> 00b12f7a
               rewrite((y + x * c0) / c1, y / c1 + x * fold(c0 / c1),             c0 % c1 == 0 && c1 > 0) ||
               rewrite((y - x * c0) / c1, y / c1 - x * fold(c0 / c1),             c0 % c1 == 0 && c1 > 0) ||

               rewrite(((x * c0 + y) + z) / c1, (y + z) / c1 + x * fold(c0 / c1), c0 % c1 == 0 && c1 > 0) ||
               rewrite(((x * c0 - y) + z) / c1, (z - y) / c1 + x * fold(c0 / c1), c0 % c1 == 0 && c1 > 0) ||
               rewrite(((x * c0 + y) - z) / c1, (y - z) / c1 + x * fold(c0 / c1), c0 % c1 == 0 && c1 > 0) ||
               rewrite(((x * c0 - y) - z) / c0, x + (0 - y - z) / c0) ||
<<<<<<< HEAD
=======
               rewrite(((x * c1 - y) - z) / c0, (0 - y - z) / c0 - x,             c0 + c1 == 0) ||
>>>>>>> 00b12f7a

               rewrite(((y + x * c0) + z) / c1, (y + z) / c1 + x * fold(c0 / c1), c0 % c1 == 0 && c1 > 0) ||
               rewrite(((y + x * c0) - z) / c1, (y - z) / c1 + x * fold(c0 / c1), c0 % c1 == 0 && c1 > 0) ||
               rewrite(((y - x * c0) - z) / c1, (y - z) / c1 - x * fold(c0 / c1), c0 % c1 == 0 && c1 > 0) ||
               rewrite(((y - x * c0) + z) / c1, (y + z) / c1 - x * fold(c0 / c1), c0 % c1 == 0 && c1 > 0) ||

               rewrite((z + (x * c0 + y)) / c1, (z + y) / c1 + x * fold(c0 / c1), c0 % c1 == 0 && c1 > 0) ||
               rewrite((z + (x * c0 - y)) / c1, (z - y) / c1 + x * fold(c0 / c1), c0 % c1 == 0 && c1 > 0) ||
               rewrite((z - (x * c0 - y)) / c1, (z + y) / c1 - x * fold(c0 / c1), c0 % c1 == 0 && c1 > 0) ||
               rewrite((z - (x * c0 + y)) / c1, (z - y) / c1 + x * fold(-c0 / c1), c0 % c1 == 0 && c1 > 0) ||

               rewrite((z + (y + x * c0)) / c1, (z + y) / c1 + x * fold(c0 / c1), c0 % c1 == 0 && c1 > 0) ||
               rewrite((z - (y + x * c0)) / c1, (z - y) / c1 + x * fold(-c0 / c1), c0 % c1 == 0 && c1 > 0) ||
               rewrite((z + (y - x * c0)) / c1, (z + y) / c1 - x * fold(c0 / c1), c0 % c1 == 0 && c1 > 0) ||
               rewrite((z - (y - x * c0)) / c1, (z - y) / c1 + x * fold(c0 / c1), c0 % c1 == 0 && c1 > 0) ||

               // For the next depth, stick to addition
               rewrite((((x * c0 + y) + z) + w) / c1, (y + z + w) / c1 + x * fold(c0 / c1), c0 % c1 == 0 && c1 > 0) ||
               rewrite((((y + x * c0) + z) + w) / c1, (y + z + w) / c1 + x * fold(c0 / c1), c0 % c1 == 0 && c1 > 0) ||
               rewrite(((z + (x * c0 + y)) + w) / c1, (y + z + w) / c1 + x * fold(c0 / c1), c0 % c1 == 0 && c1 > 0) ||
               rewrite(((z + (y + x * c0)) + w) / c1, (y + z + w) / c1 + x * fold(c0 / c1), c0 % c1 == 0 && c1 > 0) ||
               rewrite((w + ((x * c0 + y) + z)) / c1, (y + z + w) / c1 + x * fold(c0 / c1), c0 % c1 == 0 && c1 > 0) ||
               rewrite((w + ((y + x * c0) + z)) / c1, (y + z + w) / c1 + x * fold(c0 / c1), c0 % c1 == 0 && c1 > 0) ||
               rewrite((w + (z + (x * c0 + y))) / c1, (y + z + w) / c1 + x * fold(c0 / c1), c0 % c1 == 0 && c1 > 0) ||
               rewrite((w + (z + (y + x * c0))) / c1, (y + z + w) / c1 + x * fold(c0 / c1), c0 % c1 == 0 && c1 > 0) ||

               // Finally, pull out constant additions that are a multiple of the denominator
               rewrite((x + c0) / c1, x / c1 + fold(c0 / c1), c0 % c1 == 0 && c1 > 0) ||
               rewrite((c0 - y)/c1, fold(c0 / c1) - y / c1, (c0 + 1) % c1 == 0 && c1 > 0) ||
               (denominator_non_zero &&
                (rewrite((x + y)/x, y/x + 1) ||
                 rewrite((y + x)/x, y/x + 1) ||
                 rewrite((x - y)/x, (-y)/x + 1) ||
                 rewrite((y - x)/x, y/x - 1) ||
                 rewrite(((x + y) + z)/x, (y + z)/x + 1) ||
                 rewrite(((y + x) + z)/x, (y + z)/x + 1) ||
                 rewrite((z + (x + y))/x, (z + y)/x + 1) ||
                 rewrite((z + (y + x))/x, (z + y)/x + 1) ||
                 rewrite((x*y)/x, y) ||
                 rewrite((y*x)/x, y) ||
                 rewrite((x*y + z)/x, y + z/x) ||
                 rewrite((y*x + z)/x, y + z/x) ||
                 rewrite((z + x*y)/x, z/x + y) ||
                 rewrite((z + y*x)/x, z/x + y) ||
                 rewrite((x*y - z)/x, y + (-z)/x) ||
                 rewrite((y*x - z)/x, y + (-z)/x) ||
                 rewrite((z - x*y)/x, z/x - y) ||
                 rewrite((z - y*x)/x, z/x - y) ||
                 false)) ||

               (op->type.is_float() && rewrite(x/c0, x * fold(1/c0))))) ||
             (no_overflow_int(op->type) &&
              (
               rewrite(ramp(x, c0) / broadcast(c1), ramp(x / c1, fold(c0 / c1)), is_same_type(x, c1) && (c0 % c1 == 0)) ||
               rewrite(ramp(x, c0) / broadcast(c1), broadcast(x / c1, lanes),
                       // First and last lanes are the same when...
                       is_scalar(x) && is_same_type(x, c1) &&
                       can_prove((x % c1 + c0 * (lanes - 1)) / c1 == 0, this))
                       )) ||
             (no_overflow_scalar_int(op->type) &&
              (rewrite(x / -1, -x) ||
               (denominator_non_zero && rewrite(c0 / y, select(y < 0, fold(-c0), c0), c0 == -1)) ||
               rewrite((x * c0 + c1) / c2,
                       (x + fold(c1 / c0)) / fold(c2 / c0),
                       c2 > 0 && c0 > 0 && c2 % c0 == 0) ||
               rewrite((x * c0 + c1) / c2,
                       x * fold(c0 / c2) + fold(c1 / c2),
                       c2 > 0 && c0 % c2 == 0) ||
               // A very specific pattern that comes up in bounds in upsampling code.
               rewrite((x % 2 + c0) / 2, x % 2 + fold(c0 / 2), c0 % 2 == 1))))) {
            return mutate(rewrite.result, bounds);
        }
        // clang-format on
    }

    if (a.same_as(op->a) && b.same_as(op->b)) {
        return op;
    } else {
        return Div::make(a, b);
    }
}

}  // namespace Internal
}  // namespace Halide<|MERGE_RESOLUTION|>--- conflicted
+++ resolved
@@ -138,10 +138,7 @@
 
                rewrite((x * c0 + y) / c1, y / c1 + x * fold(c0 / c1),             c0 % c1 == 0 && c1 > 0) ||
                rewrite((x * c0 - y) / c0, x + (0 - y) / c0) ||
-<<<<<<< HEAD
-=======
                rewrite((x * c1 - y) / c0, (0 - y) / c0 - x,                       c0 + c1 == 0) ||
->>>>>>> 00b12f7a
                rewrite((y + x * c0) / c1, y / c1 + x * fold(c0 / c1),             c0 % c1 == 0 && c1 > 0) ||
                rewrite((y - x * c0) / c1, y / c1 - x * fold(c0 / c1),             c0 % c1 == 0 && c1 > 0) ||
 
@@ -149,10 +146,7 @@
                rewrite(((x * c0 - y) + z) / c1, (z - y) / c1 + x * fold(c0 / c1), c0 % c1 == 0 && c1 > 0) ||
                rewrite(((x * c0 + y) - z) / c1, (y - z) / c1 + x * fold(c0 / c1), c0 % c1 == 0 && c1 > 0) ||
                rewrite(((x * c0 - y) - z) / c0, x + (0 - y - z) / c0) ||
-<<<<<<< HEAD
-=======
                rewrite(((x * c1 - y) - z) / c0, (0 - y - z) / c0 - x,             c0 + c1 == 0) ||
->>>>>>> 00b12f7a
 
                rewrite(((y + x * c0) + z) / c1, (y + z) / c1 + x * fold(c0 / c1), c0 % c1 == 0 && c1 > 0) ||
                rewrite(((y + x * c0) - z) / c1, (y - z) / c1 + x * fold(c0 / c1), c0 % c1 == 0 && c1 > 0) ||
