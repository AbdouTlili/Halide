#ifndef HALIDE_MODULE_H
#define HALIDE_MODULE_H

/** \file
 *
 * Defines Module, an IR container that fully describes a Halide program.
 */

#include <functional>

#include "Argument.h"
#include "ExternalCode.h"
#include "IR.h"
#include "ModulusRemainder.h"
#include "Outputs.h"
#include "Target.h"

namespace Halide {
namespace Internal {

/** Definition of an argument to a LoweredFunc. This is similar to
 * Argument, except it enables passing extra information useful to
 * some targets to LoweredFunc. */
struct LoweredArgument : public Argument {
    /** For scalar arguments, the modulus and remainder of this
     * argument. */
    ModulusRemainder alignment;

    LoweredArgument() {}
    LoweredArgument(const Argument &arg) : Argument(arg) {}
    LoweredArgument(const std::string &_name, Kind _kind, const Type &_type, uint8_t _dimensions,
                    Expr _def = Expr(),
                    Expr _min = Expr(),
                    Expr _max = Expr()) : Argument(_name, _kind, _type, _dimensions, _def, _min, _max) {}
};

/** Definition of a lowered function. This object provides a concrete
 * mapping between parameters used in the function body and their
 * declarations in the argument list. */
struct LoweredFunc {
    std::string name;

    /** Arguments referred to in the body of this function. */
    std::vector<LoweredArgument> args;

    /** Body of this function. */
    Stmt body;

    /** Type of linkage a function can have. */
    enum LinkageType {
        External, ///< Visible externally.
        ExternalPlusMetadata, ///< Visible externally. Argument metadata and an argv wrapper are also generated.
        Internal, ///< Not visible externally, similar to 'static' linkage in C.
    };

    /** The linkage of this function. */
    LinkageType linkage;

    /** The name-mangling choice for the function. Defaults to using
     * the Target. */
    NameMangling name_mangling;

    LoweredFunc(const std::string &name,
                const std::vector<LoweredArgument> &args,
                Stmt body,
                LinkageType linkage,
                NameMangling mangling = NameMangling::Default);
    LoweredFunc(const std::string &name,
                const std::vector<Argument> &args,
                Stmt body,
                LinkageType linkage,
                NameMangling mangling = NameMangling::Default);
};

}

namespace Internal {
struct ModuleContents;
}

/** A halide module. This represents IR containing lowered function
 * definitions and buffers. */
class Module {
    Internal::IntrusivePtr<Internal::ModuleContents> contents;

public:
    Module(const std::string &name, const Target &target);

    /** Get the target this module has been lowered for. */
    const Target &target() const;

    /** The name of this module. This is used as the default filename
     * for output operations. */
    const std::string &name() const;

    /** If this Module had an auto-generated schedule, this is the C++ source
     * for that schedule. */
    const std::string &auto_schedule() const;

    /** Return whether this module uses strict floating-point anywhere. */
    EXPORT bool any_strict_float() const;

    /** The declarations contained in this module. */
    // @{
    const std::vector<Buffer<>> &buffers() const;
    const std::vector<Internal::LoweredFunc> &functions() const;
    std::vector<Internal::LoweredFunc> &functions();
    const std::vector<Module> &submodules() const;
    const std::vector<ExternalCode> &external_code() const;
    // @}

    /** Return the function with the given name. If no such function
    * exists in this module, assert. */
    Internal::LoweredFunc get_function_by_name(const std::string &name) const;

    /** Add a declaration to this module. */
    // @{
    void append(const Buffer<> &buffer);
    void append(const Internal::LoweredFunc &function);
    void append(const Module &module);
    void append(const ExternalCode &external_code);
    // @}

    /** Compile a halide Module to variety of outputs, depending on
     * the fields set in output_files. */
    void compile(const Outputs &output_files_arg) const;

    /** Compile a halide Module to in-memory object code. Currently
     * only supports LLVM based compilation, but should be extended to
     * handle source code backends. */
    Buffer<uint8_t> compile_to_buffer() const;

    /** Return a new module with all submodules compiled to buffers on
     * on the result Module. */
    Module resolve_submodules() const;

    /** When generating metadata from this module, remap any occurrences
     * of 'from' into 'to'. */
    void remap_metadata_name(const std::string &from, const std::string &to) const;

    /** Retrieve the metadata name map. */
    std::map<std::string, std::string> get_metadata_name_map() const;

    /** Set the auto_schedule text for the Module. It is an error to call this
     * multiple times for a given Module. */
<<<<<<< HEAD
    EXPORT void set_auto_schedule(const std::string &auto_schedule);

    /** Set whether this module uses strict floating-point directives anywhere. */
    EXPORT void set_any_strict_float(bool any_strict_float);
=======
    void set_auto_schedule(const std::string &auto_schedule);
>>>>>>> 2617a669
};

/** Link a set of modules together into one module. */
Module link_modules(const std::string &name, const std::vector<Module> &modules);

/** Create an object file containing the Halide runtime for a given
 * target. For use with Target::NoRuntime. */
void compile_standalone_runtime(const std::string &object_filename, Target t);

/** Create an object and/or static library file containing the Halide runtime for a given
 * target. For use with Target::NoRuntime. Return an Outputs with just the actual
 * outputs filled in (typically, object_name and/or static_library_name).
 */
Outputs compile_standalone_runtime(const Outputs &output_files, Target t);

typedef std::function<Module(const std::string &, const Target &)> ModuleProducer;

void compile_multitarget(const std::string &fn_name,
                         const Outputs &output_files,
                         const std::vector<Target> &targets,
                         ModuleProducer module_producer,
                         const std::map<std::string, std::string> &suffixes = {});

}

#endif<|MERGE_RESOLUTION|>--- conflicted
+++ resolved
@@ -98,7 +98,7 @@
     const std::string &auto_schedule() const;
 
     /** Return whether this module uses strict floating-point anywhere. */
-    EXPORT bool any_strict_float() const;
+    bool any_strict_float() const;
 
     /** The declarations contained in this module. */
     // @{
@@ -143,14 +143,10 @@
 
     /** Set the auto_schedule text for the Module. It is an error to call this
      * multiple times for a given Module. */
-<<<<<<< HEAD
-    EXPORT void set_auto_schedule(const std::string &auto_schedule);
+    void set_auto_schedule(const std::string &auto_schedule);
 
     /** Set whether this module uses strict floating-point directives anywhere. */
-    EXPORT void set_any_strict_float(bool any_strict_float);
-=======
-    void set_auto_schedule(const std::string &auto_schedule);
->>>>>>> 2617a669
+    void set_any_strict_float(bool any_strict_float);
 };
 
 /** Link a set of modules together into one module. */
