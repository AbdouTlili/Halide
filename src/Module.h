--- conflicted
+++ resolved
@@ -131,18 +131,16 @@
      * on the result Module. */
     EXPORT Module resolve_submodules() const;
 
-<<<<<<< HEAD
     /** When generating metadata from this module, remap any occurrences
      * of 'from' into 'to'. */
     EXPORT void remap_metadata_name(const std::string &from, const std::string &to) const;
 
     /** Retrieve the metadata name map. */
     EXPORT std::map<std::string, std::string> get_metadata_name_map() const;
-=======
+
     /** Set the auto_schedule text for the Module. It is an error to call this
      * multiple times for a given Module. */
     EXPORT void set_auto_schedule(const std::string &auto_schedule);
->>>>>>> 6f40c5f0
 };
 
 /** Link a set of modules together into one module. */
