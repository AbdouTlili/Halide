--- conflicted
+++ resolved
@@ -160,51 +160,6 @@
 
     using IRPrinter::visit;
 
-<<<<<<< HEAD
-    void visit(const Variable *);
-    void visit(const IntImm *);
-    void visit(const UIntImm *);
-    void visit(const StringImm *);
-    void visit(const FloatImm *);
-    void visit(const Cast *);
-    void visit(const Add *);
-    void visit(const Sub *);
-    void visit(const Mul *);
-    void visit(const Div *);
-    void visit(const Mod *);
-    void visit(const Max *);
-    void visit(const Min *);
-    void visit(const EQ *);
-    void visit(const NE *);
-    void visit(const LT *);
-    void visit(const LE *);
-    void visit(const GT *);
-    void visit(const GE *);
-    void visit(const And *);
-    void visit(const Or *);
-    void visit(const Not *);
-    void visit(const Call *);
-    void visit(const Select *);
-    void visit(const Load *);
-    void visit(const Store *);
-    void visit(const Let *);
-    void visit(const LetStmt *);
-    void visit(const AssertStmt *);
-    void visit(const ProducerConsumer *);
-    void visit(const For *);
-    void visit(const Ramp *);
-    void visit(const Broadcast *);
-    void visit(const Provide *);
-    void visit(const Allocate *);
-    void visit(const Free *);
-    void visit(const Realize *);
-    void visit(const IfThenElse *);
-    void visit(const Evaluate *);
-    void visit(const Shuffle *);
-    void visit(const Prefetch *);
-    void visit(const Fork *);
-    void visit(const Acquire *);
-=======
     void visit(const Variable *) override;
     void visit(const IntImm *) override;
     void visit(const UIntImm *) override;
@@ -248,7 +203,6 @@
     void visit(const Prefetch *) override;
     void visit(const Fork *) override;
     void visit(const Acquire *) override;
->>>>>>> 78673c20
 
     void visit_binop(Type t, Expr a, Expr b, const char *op);
 
