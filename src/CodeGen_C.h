#ifndef HALIDE_CODEGEN_C_H
#define HALIDE_CODEGEN_C_H

/** \file
 *
 * Defines an IRPrinter that emits C++ code equivalent to a halide stmt
 */

#include "IRPrinter.h"
#include "Module.h"
#include "Scope.h"

namespace Halide {

struct Argument;

namespace Internal {

/** This class emits C++ code equivalent to a halide Stmt. It's
 * mostly the same as an IRPrinter, but it's wrapped in a function
 * definition, and some things are handled differently to be valid
 * C++.
 */
class CodeGen_C : public IRPrinter {
public:
    enum OutputKind {
        CHeader,
        CPlusPlusHeader,
        CImplementation,
        CPlusPlusImplementation,
    };

    /** Initialize a C code generator pointing at a particular output
     * stream (e.g. a file, or std::cout) */
    CodeGen_C(std::ostream &dest,
              Target target,
              OutputKind output_kind = CImplementation,
              const std::string &include_guard = "");
    ~CodeGen_C();

    /** Emit the declarations contained in the module as C code. */
    void compile(const Module &module);

    EXPORT static void test();

protected:

    /** Emit a declaration. */
    // @{
    virtual void compile(const LoweredFunc &func);
    virtual void compile(const Buffer<> &buffer);
    // @}

    /** An ID for the most recently generated ssa variable */
    std::string id;

    /** The target being generated for. */
    Target target;

    /** Controls whether this instance is generating declarations or
     * definitions and whether the interface us extern "C" or C++. */
    OutputKind output_kind;

    /** A cache of generated values in scope */
    std::map<std::string, std::string> cache;

    /** Remember already emitted funcitons. */
    std::set<std::string> emitted;

    /** Emit an expression as an assignment, then return the id of the
     * resulting var */
    std::string print_expr(Expr);

    /** Emit a statement */
    void print_stmt(Stmt);

    enum AppendSpaceIfNeeded {
        DoNotAppendSpace,
        AppendSpace,
    };

    /** Emit the C name for a halide type. If space_option is AppendSpace,
     *  and there should be a space between the type and the next token,
     *  one is appended. (This allows both "int foo" and "Foo *foo" to be
     *  formatted correctly. Otherwise the latter is "Foo * foo".)
     */
    virtual std::string print_type(Type, AppendSpaceIfNeeded space_option = DoNotAppendSpace);

    /** Emit a statement to reinterpret an expression as another type */
    virtual std::string print_reinterpret(Type, Expr);

    /** Emit a version of a string that is a valid identifier in C (. is replaced with _) */
    virtual std::string print_name(const std::string &);

    /** Emit an SSA-style assignment, and set id to the freshly generated name. Return id. */
    std::string print_assignment(Type t, const std::string &rhs);

    /** Return true if only generating an interface, which may be extern "C" or C++ */
    bool is_header() {
        return output_kind == CHeader ||
               output_kind == CPlusPlusHeader;
    }

    /** Return true if generating C++ linkage. */
    bool is_c_plus_plus_interface() {
        return output_kind == CPlusPlusHeader ||
               output_kind == CPlusPlusImplementation;
    }

    /** Open a new C scope (i.e. throw in a brace, increase the indent) */
    void open_scope();

    /** Close a C scope (i.e. throw in an end brace, decrease the indent) */
    void close_scope(const std::string &comment);

    /** Unpack a buffer into its constituent parts and push it on the allocations stack. */
    void push_buffer(Type t, int dimensions, const std::string &buffer_name);

    /** Pop a buffer from the stack. */
    void pop_buffer(const std::string &buffer_name);

    struct Allocation {
        Type type;
        std::string free_function;
    };

    /** Track the types of allocations to avoid unnecessary casts. */
    Scope<Allocation> allocations;

    /** Track which allocations actually went on the heap. */
    Scope<int> heap_allocations;

    /** True if there is a void * __user_context parameter in the arguments. */
    bool have_user_context;

    /** Track current calling convention scope. */
    bool extern_c_open;

<<<<<<< HEAD
    void switch_to_c_or_c_plus_plus(NameMangling mode);
=======
    void set_name_mangling_mode(NameMangling mode);
>>>>>>> 63749ed8

    using IRPrinter::visit;

    void visit(const Variable *);
    void visit(const IntImm *);
    void visit(const UIntImm *);
    void visit(const StringImm *);
    void visit(const FloatImm *);
    void visit(const Cast *);
    void visit(const Add *);
    void visit(const Sub *);
    void visit(const Mul *);
    void visit(const Div *);
    void visit(const Mod *);
    void visit(const Max *);
    void visit(const Min *);
    void visit(const EQ *);
    void visit(const NE *);
    void visit(const LT *);
    void visit(const LE *);
    void visit(const GT *);
    void visit(const GE *);
    void visit(const And *);
    void visit(const Or *);
    void visit(const Not *);
    void visit(const Call *);
    void visit(const Select *);
    void visit(const Load *);
    void visit(const Store *);
    void visit(const Let *);
    void visit(const LetStmt *);
    void visit(const AssertStmt *);
    void visit(const ProducerConsumer *);
    void visit(const For *);
    void visit(const Provide *);
    void visit(const Allocate *);
    void visit(const Free *);
    void visit(const Realize *);
    void visit(const IfThenElse *);
    void visit(const Evaluate *);
    void visit(const Shuffle *);

    void visit_binop(Type t, Expr a, Expr b, const char *op);
};

}
}

#endif<|MERGE_RESOLUTION|>--- conflicted
+++ resolved
@@ -136,11 +136,7 @@
     /** Track current calling convention scope. */
     bool extern_c_open;
 
-<<<<<<< HEAD
-    void switch_to_c_or_c_plus_plus(NameMangling mode);
-=======
     void set_name_mangling_mode(NameMangling mode);
->>>>>>> 63749ed8
 
     using IRPrinter::visit;
 
