#include <algorithm>
#include <iostream>
#include <set>
#include <sstream>

#include "Lower.h"

#include "AddAtomicMutex.h"
#include "AddImageChecks.h"
#include "AddParameterChecks.h"
#include "AllocationBoundsInference.h"
#include "AsyncProducers.h"
#include "BoundSmallAllocations.h"
#include "Bounds.h"
#include "BoundsInference.h"
#include "CSE.h"
#include "CanonicalizeGPUVars.h"
#include "Debug.h"
#include "DebugArguments.h"
#include "DebugToFile.h"
#include "Deinterleave.h"
#include "EarlyFree.h"
#include "FindCalls.h"
#include "Func.h"
#include "Function.h"
#include "FuseGPUThreadLoops.h"
#include "FuzzFloatStores.h"
#include "HexagonOffload.h"
#include "IRMutator.h"
#include "IROperator.h"
#include "IRPrinter.h"
#include "InferArguments.h"
#include "InjectHostDevBufferCopies.h"
#include "InjectOpenGLIntrinsics.h"
#include "Inline.h"
#include "LICM.h"
#include "LoopCarry.h"
#include "LowerWarpShuffles.h"
#include "Memoization.h"
#include "PartitionLoops.h"
#include "Prefetch.h"
#include "Profiling.h"
#include "PurifyIndexMath.h"
#include "Qualify.h"
#include "RealizationOrder.h"
#include "RemoveDeadAllocations.h"
#include "RemoveExternLoops.h"
#include "RemoveUndef.h"
#include "ScheduleFunctions.h"
#include "SelectGPUAPI.h"
#include "Simplify.h"
#include "SimplifyCorrelatedDifferences.h"
#include "SimplifySpecializations.h"
#include "SkipStages.h"
#include "SlidingWindow.h"
#include "SplitTuples.h"
#include "StorageFlattening.h"
#include "StorageFolding.h"
#include "StrictifyFloat.h"
#include "Substitute.h"
#include "Tracing.h"
#include "TrimNoOps.h"
#include "UnifyDuplicateLets.h"
#include "UniquifyVariableNames.h"
#include "UnpackBuffers.h"
#include "UnrollLoops.h"
#include "UnsafePromises.h"
#include "VaryingAttributes.h"
#include "VectorizeLoops.h"
#include "WrapCalls.h"
#include "WrapExternStages.h"

namespace Halide {
namespace Internal {

using std::map;
using std::ostringstream;
using std::string;
using std::vector;

Module lower(const vector<Function> &output_funcs,
             const string &pipeline_name,
             const Target &t,
             const vector<Argument> &args,
             const LinkageType linkage_type,
             const vector<Stmt> &requirements,
             bool trace_pipeline,
             const vector<IRMutator *> &custom_passes) {
    std::vector<std::string> namespaces;
    std::string simple_pipeline_name = extract_namespaces(pipeline_name, namespaces);

    Module result_module(simple_pipeline_name, t);

    // Compute an environment
    map<string, Function> env;
    for (Function f : output_funcs) {
        populate_environment(f, env);
    }

    // Create a deep-copy of the entire graph of Funcs.
    vector<Function> outputs;
    std::tie(outputs, env) = deep_copy(output_funcs, env);

    bool any_strict_float = strictify_float(env, t);
    result_module.set_any_strict_float(any_strict_float);

    // Output functions should all be computed and stored at root.
    for (Function f : outputs) {
        Func(f).compute_root().store_root();
    }

    // Finalize all the LoopLevels
    for (auto &iter : env) {
        iter.second.lock_loop_levels();
    }

    // Substitute in wrapper Funcs
    env = wrap_func_calls(env);

    // Compute a realization order and determine group of functions which loops
    // are to be fused together
    vector<string> order;
    vector<vector<string>> fused_groups;
    std::tie(order, fused_groups) = realization_order(outputs, env);

    // Try to simplify the RHS/LHS of a function definition by propagating its
    // specializations' conditions
    simplify_specializations(env);

    debug(1) << "Creating initial loop nests...\n";
    bool any_memoized = false;
    Stmt s = schedule_functions(outputs, fused_groups, env, t, any_memoized);
    debug(2) << "Lowering after creating initial loop nests:\n"
             << s << '\n';

    if (any_memoized) {
        debug(1) << "Injecting memoization...\n";
        s = inject_memoization(s, env, pipeline_name, outputs);
        debug(2) << "Lowering after injecting memoization:\n"
                 << s << '\n';
    } else {
        debug(1) << "Skipping injecting memoization...\n";
    }

    debug(1) << "Injecting tracing...\n";
    s = inject_tracing(s, pipeline_name, trace_pipeline, env, outputs, t);
    debug(2) << "Lowering after injecting tracing:\n"
             << s << '\n';

    debug(1) << "Adding checks for parameters\n";
    s = add_parameter_checks(requirements, s, t);
    debug(2) << "Lowering after injecting parameter checks:\n"
             << s << '\n';

    // Compute the maximum and minimum possible value of each
    // function. Used in later bounds inference passes.
    debug(1) << "Computing bounds of each function's value\n";
    FuncValueBounds func_bounds = compute_function_value_bounds(order, env);

<<<<<<< HEAD
=======
    // The checks will be in terms of the symbols defined by bounds
    // inference.
    debug(1) << "Adding checks for images\n";
    s = add_image_checks(s, outputs, t, order, env, func_bounds);
    debug(2) << "Lowering after injecting image checks:\n"
             << s << '\n';

>>>>>>> a5621ec3
    // This pass injects nested definitions of variable names, so we
    // can't simplify statements from here until we fix them up. (We
    // can still simplify Exprs).
    debug(1) << "Performing computation bounds inference...\n";
    s = bounds_inference(s, outputs, order, fused_groups, env, func_bounds, t);
    debug(2) << "Lowering after computation bounds inference:\n"
             << s << '\n';

    debug(1) << "Adding checks for images\n";
    s = add_image_checks(s, outputs, t, order, env, func_bounds);
    debug(2) << "Lowering after injecting image checks:\n" << s << '\n';

    debug(1) << "Removing extern loops...\n";
    s = remove_extern_loops(s);
    debug(2) << "Lowering after removing extern loops:\n"
             << s << '\n';

    debug(1) << "Performing sliding window optimization...\n";
    s = sliding_window(s, env);
    debug(2) << "Lowering after sliding window:\n"
             << s << '\n';

    debug(1) << "Simplifying correlated differences...\n";
    s = simplify_correlated_differences(s);
    debug(2) << "Lowering after simplifying correlated differences:\n"
             << s << '\n';

    debug(1) << "Performing allocation bounds inference...\n";
    s = allocation_bounds_inference(s, env, func_bounds);
    debug(2) << "Lowering after allocation bounds inference:\n"
             << s << '\n';

    debug(1) << "Removing code that depends on undef values...\n";
    s = remove_undef(s);
    debug(2) << "Lowering after removing code that depends on undef values:\n"
             << s << "\n\n";

    // This uniquifies the variable names, so we're good to simplify
    // after this point. This lets later passes assume syntactic
    // equivalence means semantic equivalence.
    debug(1) << "Uniquifying variable names...\n";
    s = uniquify_variable_names(s);
    debug(2) << "Lowering after uniquifying variable names:\n"
             << s << "\n\n";

    debug(1) << "Simplifying...\n";
    s = simplify(s, false);  // Storage folding needs .loop_max symbols
    debug(2) << "Lowering after first simplification:\n"
             << s << "\n\n";

    debug(1) << "Performing storage folding optimization...\n";
    s = storage_folding(s, env);
    debug(2) << "Lowering after storage folding:\n"
             << s << '\n';

    debug(1) << "Injecting debug_to_file calls...\n";
    s = debug_to_file(s, outputs, env);
    debug(2) << "Lowering after injecting debug_to_file calls:\n"
             << s << '\n';

    debug(1) << "Injecting prefetches...\n";
    s = inject_prefetch(s, env);
    debug(2) << "Lowering after injecting prefetches:\n"
             << s << "\n\n";

    debug(1) << "Dynamically skipping stages...\n";
    s = skip_stages(s, order);
    debug(2) << "Lowering after dynamically skipping stages:\n"
             << s << "\n\n";

    debug(1) << "Forking asynchronous producers...\n";
    s = fork_async_producers(s, env);
    debug(2) << "Lowering after forking asynchronous producers:\n"
             << s << '\n';

    debug(1) << "Destructuring tuple-valued realizations...\n";
    s = split_tuples(s, env);
    debug(2) << "Lowering after destructuring tuple-valued realizations:\n"
             << s << "\n\n";

    // OpenGL relies on GPU var canonicalization occurring before
    // storage flattening.
    if (t.has_gpu_feature() ||
        t.has_feature(Target::OpenGLCompute) ||
        t.has_feature(Target::OpenGL)) {
        debug(1) << "Canonicalizing GPU var names...\n";
        s = canonicalize_gpu_vars(s);
        debug(2) << "Lowering after canonicalizing GPU var names:\n"
                 << s << '\n';
    }

    debug(1) << "Performing storage flattening...\n";
    s = storage_flattening(s, outputs, env, t);
    debug(2) << "Lowering after storage flattening:\n"
             << s << "\n\n";

    debug(1) << "Adding atomic mutex allocation...\n";
    s = add_atomic_mutex(s, env);
    debug(2) << "Lowering after adding atomic mutex allocation:\n"
             << s << "\n\n";

    debug(1) << "Unpacking buffer arguments...\n";
    s = unpack_buffers(s);
    debug(2) << "Lowering after unpacking buffer arguments...\n"
             << s << "\n\n";

    if (any_memoized) {
        debug(1) << "Rewriting memoized allocations...\n";
        s = rewrite_memoized_allocations(s, env);
        debug(2) << "Lowering after rewriting memoized allocations:\n"
                 << s << "\n\n";
    } else {
        debug(1) << "Skipping rewriting memoized allocations...\n";
    }

    if (t.has_gpu_feature() ||
        t.has_feature(Target::OpenGLCompute) ||
        t.has_feature(Target::OpenGL) ||
        t.has_feature(Target::HexagonDma) ||
        (t.arch != Target::Hexagon && (t.features_any_of({Target::HVX_64, Target::HVX_128})))) {
        debug(1) << "Selecting a GPU API for GPU loops...\n";
        s = select_gpu_api(s, t);
        debug(2) << "Lowering after selecting a GPU API:\n"
                 << s << "\n\n";

        debug(1) << "Injecting host <-> dev buffer copies...\n";
        s = inject_host_dev_buffer_copies(s, t);
        debug(2) << "Lowering after injecting host <-> dev buffer copies:\n"
                 << s << "\n\n";

        debug(1) << "Selecting a GPU API for extern stages...\n";
        s = select_gpu_api(s, t);
        debug(2) << "Lowering after selecting a GPU API for extern stages:\n"
                 << s << "\n\n";
    }

    if (t.has_feature(Target::OpenGL)) {
        debug(1) << "Injecting OpenGL texture intrinsics...\n";
        s = inject_opengl_intrinsics(s);
        debug(2) << "Lowering after OpenGL intrinsics:\n"
                 << s << "\n\n";
    }

    debug(1) << "Simplifying...\n";
    s = simplify(s);
    s = unify_duplicate_lets(s);
    debug(2) << "Lowering after second simplifcation:\n"
             << s << "\n\n";

    debug(1) << "Reduce prefetch dimension...\n";
    s = reduce_prefetch_dimension(s, t);
    debug(2) << "Lowering after reduce prefetch dimension:\n"
             << s << "\n";

    debug(1) << "Simplifying correlated differences...\n";
    s = simplify_correlated_differences(s);
    debug(2) << "Lowering after simplifying correlated differences:\n"
             << s << '\n';

    debug(1) << "Unrolling...\n";
    s = unroll_loops(s);
    s = simplify(s);
    debug(2) << "Lowering after unrolling:\n"
             << s << "\n\n";

    debug(1) << "Vectorizing...\n";
    s = vectorize_loops(s, t);
    s = simplify(s);
    debug(2) << "Lowering after vectorizing:\n"
             << s << "\n\n";

    if (t.has_gpu_feature() ||
        t.has_feature(Target::OpenGLCompute)) {
        debug(1) << "Injecting per-block gpu synchronization...\n";
        s = fuse_gpu_thread_loops(s);
        debug(2) << "Lowering after injecting per-block gpu synchronization:\n"
                 << s << "\n\n";
    }

    debug(1) << "Detecting vector interleavings...\n";
    s = rewrite_interleavings(s);
    s = simplify(s);
    debug(2) << "Lowering after rewriting vector interleavings:\n"
             << s << "\n\n";

    debug(1) << "Partitioning loops to simplify boundary conditions...\n";
    s = partition_loops(s);
    s = simplify(s);
    debug(2) << "Lowering after partitioning loops:\n"
             << s << "\n\n";

    debug(1) << "Trimming loops to the region over which they do something...\n";
    s = trim_no_ops(s);
    debug(2) << "Lowering after loop trimming:\n"
             << s << "\n\n";

    debug(1) << "Injecting early frees...\n";
    s = inject_early_frees(s);
    debug(2) << "Lowering after injecting early frees:\n"
             << s << "\n\n";

    if (t.has_feature(Target::FuzzFloatStores)) {
        debug(1) << "Fuzzing floating point stores...\n";
        s = fuzz_float_stores(s);
        debug(2) << "Lowering after fuzzing floating point stores:\n"
                 << s << "\n\n";
    }

    debug(1) << "Simplifying correlated differences...\n";
    s = simplify_correlated_differences(s);
    debug(2) << "Lowering after simplifying correlated differences:\n"
             << s << '\n';

    debug(1) << "Bounding small allocations...\n";
    s = bound_small_allocations(s);
    debug(2) << "Lowering after bounding small allocations:\n"
             << s << "\n\n";

    if (t.has_feature(Target::Profile)) {
        debug(1) << "Injecting profiling...\n";
        s = inject_profiling(s, pipeline_name);
        debug(2) << "Lowering after injecting profiling:\n"
                 << s << "\n\n";
    }

    if (t.has_feature(Target::CUDA)) {
        debug(1) << "Injecting warp shuffles...\n";
        s = lower_warp_shuffles(s);
        debug(2) << "Lowering after injecting warp shuffles:\n"
                 << s << "\n\n";
    }

    debug(1) << "Simplifying...\n";
    s = common_subexpression_elimination(s);

    if (t.has_feature(Target::OpenGL)) {
        debug(1) << "Detecting varying attributes...\n";
        s = find_linear_expressions(s);
        debug(2) << "Lowering after detecting varying attributes:\n"
                 << s << "\n\n";

        debug(1) << "Moving varying attribute expressions out of the shader...\n";
        s = setup_gpu_vertex_buffer(s);
        debug(2) << "Lowering after removing varying attributes:\n"
                 << s << "\n\n";
    }

    debug(1) << "Lowering unsafe promises...\n";
    s = lower_unsafe_promises(s, t);
    debug(2) << "Lowering after lowering unsafe promises:\n"
             << s << "\n\n";

    s = remove_dead_allocations(s);
    s = simplify(s);
    s = loop_invariant_code_motion(s);
    debug(1) << "Lowering after final simplification:\n"
             << s << "\n\n";

    if (t.arch != Target::Hexagon && (t.features_any_of({Target::HVX_64, Target::HVX_128}))) {
        debug(1) << "Splitting off Hexagon offload...\n";
        s = inject_hexagon_rpc(s, t, result_module);
        debug(2) << "Lowering after splitting off Hexagon offload:\n"
                 << s << '\n';
    } else {
        debug(1) << "Skipping Hexagon offload...\n";
    }

    if (!custom_passes.empty()) {
        for (size_t i = 0; i < custom_passes.size(); i++) {
            debug(1) << "Running custom lowering pass " << i << "...\n";
            s = custom_passes[i]->mutate(s);
            debug(1) << "Lowering after custom pass " << i << ":\n"
                     << s << "\n\n";
        }
    }

    vector<Argument> public_args = args;
    for (const auto &out : outputs) {
        for (Parameter buf : out.output_buffers()) {
            public_args.push_back(Argument(buf.name(),
                                           Argument::OutputBuffer,
                                           buf.type(), buf.dimensions(), buf.get_argument_estimates()));
        }
    }

    vector<InferredArgument> inferred_args = infer_arguments(s, outputs);
    for (const InferredArgument &arg : inferred_args) {
        if (arg.param.defined() && arg.param.name() == "__user_context") {
            // The user context is always in the inferred args, but is
            // not required to be in the args list.
            continue;
        }

        internal_assert(arg.arg.is_input()) << "Expected only input Arguments here";

        bool found = false;
        for (Argument a : args) {
            found |= (a.name == arg.arg.name);
        }

        if (arg.buffer.defined() && !found) {
            // It's a raw Buffer used that isn't in the args
            // list. Embed it in the output instead.
            debug(1) << "Embedding image " << arg.buffer.name() << "\n";
            result_module.append(arg.buffer);
        } else if (!found) {
            std::ostringstream err;
            err << "Generated code refers to ";
            if (arg.arg.is_buffer()) {
                err << "image ";
            }
            err << "parameter " << arg.arg.name
                << ", which was not found in the argument list.\n";

            err << "\nArgument list specified: ";
            for (size_t i = 0; i < args.size(); i++) {
                err << args[i].name << " ";
            }
            err << "\n\nParameters referenced in generated code: ";
            for (const InferredArgument &ia : inferred_args) {
                if (ia.arg.name != "__user_context") {
                    err << ia.arg.name << " ";
                }
            }
            err << "\n\n";
            user_error << err.str();
        }
    }

    // We're about to drop the environment and outputs vector, which
    // contain the only strong refs to Functions that may still be
    // pointed to by the IR. So make those refs strong.
    class StrengthenRefs : public IRMutator {
        using IRMutator::visit;
        Expr visit(const Call *c) override {
            Expr expr = IRMutator::visit(c);
            c = expr.as<Call>();
            internal_assert(c);
            if (c->func.defined()) {
                FunctionPtr ptr = c->func;
                ptr.strengthen();
                expr = Call::make(c->type, c->name, c->args, c->call_type,
                                  ptr, c->value_index,
                                  c->image, c->param);
            }
            return expr;
        }
    };
    s = StrengthenRefs().mutate(s);

    LoweredFunc main_func(pipeline_name, public_args, s, linkage_type);

    // If we're in debug mode, add code that prints the args.
    if (t.has_feature(Target::Debug)) {
        debug_arguments(&main_func, t);
    }

    result_module.append(main_func);

    // Append a wrapper for this pipeline that accepts old buffer_ts
    // and upgrades them. It will use the same name, so it will
    // require C++ linkage. We don't need it when jitting.
    if (!t.has_feature(Target::JIT)) {
        add_legacy_wrapper(result_module, main_func);
    }

    return result_module;
}

Stmt lower_main_stmt(const std::vector<Function> &output_funcs,
                     const std::string &pipeline_name,
                     const Target &t,
                     const std::vector<Stmt> &requirements,
                     bool trace_pipeline,
                     const std::vector<IRMutator *> &custom_passes) {
    // We really ought to start applying for appellation d'origine contrôlée
    // status on types representing arguments in the Halide compiler.
    vector<InferredArgument> inferred_args = infer_arguments(Stmt(), output_funcs);
    vector<Argument> args;
    for (const auto &ia : inferred_args) {
        if (!ia.arg.name.empty() && ia.arg.is_input()) {
            args.push_back(ia.arg);
        }
    }

    Module module = lower(output_funcs, pipeline_name, t, args, LinkageType::External, requirements, trace_pipeline, custom_passes);

    return module.functions().front().body;
}

}  // namespace Internal
}  // namespace Halide<|MERGE_RESOLUTION|>--- conflicted
+++ resolved
@@ -157,16 +157,6 @@
     debug(1) << "Computing bounds of each function's value\n";
     FuncValueBounds func_bounds = compute_function_value_bounds(order, env);
 
-<<<<<<< HEAD
-=======
-    // The checks will be in terms of the symbols defined by bounds
-    // inference.
-    debug(1) << "Adding checks for images\n";
-    s = add_image_checks(s, outputs, t, order, env, func_bounds);
-    debug(2) << "Lowering after injecting image checks:\n"
-             << s << '\n';
-
->>>>>>> a5621ec3
     // This pass injects nested definitions of variable names, so we
     // can't simplify statements from here until we fix them up. (We
     // can still simplify Exprs).
