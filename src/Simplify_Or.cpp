#include "Simplify_Internal.h"

namespace Halide {
namespace Internal {

Expr Simplify::visit(const Or *op, ExprInfo *bounds) {
    if (truths.count(op)) {
        return const_true(op->type.lanes());
    }

    Expr a = mutate(op->a, nullptr);
    Expr b = mutate(op->b, nullptr);

    if (should_commute(a, b)) {
        std::swap(a, b);
    }

    auto rewrite = IRMatcher::rewriter(IRMatcher::or_op(a, b), op->type);

    // clang-format off
    if (EVAL_IN_LAMBDA
<<<<<<< HEAD
        ((rewrite(x || true, b, "or22")) ||
         (rewrite(x || false, a, "or23")) ||
         (rewrite(x || x, a, "or24")) ||

         (rewrite((x || y) || x, a, "or26")) ||
         (rewrite(x || (x || y), b, "or27")) ||
         (rewrite((x || y) || y, a, "or28")) ||
         (rewrite(y || (x || y), b, "or29")) ||

         (rewrite(((x || y) || z) || x, a, "or31")) ||
         (rewrite(x || ((x || y) || z), b, "or32")) ||
         (rewrite((z || (x || y)) || x, a, "or33")) ||
         (rewrite(x || (z || (x || y)), b, "or34")) ||
         (rewrite(((x || y) || z) || y, a, "or35")) ||
         (rewrite(y || ((x || y) || z), b, "or36")) ||
         (rewrite((z || (x || y)) || y, a, "or37")) ||
         (rewrite(y || (z || (x || y)), b, "or38")) ||

         (rewrite((x && y) || x, b, "or40")) ||
         (rewrite(x || (x && y), a, "or41")) ||
         (rewrite((x && y) || y, b, "or42")) ||
         (rewrite(y || (x && y), a, "or43")) ||

         (rewrite(((x || y) || z) || x, a, "or45")) ||
         (rewrite(x || ((x || y) || z), b, "or46")) ||
         (rewrite((z || (x || y)) || x, a, "or47")) ||
         (rewrite(x || (z || (x || y)), b, "or48")) ||
         (rewrite(((x || y) || z) || y, a, "or49")) ||
         (rewrite(y || ((x || y) || z), b, "or50")) ||
         (rewrite((z || (x || y)) || y, a, "or51")) ||
         (rewrite(y || (z || (x || y)), b, "or52")) ||

         (rewrite(x != y || x == y, true, "or54")) ||
         (rewrite(x != y || y == x, true, "or55")) ||

         (rewrite((z || x != y) || x == y, true, "or56")) ||
         (rewrite((z || x != y) || y == x, true, "or57")) ||
         (rewrite((x != y || z) || x == y, true, "or58")) ||
         (rewrite((x != y || z) || y == x, true, "or59")) ||
         (rewrite((z || x == y) || x != y, true, "or60")) ||
         (rewrite((z || x == y) || y != x, true, "or61")) ||
         (rewrite((x == y || z) || x != y, true, "or62")) ||
         (rewrite((x == y || z) || y != x, true, "or63")) ||

         (rewrite(x || !x, true, "or64")) ||
         (rewrite(!x || x, true, "or65")) ||
         (rewrite(y <= x || x < y, true, "or66")) ||
         (rewrite(x != c0 || x == c1, a, c0 != c1, "or67")) ||
         (rewrite(x <= c0 || c1 <= x, true, !is_float(x) && c1 <= c0 + 1, "or68")) ||
         (rewrite(c1 <= x || x <= c0, true, !is_float(x) && c1 <= c0 + 1, "or69")) ||
         (rewrite(x <= c0 || c1 < x, true, c1 <= c0, "or70")) ||
         (rewrite(c1 <= x || x < c0, true, c1 <= c0, "or71")) ||
         (rewrite(x < c0 || c1 < x, true, c1 < c0, "or72")) ||
         (rewrite(c1 < x || x < c0, true, c1 < c0, "or73")) ||
         (rewrite(c0 < x || c1 < x, fold(min(c0, c1)) < x, "or74")) ||
         (rewrite(c0 <= x || c1 <= x, fold(min(c0, c1)) <= x, "or75")) ||
         (rewrite(x < c0 || x < c1, x < fold(max(c0, c1)), "or76")) ||
         (rewrite(x <= c0 || x <= c1, x <= fold(max(c0, c1)), "or77")))) {
        return rewrite.result;
    }
    // clang-format on

    if ((rewrite(broadcast(x) || broadcast(y), broadcast(x || y, op->type.lanes()), "or82")) ||

        (rewrite((x && (y || z)) || y, (x && z) || y, "or84")) ||
        (rewrite((x && (z || y)) || y, (x && z) || y, "or85")) ||
        (rewrite(y || (x && (y || z)), y || (x && z), "or86")) ||
        (rewrite(y || (x && (z || y)), y || (x && z), "or87")) ||

        (rewrite(((y || z) && x) || y, (z && x) || y, "or89")) ||
        (rewrite(((z || y) && x) || y, (z && x) || y, "or90")) ||
        (rewrite(y || ((y || z) && x), y || (z && x), "or91")) ||
        (rewrite(y || ((z || y) && x), y || (z && x), "or92")) ||

        (rewrite((x || (y && z)) || y, x || y, "or94")) ||
        (rewrite((x || (z && y)) || y, x || y, "or95")) ||
        (rewrite(y || (x || (y && z)), y || x, "or96")) ||
        (rewrite(y || (x || (z && y)), y || x, "or97")) ||

        (rewrite(((y && z) || x) || y, x || y, "or99")) ||
        (rewrite(((z && y) || x) || y, x || y, "or100")) ||
        (rewrite(y || ((y && z) || x), y || x, "or101")) ||
        (rewrite(y || ((z && y) || x), y || x, "or102")) ||

        (rewrite((x && y) || (x && z), x && (y || z), "or104")) ||
        (rewrite((x && y) || (z && x), x && (y || z), "or105")) ||
        (rewrite((y && x) || (x && z), x && (y || z), "or106")) ||
        (rewrite((y && x) || (z && x), x && (y || z), "or107")) ||

        (rewrite(x < y || x < z, x < max(y, z), "or109")) ||
        (rewrite(y < x || z < x, min(y, z) < x, "or110")) ||
        (rewrite(x <= y || x <= z, x <= max(y, z), "or111")) ||
        (rewrite(y <= x || z <= x, min(y, z) <= x, "or112"))) {

        return mutate(std::move(rewrite.result), bounds);
=======
        (rewrite(x || true, b) ||
         rewrite(x || false, a) ||
         rewrite(x || x, a) ||

         rewrite((x || y) || x, a) ||
         rewrite(x || (x || y), b) ||
         rewrite((x || y) || y, a) ||
         rewrite(y || (x || y), b) ||

         rewrite(((x || y) || z) || x, a) ||
         rewrite(x || ((x || y) || z), b) ||
         rewrite((z || (x || y)) || x, a) ||
         rewrite(x || (z || (x || y)), b) ||
         rewrite(((x || y) || z) || y, a) ||
         rewrite(y || ((x || y) || z), b) ||
         rewrite((z || (x || y)) || y, a) ||
         rewrite(y || (z || (x || y)), b) ||

         rewrite((x && y) || x, b) ||
         rewrite(x || (x && y), a) ||
         rewrite((x && y) || y, b) ||
         rewrite(y || (x && y), a) ||

         rewrite(x != y || x == y, true) ||
         rewrite(x != y || y == x, true) ||
         rewrite((z || x != y) || x == y, true) ||
         rewrite((z || x != y) || y == x, true) ||
         rewrite((x != y || z) || x == y, true) ||
         rewrite((x != y || z) || y == x, true) ||
         rewrite((z || x == y) || x != y, true) ||
         rewrite((z || x == y) || y != x, true) ||
         rewrite((x == y || z) || x != y, true) ||
         rewrite((x == y || z) || y != x, true) ||
         rewrite(x || !x, true) ||
         rewrite(!x || x, true) ||
         rewrite(y <= x || x < y, true) ||
         rewrite(x != c0 || x == c1, a, c0 != c1) ||
         rewrite(x <= c0 || c1 <= x, true, !is_float(x) && c1 <= c0 + 1) ||
         rewrite(c1 <= x || x <= c0, true, !is_float(x) && c1 <= c0 + 1) ||
         rewrite(x <= c0 || c1 < x, true, c1 <= c0) ||
         rewrite(c1 <= x || x < c0, true, c1 <= c0) ||
         rewrite(x < c0 || c1 < x, true, c1 < c0) ||
         rewrite(c1 < x || x < c0, true, c1 < c0) ||

         rewrite(c0 <= x || x <= c1, x != fold(c0 + 1), c0 == c1 + 2) ||
         rewrite(x <= c1 || c0 <= x, x != fold(c0 + 1), c0 == c1 + 2) ||

         rewrite(c0 < x || c1 < x, fold(min(c0, c1)) < x) ||
         rewrite(c0 <= x || c1 <= x, fold(min(c0, c1)) <= x) ||
         rewrite(x < c0 || x < c1, x < fold(max(c0, c1))) ||
         rewrite(x <= c0 || x <= c1, x <= fold(max(c0, c1))))) {
        return rewrite.result;
    }

    if (EVAL_IN_LAMBDA
        (rewrite(broadcast(x) || broadcast(y), broadcast(x || y, op->type.lanes())) ||

         rewrite((x && (y || z)) || y, (x && z) || y) ||
         rewrite((x && (z || y)) || y, (x && z) || y) ||
         rewrite(y || (x && (y || z)), y || (x && z)) ||
         rewrite(y || (x && (z || y)), y || (x && z)) ||

         rewrite(((y || z) && x) || y, (z && x) || y) ||
         rewrite(((z || y) && x) || y, (z && x) || y) ||
         rewrite(y || ((y || z) && x), y || (z && x)) ||
         rewrite(y || ((z || y) && x), y || (z && x)) ||

         rewrite((x || (y && z)) || y, x || y) ||
         rewrite((x || (z && y)) || y, x || y) ||
         rewrite(y || (x || (y && z)), y || x) ||
         rewrite(y || (x || (z && y)), y || x) ||

         rewrite(((y && z) || x) || y, x || y) ||
         rewrite(((z && y) || x) || y, x || y) ||
         rewrite(y || ((y && z) || x), y || x) ||
         rewrite(y || ((z && y) || x), y || x) ||

         rewrite((x && y) || (x && z), x && (y || z)) ||
         rewrite((x && y) || (z && x), x && (y || z)) ||
         rewrite((y && x) || (x && z), x && (y || z)) ||
         rewrite((y && x) || (z && x), x && (y || z)) ||

         rewrite(x < y || x < z, x < max(y, z)) ||
         rewrite(y < x || z < x, min(y, z) < x) ||
         rewrite(x <= y || x <= z, x <= max(y, z)) ||
         rewrite(y <= x || z <= x, min(y, z) <= x))) {

        return mutate(rewrite.result, bounds);
    }
    // clang-format on

    if (use_synthesized_rules &&
        (
#include "Simplify_Or.inc"
            )) {
        return mutate(rewrite.result, bounds);
>>>>>>> 69fda075
    }

    if (a.same_as(op->a) &&
        b.same_as(op->b)) {
        return op;
    } else {
        return Or::make(a, b);
    }
}

}  // namespace Internal
}  // namespace Halide<|MERGE_RESOLUTION|>--- conflicted
+++ resolved
@@ -19,7 +19,6 @@
 
     // clang-format off
     if (EVAL_IN_LAMBDA
-<<<<<<< HEAD
         ((rewrite(x || true, b, "or22")) ||
          (rewrite(x || false, a, "or23")) ||
          (rewrite(x || x, a, "or24")) ||
@@ -114,95 +113,6 @@
         (rewrite(x <= y || x <= z, x <= max(y, z), "or111")) ||
         (rewrite(y <= x || z <= x, min(y, z) <= x, "or112"))) {
 
-        return mutate(std::move(rewrite.result), bounds);
-=======
-        (rewrite(x || true, b) ||
-         rewrite(x || false, a) ||
-         rewrite(x || x, a) ||
-
-         rewrite((x || y) || x, a) ||
-         rewrite(x || (x || y), b) ||
-         rewrite((x || y) || y, a) ||
-         rewrite(y || (x || y), b) ||
-
-         rewrite(((x || y) || z) || x, a) ||
-         rewrite(x || ((x || y) || z), b) ||
-         rewrite((z || (x || y)) || x, a) ||
-         rewrite(x || (z || (x || y)), b) ||
-         rewrite(((x || y) || z) || y, a) ||
-         rewrite(y || ((x || y) || z), b) ||
-         rewrite((z || (x || y)) || y, a) ||
-         rewrite(y || (z || (x || y)), b) ||
-
-         rewrite((x && y) || x, b) ||
-         rewrite(x || (x && y), a) ||
-         rewrite((x && y) || y, b) ||
-         rewrite(y || (x && y), a) ||
-
-         rewrite(x != y || x == y, true) ||
-         rewrite(x != y || y == x, true) ||
-         rewrite((z || x != y) || x == y, true) ||
-         rewrite((z || x != y) || y == x, true) ||
-         rewrite((x != y || z) || x == y, true) ||
-         rewrite((x != y || z) || y == x, true) ||
-         rewrite((z || x == y) || x != y, true) ||
-         rewrite((z || x == y) || y != x, true) ||
-         rewrite((x == y || z) || x != y, true) ||
-         rewrite((x == y || z) || y != x, true) ||
-         rewrite(x || !x, true) ||
-         rewrite(!x || x, true) ||
-         rewrite(y <= x || x < y, true) ||
-         rewrite(x != c0 || x == c1, a, c0 != c1) ||
-         rewrite(x <= c0 || c1 <= x, true, !is_float(x) && c1 <= c0 + 1) ||
-         rewrite(c1 <= x || x <= c0, true, !is_float(x) && c1 <= c0 + 1) ||
-         rewrite(x <= c0 || c1 < x, true, c1 <= c0) ||
-         rewrite(c1 <= x || x < c0, true, c1 <= c0) ||
-         rewrite(x < c0 || c1 < x, true, c1 < c0) ||
-         rewrite(c1 < x || x < c0, true, c1 < c0) ||
-
-         rewrite(c0 <= x || x <= c1, x != fold(c0 + 1), c0 == c1 + 2) ||
-         rewrite(x <= c1 || c0 <= x, x != fold(c0 + 1), c0 == c1 + 2) ||
-
-         rewrite(c0 < x || c1 < x, fold(min(c0, c1)) < x) ||
-         rewrite(c0 <= x || c1 <= x, fold(min(c0, c1)) <= x) ||
-         rewrite(x < c0 || x < c1, x < fold(max(c0, c1))) ||
-         rewrite(x <= c0 || x <= c1, x <= fold(max(c0, c1))))) {
-        return rewrite.result;
-    }
-
-    if (EVAL_IN_LAMBDA
-        (rewrite(broadcast(x) || broadcast(y), broadcast(x || y, op->type.lanes())) ||
-
-         rewrite((x && (y || z)) || y, (x && z) || y) ||
-         rewrite((x && (z || y)) || y, (x && z) || y) ||
-         rewrite(y || (x && (y || z)), y || (x && z)) ||
-         rewrite(y || (x && (z || y)), y || (x && z)) ||
-
-         rewrite(((y || z) && x) || y, (z && x) || y) ||
-         rewrite(((z || y) && x) || y, (z && x) || y) ||
-         rewrite(y || ((y || z) && x), y || (z && x)) ||
-         rewrite(y || ((z || y) && x), y || (z && x)) ||
-
-         rewrite((x || (y && z)) || y, x || y) ||
-         rewrite((x || (z && y)) || y, x || y) ||
-         rewrite(y || (x || (y && z)), y || x) ||
-         rewrite(y || (x || (z && y)), y || x) ||
-
-         rewrite(((y && z) || x) || y, x || y) ||
-         rewrite(((z && y) || x) || y, x || y) ||
-         rewrite(y || ((y && z) || x), y || x) ||
-         rewrite(y || ((z && y) || x), y || x) ||
-
-         rewrite((x && y) || (x && z), x && (y || z)) ||
-         rewrite((x && y) || (z && x), x && (y || z)) ||
-         rewrite((y && x) || (x && z), x && (y || z)) ||
-         rewrite((y && x) || (z && x), x && (y || z)) ||
-
-         rewrite(x < y || x < z, x < max(y, z)) ||
-         rewrite(y < x || z < x, min(y, z) < x) ||
-         rewrite(x <= y || x <= z, x <= max(y, z)) ||
-         rewrite(y <= x || z <= x, min(y, z) <= x))) {
-
         return mutate(rewrite.result, bounds);
     }
     // clang-format on
@@ -212,7 +122,6 @@
 #include "Simplify_Or.inc"
             )) {
         return mutate(rewrite.result, bounds);
->>>>>>> 69fda075
     }
 
     if (a.same_as(op->a) &&
